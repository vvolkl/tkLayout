#ifndef DETECTOR_MODULE_H
#define DETECTOR_MODULE_H

#include <limits.h>

#include <boost/ptr_container/ptr_vector.hpp>
#include <boost/accumulators/accumulators.hpp>
#include <boost/accumulators/statistics/stats.hpp>
#include <boost/accumulators/statistics/mean.hpp>
#include <boost/accumulators/statistics/variance.hpp>
#include <boost/accumulators/statistics/sum.hpp>
#include <boost/accumulators/statistics/moment.hpp>
#include <boost/accumulators/statistics/count.hpp>

#include "global_constants.hh"
#include "SimParms.hh"
#include "MessageLogger.hh"
#include "Sensor.hh"
#include "ModuleBase.hh"
#include "GeometricModule.hh"
#include "CoordinateOperations.hh"
#include "Visitable.hh"
#include "MaterialObject.hh"


using namespace boost::accumulators;
using material::MaterialObject;

namespace insur { class Bundle; }
using insur::Bundle;
namespace insur { class DTC; }
using insur::DTC;

//
// ======================================================= DETECTOR MODULES ===============================================================
//

enum SensorLayout { NOSENSORS, MONO, PT, STEREO };
enum ZCorrelation { SAMESEGMENT, MULTISEGMENT }; 
enum ReadoutType { READOUT_STRIP, READOUT_PIXEL, READOUT_PT };
enum ReadoutMode { BINARY, CLUSTER };
enum HitType { NONE, INNER, OUTER, BOTH = 3, STUB = 7 };



struct PosRef { int subdetectorId, z, rho, phi; };
struct TableRef { string table; int row, col; };
struct UniRef { string subdetectorName; int layer, ring, phi, side; };

namespace insur {
  class ModuleCap;
}

using insur::ModuleCap;
using material::ElementsVector;

class DetectorModule : public Decorator<GeometricModule>, public ModuleBase, public DetIdentifiable {// implementors of the DetectorModuleInterface must take care of rotating the module based on which part of the subdetector it will be used in (Barrel, EC)
  PropertyNode<int> sensorNode;

  typedef PtrVector<Sensor> Sensors;
  double stripOccupancyPerEventBarrel() const;
  double stripOccupancyPerEventEndcap() const;

  Bundle* bundle_ = NULL;
protected:
  MaterialObject materialObject_;
  Sensors sensors_;
  std::string subdetectorName_;
  int16_t subdetectorId_;
  mutable double cachedZError_ = -1.;
  mutable std::pair<double,double> cachedMinMaxEtaWithError_;
  XYZVector rAxis_;
  double tiltAngle_ = 0., skewAngle_ = 0.;

  int numHits_ = 0;
  
  void clearSensorPolys() { for (auto& s : sensors_) s.clearPolys(); }
  ModuleCap* myModuleCap_ = NULL;
  // Used to compute local parametrized spatial resolution.
  virtual const double calculateParameterizedResolutionLocalX(const double phi) const;
  virtual const double calculateParameterizedResolutionLocalY(const double theta) const;
  const double calculateParameterizedResolutionLocalAxis(const double fabsTanDeepAngle, const bool isLocalXAxis) const;

public:
  void setModuleCap(ModuleCap* newCap) { myModuleCap_ = newCap ; }
  ModuleCap* getModuleCap() { return myModuleCap_ ; }
  const ModuleCap* getConstModuleCap() const { return myModuleCap_; }

  Property<int16_t, AutoDefault> side;
  
  Property<double, Computable> minPhi, maxPhi;
  
  ReadonlyProperty<std::string, Default> moduleType; 
  ReadonlyProperty<int, AutoDefault>     numSensors;
  ReadonlyProperty<SensorLayout, Default> sensorLayout;
  ReadonlyProperty<ZCorrelation, NoDefault> zCorrelation;
  ReadonlyProperty<ReadoutMode, Default> readoutMode;
  ReadonlyProperty<ReadoutType, Default> readoutType;
  ReadonlyProperty<double, Default> singleHitEfficiency;

  ReadonlyProperty<int, Default> triggerWindow;

  ReadonlyProperty<int, AutoDefault> numSparsifiedHeaderBits,  numSparsifiedPayloadBits;
  ReadonlyProperty<int, AutoDefault> numTriggerDataHeaderBits, numTriggerDataPayloadBits;

  ReadonlyProperty<double, NoDefault> operatingTemp;
  ReadonlyProperty<double, NoDefault> biasVoltage;
  ReadonlyProperty<double, AutoDefault> powerPerModule;
  Property<double, AutoDefault> sensorsIrradiationPowerMean;
  Property<double, AutoDefault> sensorsIrradiationPowerMax;
  Property<double, AutoDefault> sensorsIrradiationMean;
  Property<double, AutoDefault> sensorsIrradiationMax;

  ReadonlyProperty<double, Computable> nominalResolutionLocalX, nominalResolutionLocalY;
  // Local X resolution parameters
  ReadonlyProperty<double, NoDefault> resolutionLocalXParam0;
  ReadonlyProperty<double, NoDefault> resolutionLocalXParam1;
  ReadonlyProperty<double, NoDefault> resolutionLocalXParam2;
  ReadonlyProperty<double, NoDefault> resolutionLocalXParam3;
  ReadonlyProperty<double, NoDefault> resolutionLocalXParam4;
  ReadonlyProperty<double, NoDefault> resolutionLocalXParam5;
  ReadonlyProperty<double, NoDefault> resolutionLocalXParam6;
  ReadonlyProperty<double, NoDefault> resolutionLocalXParam7;
  ReadonlyProperty<double, NoDefault> resolutionLocalXParam8;
  ReadonlyProperty<double, NoDefault> resolutionLocalXParam9;
  // Local Y resolution parameters
  ReadonlyProperty<double, NoDefault> resolutionLocalYParam0;
  ReadonlyProperty<double, NoDefault> resolutionLocalYParam1;
  ReadonlyProperty<double, NoDefault> resolutionLocalYParam2;
  ReadonlyProperty<double, NoDefault> resolutionLocalYParam3;
  ReadonlyProperty<double, NoDefault> resolutionLocalYParam4;
  ReadonlyProperty<double, NoDefault> resolutionLocalYParam5;
  ReadonlyProperty<double, NoDefault> resolutionLocalYParam6;
  ReadonlyProperty<double, NoDefault> resolutionLocalYParam7;
  ReadonlyProperty<double, NoDefault> resolutionLocalYParam8;
  ReadonlyProperty<double, NoDefault> resolutionLocalYParam9;

  ReadonlyProperty<double, Default>    triggerErrorX , triggerErrorY;

  ReadonlyProperty<double, Default> stereoRotation;
  
  ReadonlyProperty<bool, Default> reduceCombinatorialBackground;

  PropertyVector<string, ','> trackingTags;

  Property<int, Default> plotColor;

  Property<double, Default> serviceHybridWidth;
  Property<double, Default> frontEndHybridWidth;
  Property<double, Default> hybridThickness;
  Property<double, Default> supportPlateThickness;
  Property<double, Default> chipThickness;

  Property<bool, Default> removeModule;

  int16_t subdetectorId() const { return subdetectorId_; }
  const std::string& subdetectorName() const { return subdetectorName_; }
  void subdetectorNameId(const std::string& name, const int id) { subdetectorName_ = name; subdetectorId_ = id; }
  
 DetectorModule(Decorated* decorated) : 
    Decorator<GeometricModule>(decorated),
      materialObject_(MaterialObject::MODULE),      sensorNode               ("Sensor"                   , parsedOnly()),
      moduleType               ("moduleType"               , parsedOnly() , string("notype")),
      numSensors               ("numSensors"               , parsedOnly()),
      sensorLayout             ("sensorLayout"             , parsedOnly() , NOSENSORS),
      readoutType              ("readoutType"              , parsedOnly() , READOUT_STRIP), 
      singleHitEfficiency      ("singleHitEfficiency"      , parsedOnly() , 1.),
      readoutMode              ("readoutMode"              , parsedOnly() , BINARY),
      zCorrelation             ("zCorrelation"             , parsedOnly()),
      numSparsifiedHeaderBits  ("numSparsifiedHeaderBits"  , parsedOnly()),
      numSparsifiedPayloadBits ("numSparsifiedPayloadBits" , parsedOnly()),
      numTriggerDataHeaderBits ("numTriggerDataHeaderBits" , parsedOnly()),
      numTriggerDataPayloadBits("numTriggerDataPayloadBits", parsedOnly()),
      triggerWindow            ("triggerWindow"            , parsedOnly() , 1),
      operatingTemp            ("operatingTemp"            , parsedAndChecked()),
      biasVoltage              ("biasVoltage"              , parsedAndChecked()),
      powerPerModule           ("powerPerModule"           , parsedOnly()),
      triggerErrorX            ("triggerErrorX"            , parsedOnly() , 1.),
      triggerErrorY            ("triggerErrorY"            , parsedOnly() , 1.),
      stereoRotation           ("stereoRotation"           , parsedOnly() , 0.),
      reduceCombinatorialBackground("reduceCombinatorialBackground", parsedOnly(), false),
      trackingTags             ("trackingTags"             , parsedOnly()),
      nominalResolutionLocalX  ("nominalResolutionLocalX"  , parsedOnly()),
      nominalResolutionLocalY  ("nominalResolutionLocalY"  , parsedOnly()),
      // Local X resolution parameters
      resolutionLocalXParam0            ("resolutionLocalXParam0"            , parsedOnly()),
      resolutionLocalXParam1            ("resolutionLocalXParam1"            , parsedOnly()),
      resolutionLocalXParam2            ("resolutionLocalXParam2"            , parsedOnly()),
      resolutionLocalXParam3            ("resolutionLocalXParam3"            , parsedOnly()),
      resolutionLocalXParam4            ("resolutionLocalXParam4"            , parsedOnly()),
      resolutionLocalXParam5            ("resolutionLocalXParam5"            , parsedOnly()),
      resolutionLocalXParam6            ("resolutionLocalXParam6"            , parsedOnly()),
      resolutionLocalXParam7            ("resolutionLocalXParam7"            , parsedOnly()),
      resolutionLocalXParam8            ("resolutionLocalXParam8"            , parsedOnly()),
      resolutionLocalXParam9            ("resolutionLocalXParam9"            , parsedOnly()),
      // Local Y resolution parameters
      resolutionLocalYParam0            ("resolutionLocalYParam0"            , parsedOnly()),
      resolutionLocalYParam1            ("resolutionLocalYParam1"            , parsedOnly()),
      resolutionLocalYParam2            ("resolutionLocalYParam2"            , parsedOnly()),
      resolutionLocalYParam3            ("resolutionLocalYParam3"            , parsedOnly()),
      resolutionLocalYParam4            ("resolutionLocalYParam4"            , parsedOnly()),
      resolutionLocalYParam5            ("resolutionLocalYParam5"            , parsedOnly()),
      resolutionLocalYParam6            ("resolutionLocalYParam6"            , parsedOnly()),
      resolutionLocalYParam7            ("resolutionLocalYParam7"            , parsedOnly()),
      resolutionLocalYParam8            ("resolutionLocalYParam8"            , parsedOnly()),
      resolutionLocalYParam9            ("resolutionLocalYParam9"            , parsedOnly()),
      plotColor                ("plotColor"                , parsedOnly(), 0),
      serviceHybridWidth       ("serviceHybridWidth"       , parsedOnly(), 0),
      frontEndHybridWidth      ("frontEndHybridWidth"      , parsedOnly(), 0),
      hybridThickness          ("hybridThickness"          , parsedOnly(), 0),
      supportPlateThickness    ("supportPlateThickness"    , parsedOnly(), 0),
      chipThickness            ("chipThickness"            , parsedOnly(), 0),
      removeModule             ("removeModule"             , parsedOnly(), false)
	{ }

  virtual void setup();
  void check() override;
  virtual void build();
  // Geometric module interface
  const Polygon3d<4>& basePoly() const { return decorated().basePoly(); }

  const XYZVector& center() const { return decorated().center(); }
  const XYZVector& normal() const { return decorated().normal(); }
  double area() const { 
    //return decorated().area();
    const GeometricModule& module = decorated();
    double area = module.area(); 
    return area;
  }
  double totalSensorsVolume() const { // Calculate total volume occupied by sensors
    double volume = 0.;
    for (const auto& s : sensors()) volume += area() * s.sensorThickness();
    return volume;
  }
  double dsDistance() const { return decorated().dsDistance(); }
  void dsDistance(double d) { decorated().dsDistance(d); }
  double thickness() const { return dsDistance() + sensorThickness(); }
  double length()    const { return decorated().length(); }
  double maxWidth()  const { return decorated().maxWidth(); }
  double minWidth()  const { return decorated().minWidth(); }
  double meanWidth() const { return decorated().meanWidth(); }
  double physicalLength() const { return decorated().physicalLength(); }

  double tiltAngle() const { return tiltAngle_; }
  double skewAngle() const { return skewAngle_; }
  bool isTilted() const { return tiltAngle_ != 0.; }

  // SPATIAL RESOLUTION

  // RETURN GLOBAL SPATIAL RESOLUTION (IN CMS COORDINATES)
  double resolutionEquivalentZ   (double hitRho, double trackR, double trackCotgTheta, double resolutionLocalX, double resolutionLocalY) const;
  double resolutionEquivalentRPhi(double hitRho, double trackR, double resolutionLocalX, double resolutionLocalY) const;

  // RETURN LOCAL SPATIAL RESOLUTION
  // This resolution is either nominal, either from parametrization.
  const double resolutionLocalX(const double phi) const;
  const double resolutionLocalY(const double theta) const;

  // Used to compute local parametrized spatial resolution.
  const bool hasAnyResolutionLocalXParam() const;
  const bool hasAnyResolutionLocalYParam() const;
  const double alpha(const double trackPhi) const;
  const double beta(const double theta) const;
 
  // STATISTICS ON LOCAL SPATIAL RESOLUTION
  accumulator_set<double, features<tag::count, tag::mean, tag::variance, tag::sum, tag::moment<2>>> rollingParametrizedResolutionLocalX;
  accumulator_set<double, features<tag::count, tag::mean, tag::variance, tag::sum, tag::moment<2>>> rollingParametrizedResolutionLocalY;
  

  void translate(const XYZVector& vector) { decorated().translate(vector); clearSensorPolys(); }
  void mirror(const XYZVector& vector) { decorated().mirror(vector); clearSensorPolys(); }
  void translateZ(double z) { decorated().translate(XYZVector(0, 0, z)); clearSensorPolys(); }
  void translateR(double radius) {
    XYZVector v = rAxis_.Unit()*radius;
    decorated().translate(v);
    clearSensorPolys();
  }
  void rotateToNegativeZSide() {
    side(-side());
    rotateY(M_PI);  // Rotation around CMS_Y of angle Pi
    clearSensorPolys();
  }

  void rotateX(double angle) { decorated().rotateX(angle); clearSensorPolys(); }
  void rotateY(double angle) { decorated().rotateY(angle); clearSensorPolys(); }
  void rotateZ(double angle) { decorated().rotateZ(angle); clearSensorPolys(); rAxis_ = RotationZ(angle)(rAxis_); }
  void tilt(double angle) { rotateX(-angle); tiltAngle_ += angle; } // CUIDADO!!! tilt and skew can only be called BEFORE translating/rotating the module, or they won't work as expected!!
  void skew(double angle) { rotateY(-angle); skewAngle_ += angle; }

  bool flipped() const { return decorated().flipped(); } 
  bool flipped(bool newFlip) {
    if (newFlip && numSensors() > 1) {
      sensors_.front().innerOuter(SensorPosition::UPPER);
      sensors_.back().innerOuter(SensorPosition::LOWER);
    }
    return decorated().flipped(newFlip);
  } 
  ModuleShape shape() const { return decorated().shape(); }
  ////////

  double maxZ() const { return maxget2(sensors_.begin(), sensors_.end(), &Sensor::maxZ); }
  double minZ() const { return minget2(sensors_.begin(), sensors_.end(), &Sensor::minZ); }
  double maxR() const { return maxget2(sensors_.begin(), sensors_.end(), &Sensor::maxR); }
  double minR() const { return minget2(sensors_.begin(), sensors_.end(), &Sensor::minR); }

  std::map<std::string, double> extremaWithHybrids() const;
  double minZwithHybrids() const { return extremaWithHybrids()["minZ"]; }
  double maxZwithHybrids() const { return extremaWithHybrids()["maxZ"]; }
  double minRwithHybrids() const { return extremaWithHybrids()["minR"]; }
  double maxRwithHybrids() const { return extremaWithHybrids()["maxR"]; }

  double planarMaxZ() const { return CoordinateOperations::computeMaxZ(basePoly()); }
  double planarMinZ() const { return CoordinateOperations::computeMinZ(basePoly()); }
  double planarMaxR() const { return CoordinateOperations::computeMaxR(basePoly()); }
  double planarMinR() const { return CoordinateOperations::computeMinR(basePoly()); }

  double phiAperture() const { return maxPhi() - minPhi(); }

  double maxEta() const { return MAX(basePoly().getVertex(0).Eta(), basePoly().getVertex(2).Eta()); }
  double minEta() const { return MIN(basePoly().getVertex(0).Eta(), basePoly().getVertex(2).Eta()); }
  double etaAperture() const { return maxEta() - minEta(); }
  double maxEtaWithError(double zError) const { return minMaxEtaWithError(zError).second; }
  double minEtaWithError(double zError) const { return minMaxEtaWithError(zError).first; }
  std::pair<double, double> minMaxEtaWithError(double zError) const;

  double maxTheta() const { return MAX(basePoly().getVertex(0).Theta(), basePoly().getVertex(2).Theta()); }
  double minTheta() const { return MIN(basePoly().getVertex(0).Theta(), basePoly().getVertex(2).Theta()); }
  double thetaAperture() const { return maxTheta() - minTheta(); }

  const Sensors& sensors() const { return sensors_; }
  const MaterialObject& materialObject() const { return materialObject_; }
  const Sensor& innerSensor() const { return sensors_.front(); }
  const Sensor& outerSensor() const { return sensors_.back(); }
  ElementsVector& getLocalElements() const {return materialObject_.getLocalElements(); }
  int maxSegments() const { int segm = 0; for (const auto& s : sensors()) { segm = MAX(segm, s.numSegmentsEstimate()); } return segm; } // CUIDADO NEEDS OPTIMIZATION (i.e. caching or just MAX())
  int minSegments() const { int segm = std::numeric_limits<int>::max(); for (const auto& s : sensors()) { segm = MIN(segm, s.numSegmentsEstimate()); } return segm; }
  int totalSegments() const { int cnt = 0; for (const auto& s : sensors()) { cnt += s.numSegmentsEstimate(); } return cnt; }
  int maxChannels() const { int max = 0; for (const auto& s : sensors()) { max = MAX(max, s.numChannels()); } return max; } 
  int minChannels() const { int min = std::numeric_limits<int>::max(); for (const auto& s : sensors()) { min = MIN(min, s.numChannels()); } return min; } 
  int totalChannels() const { int cnt = 0; for (const auto& s : sensors()) { cnt += s.numChannels(); } return cnt; } 

  double totalPower() const;

  int numStripsAcrossEstimate() const { return sensors().front().numStripsAcrossEstimate(); } // CUIDADO this assumes both sensors have the same number of sensing elements in the transversal direction - typically it is like that
  double pitch() const { return sensors().front().pitch(); }
int numSegmentsEstimate() const { return sensors().front().numSegmentsEstimate(); } // CUIDADO this assumes both sensors have the same number of sensing elements in the transversal direction - typically it is like that
  double stripLength() const { return sensors().front().stripLength(); }
  double sensorThickness() const { return sensors().front().sensorThickness(); } // CUIDADO this has to be fixed (called in Extractor.cc), sensor thickness can be different for different sensors

  double stripOccupancyPerEvent() const;
  double hitOccupancyPerEvent() const { return stripOccupancyPerEvent()/2.; }
  double geometricEfficiency() const;
  double effectiveDsDistance() const;

  virtual ModuleSubdetector subdet() const = 0;

  virtual PosRef posRef() const = 0;
  virtual TableRef tableRef() const = 0;
  virtual UniRef uniRef() const = 0;
  virtual int16_t moduleRing() const { return -1; }
  virtual const int diskSurface() const { return -1; }

  inline bool isPixelModule() const { return (moduleType().find(insur::type_pixel) != std::string::npos); }
  inline bool isTimingModule() const { return (moduleType().find(insur::type_timing) != std::string::npos); }

  bool couldHit(const XYZVector& direction, double zError) const;
  double trackCross(const XYZVector& PL, const XYZVector& PU) { return decorated().trackCross(PL, PU); }
  std::pair<XYZVector, HitType> checkTrackHits(const XYZVector& trackOrig, const XYZVector& trackDir);
  int numHits() const { return numHits_; }
  void resetHits() { numHits_ = 0; }

  std::string summaryType() const;
  std::string summaryFullType() const;

  void setBundle(Bundle* bundle) { bundle_ = bundle ; }
  const Bundle* getBundle() const { return bundle_; }  
  const int isPositiveCablingSide() const;
  const int bundlePlotColor() const;  
  const DTC* getDTC() const;
  const int dtcPlotColor() const;
  const int dtcPhiSectorRef() const;  
};



class BarrelModule : public DetectorModule, public Clonable<BarrelModule> {
public:
  Property<int16_t, AutoDefault> layer;
  int16_t ring() const { return (int16_t)myid(); }
  int16_t moduleRing() const { return ring(); }
  Property<int16_t, AutoDefault> rod;

  BarrelModule(Decorated* decorated) :
    DetectorModule(decorated)
  { setup(); }

  void accept(GeometryVisitor& v) {
    v.visit(*this);
    v.visit(*(DetectorModule*)this);
    decorated().accept(v);
  }
  void accept(ConstGeometryVisitor& v) const {
    v.visit(*this);
    v.visit(*(const DetectorModule*)this);
    decorated().accept(v);
  }
  void accept(SensorGeometryVisitor& v) {
    v.visit(*this);
    v.visit(*(DetectorModule*)this);
    for (auto& s : sensors_) { s.accept(v); }
  }

  void setup() override {
    DetectorModule::setup();
    minPhi.setup([&](){

      double min = 0;
      // Module corners arranged normally or flipped:
      // 0 |-----|3      3|-----|0
      //   |     |   or   |     |
      // 1 |-----|2      2|-----|1
      //
      //              x (inter. point)
      // --> problem if absolute difference in phi betwwen barrel corners higher than phi
      if (!(fabs(basePoly().getVertex(0).Phi()-basePoly().getVertex(2).Phi())>=M_PI)) {

        min = MIN(basePoly().getVertex(0).Phi(), basePoly().getVertex(2).Phi());
      }
      // Module overlaps the crossline between -pi/2 & +pi/2 -> rotate by 180deg to calculate min
      else {

        Polygon3d<4> polygon = Polygon3d<4>(basePoly());
        polygon.rotateZ(M_PI);

        min = MIN(polygon.getVertex(0).Phi(), polygon.getVertex(2).Phi());

        // Shift by extra 180deg to get back to its original position (i.e. +2*pi with respect to the nominal position)
        min += M_PI;
      }
      // Return value in interval <-pi;+3*pi> instead of <-pi;+pi> to take into account the crossline at pi/2.
      return min;
    });
    maxPhi.setup([&](){

      double max = 0;
      // Module corners arranged normally or flipped:
      // 0 |-----|3      3|-----|0
      //   |     |   or   |     |
      // 1 |-----|2      2|-----|1
      //
      //              x (inter. point)
      // --> problem if absolute difference in phi betwwen barrel corners higher than phi
      if (!(fabs(basePoly().getVertex(0).Phi()-basePoly().getVertex(2).Phi())>=M_PI)) {

        max = MAX(basePoly().getVertex(0).Phi(), basePoly().getVertex(2).Phi());
      }
      // Module overlaps the crossline between -pi/2 & +pi/2 -> rotate by 180deg to calculate min
      else {

        Polygon3d<4> polygon = Polygon3d<4>(basePoly());
        polygon.rotateZ(M_PI);

        max = MAX(polygon.getVertex(0).Phi(), polygon.getVertex(2).Phi());

        // Shift by extra 180deg to get back to its original position (i.e. +2*pi with respect to the nominal position)
        max += M_PI;
      }
      // Return value in interval <-pi;+3*pi> instead of <-pi;+pi> to take into account the crossline at pi/2.
      return max;
    });

    nominalResolutionLocalX.setup([this]() {
	// only set up this if no model parameter specified
	//std::cout <<  "hasAnyResolutionLocalXParam() = " <<  hasAnyResolutionLocalXParam() << std::endl;

	if (!hasAnyResolutionLocalXParam()) {
	  //std::cout << "nominalResolutionLocalX and resolutionLocalXBarrel parameters are all unset. Use of default formulae." << std::endl;
	  double res = 0;
	  for (const Sensor& s : sensors()) res += pow(meanWidth() / s.numStripsAcross() / sqrt(12), 2);
	  return sqrt(res)/numSensors();
	}
	// if model parameters specified, return -1
	else return -1.0;
      });
    nominalResolutionLocalY.setup([this]() {
	// only set up this if no model parameters not specified
	if (!hasAnyResolutionLocalYParam()) {
	  //std::cout << "resolutionLocalY and resolutionLocalYBarrel parameters are all unset. Use of default formulae." << std::endl;
	    if (stereoRotation() != 0.) return nominalResolutionLocalX() / sin(stereoRotation());
	    else {
	      return length() / maxSegments() / sqrt(12); // NOTE: not combining measurements from both sensors. The two sensors are closer than the length of the longer sensing element, making the 2 measurements correlated. considering only the best measurement is then a reasonable approximation (since in case of a PS module the strip measurement increases the precision by only 0.2% and in case of a 2S the sensors are so close that they basically always measure the same thing)
	    }
	  }
	// if model parameters specified, return -1
	else return -1.0;
      });
  }

  void build();


  //double maxZ() const { return MAX(basePoly().getVertex(0).Z(), basePoly().getVertex(2).Z()); } 
  //double minZ() const { return MIN(basePoly().getVertex(0).Z(), basePoly().getVertex(2).Z()); } 
  //double maxR() const { return MAX(basePoly().getVertex(0).Rho(), basePoly().getVertex(2).Rho()); }
  //double minR() const { return center().Rho(); }//MIN(basePoly().getVertex(0).Rho(), basePoly().getVertex(2).Rho()); }

  virtual ModuleSubdetector subdet() const { return BARREL; }

<<<<<<< HEAD
  PosRef posRef() const { return (PosRef){ cntId(), (side() > 0 ? ring() : -ring()), layer(), rod() }; }
  TableRef tableRef() const { return (TableRef){ cntName(), layer(), ring() }; }
  UniRef uniRef() const { return UniRef{ cntName(), layer(), ring(), rod(), side() }; }
=======
  double calculateParameterizedResolutionLocalX(double trackPhi) const { 
    double resolutionLocalXBarrelParam0, resolutionLocalXBarrelParam1, resolutionLocalXBarrelParam2;
    if ((1./tan(alpha(trackPhi))) < cotalphaLimit()) { resolutionLocalXBarrelParam0 = resolutionLocalXBarrelParam0Inf(); resolutionLocalXBarrelParam1 = resolutionLocalXBarrelParam1Inf(); resolutionLocalXBarrelParam2 = resolutionLocalXBarrelParam2Inf(); }
    else { resolutionLocalXBarrelParam0 = resolutionLocalXBarrelParam0Sup(); resolutionLocalXBarrelParam1 = resolutionLocalXBarrelParam1Sup(); resolutionLocalXBarrelParam2 = resolutionLocalXBarrelParam2Sup(); }
    return resolutionLocalXBarrelParam0 + resolutionLocalXBarrelParam1 * 1./tan(alpha(trackPhi)) + resolutionLocalXBarrelParam2 * pow(1./tan(alpha(trackPhi)), 2);
}

  double calculateParameterizedResolutionLocalY(double theta) const { return resolutionLocalYBarrelParam0() + resolutionLocalYBarrelParam1() * exp(-resolutionLocalYBarrelParam2() * fabs(1./tan(beta(theta)))) * sin(resolutionLocalYBarrelParam3() * fabs(1./tan(beta(theta))) + resolutionLocalYBarrelParam4()); }

  PosRef posRef() const { return (PosRef){ subdetectorId(), (side() > 0 ? ring() : -ring()), layer(), rod() }; }
  TableRef tableRef() const { return (TableRef){ subdetectorName(), layer(), ring() }; }
  UniRef uniRef() const { return UniRef{ subdetectorName(), layer(), ring(), rod(), side() }; }
>>>>>>> dff1117c
};



class EndcapModule : public DetectorModule, public Clonable<EndcapModule> {
public:
  Property<int16_t, AutoDefault> disk;
  Property<int16_t, AutoDefault> ring;
  int16_t moduleRing() const { return ring(); };
  int16_t blade() const { return (int16_t)myid(); } // CUIDADO Think of a better name!
  int16_t side() const { return (int16_t)signum(center().Z()); }
  Property<int, AutoDefault> endcapDiskSurface;
  const int diskSurface() const override { return endcapDiskSurface(); }

  EndcapModule(Decorated* decorated) :
    DetectorModule(decorated)
  { setup(); }


  void setup() override {
    DetectorModule::setup();
    minPhi.setup([&](){

      double min = 0;
      // Module corners arranged normally:
      // 0 |-----|3
      //   |     |
      // 1 |-----|2
      //
      //      x (inter. point)
      if (basePoly().getVertex(1).Phi()<=basePoly().getVertex(0).Phi() &&
          basePoly().getVertex(0).Phi()<=basePoly().getVertex(3).Phi() &&
          basePoly().getVertex(3).Phi()<=basePoly().getVertex(2).Phi()) {

        min=minget2(basePoly().begin(), basePoly().end(), &XYZVector::Phi);
      }
      // Module corners flipped:
      // 3 |-----|0
      //   |     |
      // 2 |-----|1
      //
      //      x (inter. point)
      else if (basePoly().getVertex(2).Phi()<=basePoly().getVertex(3).Phi() &&
               basePoly().getVertex(3).Phi()<=basePoly().getVertex(0).Phi() &&
               basePoly().getVertex(0).Phi()<=basePoly().getVertex(1).Phi()){

        min=minget2(basePoly().begin(), basePoly().end(), &XYZVector::Phi);
      }
      // Module overlaps the crossline between -pi/2 & +pi/2 -> rotate by 180deg to calculate min
      else {

        Polygon3d<4> polygon = Polygon3d<4>(basePoly());
        polygon.rotateZ(M_PI);

        min=minget2(polygon.begin(), polygon.end(), &XYZVector::Phi);

        // Normal arrangement or flipped arrangement
        if (polygon.getVertex(1).Phi()<0 || polygon.getVertex(2).Phi()<0) {

          // Shift by extra 180deg to get back to its original position (i.e. +2*pi with respect to the nominal position)
          min += M_PI;
        }
        else logERROR("Endcap module min calculation failed - algorithm problem. Check algorithm!");

      }
      // Return value in interval <-pi;+3*pi> instead of <-pi;+pi> to take into account the crossline at pi/2.
      return min;
    });
    maxPhi.setup([&](){

      double max = 0;
      // Module corners arranged normally:
      // 0 |-----|3
      //   |     |
      // 1 |-----|2
      //
      //      x (inter. point)
      if (basePoly().getVertex(1).Phi()<=basePoly().getVertex(0).Phi() &&
          basePoly().getVertex(0).Phi()<=basePoly().getVertex(3).Phi() &&
          basePoly().getVertex(3).Phi()<=basePoly().getVertex(2).Phi()) {

        max=maxget2(basePoly().begin(), basePoly().end(), &XYZVector::Phi);
      }
      // Module corners flipped:
      // 3 |-----|0
      //   |     |
      // 2 |-----|1
      //
      //      x (inter. point)
      else if (basePoly().getVertex(2).Phi()<=basePoly().getVertex(3).Phi() &&
               basePoly().getVertex(3).Phi()<=basePoly().getVertex(0).Phi() &&
               basePoly().getVertex(0).Phi()<=basePoly().getVertex(1).Phi()){

        max=maxget2(basePoly().begin(), basePoly().end(), &XYZVector::Phi);
      }
      // Module overlaps the crossline between -pi/2 & +pi/2 -> rotate by 180deg to calculate max.
      else {

        Polygon3d<4> polygon = Polygon3d<4>(basePoly());
        polygon.rotateZ(M_PI);

        max=maxget2(polygon.begin(), polygon.end(), &XYZVector::Phi);

        // Normal arrangement or flipped arrangement
        if (polygon.getVertex(1).Phi()<0 || polygon.getVertex(2).Phi()<0) {

          // Shift by extra 180deg to get back to its original position (i.e. +2*pi with respect to the nominal position)
          max += M_PI;
        }
        else logERROR("Endcap module max calculation failed - algorithm problem. Check algorithm!");
      }
      // Return value in interval <-pi;+3*pi> instead of <-pi;+pi> to take into account the crossline at pi/2.
      return max;
    });
    nominalResolutionLocalX.setup([this]() {
	// only set up this if no model parameter specified
	//std::cout <<  "hasAnyResolutionLocalXParam() = " <<  hasAnyResolutionLocalXParam() << std::endl;
	if (!hasAnyResolutionLocalXParam()) {
	  //std::cout << "nominalResolutionLocalX and resolutionLocalXEndcap parameters are all unset. Use of default formulae." << std::endl;
	    double res = 0;
	    for (const Sensor& s : sensors()) res += pow(meanWidth() / s.numStripsAcross() / sqrt(12), 2);
	    return sqrt(res)/numSensors();
	  }
	// if model parameters specified, return -1
	else return -1.0;
      });
    nominalResolutionLocalY.setup([this]() {
	// only set up this if no model parameters not specified
	if (!hasAnyResolutionLocalYParam()) {
	  //std::cout << "resolutionLocalY and resolutionLocalYEndcap parameters are all unset. Use of default formulae." << std::endl;
	    if (stereoRotation() != 0.) return nominalResolutionLocalX() / sin(stereoRotation());
	    else {
	      return length() / maxSegments() / sqrt(12); // NOTE: not combining measurements from both sensors. The two sensors are closer than the length of the longer sensing element, making the 2 measurements correlated. considering only the best measurement is then a reasonable approximation (since in case of a PS module the strip measurement increases the precision by only 0.2% and in case of a 2S the sensors are so close that they basically always measure the same thing)
	    }
	  }
	// if model parameters specified, return -1
	else return -1.0;
      });
  }

  void build();

  void accept(GeometryVisitor& v) {
    v.visit(*this); 
    v.visit(*(DetectorModule*)this);
    decorated().accept(v); 
  }
  void accept(ConstGeometryVisitor& v) const {
    v.visit(*this); 
    v.visit(*(const DetectorModule*)this);
    decorated().accept(v); 
  }
  void accept(SensorGeometryVisitor& v) {
    v.visit(*this);
    v.visit(*(DetectorModule*)this);
    for (auto& s : sensors_) { s.accept(v); }
  }

  //double minZ() const { return center().Z(); } // CUIDADO not accounting for sensor placement
  //double maxZ() const { return center().Z(); } // ditto here
  //double maxR() const { return MAX(basePoly().getVertex(0).Rho(), basePoly().getVertex(2).Rho()); }
  //double minR() const { XYZVector side[2];
  //                      std::partial_sort_copy(basePoly().begin(), basePoly().end(), std::begin(side), std::end(side), [](const XYZVector& v1, const XYZVector& v2) { return v1.Rho() < v2.Rho(); });
  //                      return ((side[0]+side[1])/2).Rho(); }


  virtual ModuleSubdetector subdet() const { return ENDCAP; }

<<<<<<< HEAD
  PosRef posRef() const { return (PosRef){ cntId(), (side() > 0 ? disk() : -disk()), ring(), blade() }; }
  TableRef tableRef() const { return (TableRef){ cntName(), disk(), ring() }; }
  UniRef uniRef() const { return UniRef{ cntName(), disk(), ring(), blade(), side() }; }
=======
  double calculateParameterizedResolutionLocalX(double trackPhi) const {
    return resolutionLocalXEndcapParam0() + resolutionLocalXEndcapParam1() * exp(-pow(1./tan(alpha(trackPhi)), 2.) / resolutionLocalXEndcapParam3()) * cos(resolutionLocalXEndcapParam2() * 1./tan(alpha(trackPhi)));    
  }

  double calculateParameterizedResolutionLocalY(double theta) const {
    return resolutionLocalYEndcapParam0() + resolutionLocalYEndcapParam1() * fabs(1./tan(beta(theta)));
  }

  PosRef posRef() const { return (PosRef){ subdetectorId(), (side() > 0 ? disk() : -disk()), ring(), blade() }; }
  TableRef tableRef() const { return (TableRef){ subdetectorName(), disk(), ring() }; }
  UniRef uniRef() const { return UniRef{ subdetectorName(), disk(), ring(), blade(), side() }; }
>>>>>>> dff1117c
};


// ===================================================================================================================================
//
#endif<|MERGE_RESOLUTION|>--- conflicted
+++ resolved
@@ -506,24 +506,9 @@
 
   virtual ModuleSubdetector subdet() const { return BARREL; }
 
-<<<<<<< HEAD
-  PosRef posRef() const { return (PosRef){ cntId(), (side() > 0 ? ring() : -ring()), layer(), rod() }; }
-  TableRef tableRef() const { return (TableRef){ cntName(), layer(), ring() }; }
-  UniRef uniRef() const { return UniRef{ cntName(), layer(), ring(), rod(), side() }; }
-=======
-  double calculateParameterizedResolutionLocalX(double trackPhi) const { 
-    double resolutionLocalXBarrelParam0, resolutionLocalXBarrelParam1, resolutionLocalXBarrelParam2;
-    if ((1./tan(alpha(trackPhi))) < cotalphaLimit()) { resolutionLocalXBarrelParam0 = resolutionLocalXBarrelParam0Inf(); resolutionLocalXBarrelParam1 = resolutionLocalXBarrelParam1Inf(); resolutionLocalXBarrelParam2 = resolutionLocalXBarrelParam2Inf(); }
-    else { resolutionLocalXBarrelParam0 = resolutionLocalXBarrelParam0Sup(); resolutionLocalXBarrelParam1 = resolutionLocalXBarrelParam1Sup(); resolutionLocalXBarrelParam2 = resolutionLocalXBarrelParam2Sup(); }
-    return resolutionLocalXBarrelParam0 + resolutionLocalXBarrelParam1 * 1./tan(alpha(trackPhi)) + resolutionLocalXBarrelParam2 * pow(1./tan(alpha(trackPhi)), 2);
-}
-
-  double calculateParameterizedResolutionLocalY(double theta) const { return resolutionLocalYBarrelParam0() + resolutionLocalYBarrelParam1() * exp(-resolutionLocalYBarrelParam2() * fabs(1./tan(beta(theta)))) * sin(resolutionLocalYBarrelParam3() * fabs(1./tan(beta(theta))) + resolutionLocalYBarrelParam4()); }
-
   PosRef posRef() const { return (PosRef){ subdetectorId(), (side() > 0 ? ring() : -ring()), layer(), rod() }; }
   TableRef tableRef() const { return (TableRef){ subdetectorName(), layer(), ring() }; }
   UniRef uniRef() const { return UniRef{ subdetectorName(), layer(), ring(), rod(), side() }; }
->>>>>>> dff1117c
 };
 
 
@@ -692,23 +677,9 @@
 
   virtual ModuleSubdetector subdet() const { return ENDCAP; }
 
-<<<<<<< HEAD
-  PosRef posRef() const { return (PosRef){ cntId(), (side() > 0 ? disk() : -disk()), ring(), blade() }; }
-  TableRef tableRef() const { return (TableRef){ cntName(), disk(), ring() }; }
-  UniRef uniRef() const { return UniRef{ cntName(), disk(), ring(), blade(), side() }; }
-=======
-  double calculateParameterizedResolutionLocalX(double trackPhi) const {
-    return resolutionLocalXEndcapParam0() + resolutionLocalXEndcapParam1() * exp(-pow(1./tan(alpha(trackPhi)), 2.) / resolutionLocalXEndcapParam3()) * cos(resolutionLocalXEndcapParam2() * 1./tan(alpha(trackPhi)));    
-  }
-
-  double calculateParameterizedResolutionLocalY(double theta) const {
-    return resolutionLocalYEndcapParam0() + resolutionLocalYEndcapParam1() * fabs(1./tan(beta(theta)));
-  }
-
   PosRef posRef() const { return (PosRef){ subdetectorId(), (side() > 0 ? disk() : -disk()), ring(), blade() }; }
   TableRef tableRef() const { return (TableRef){ subdetectorName(), disk(), ring() }; }
   UniRef uniRef() const { return UniRef{ subdetectorName(), disk(), ring(), blade(), side() }; }
->>>>>>> dff1117c
 };
 
 
