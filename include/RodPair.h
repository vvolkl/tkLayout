#ifndef RODPAIR_H
#define RODPAIR_H

#include <vector>
#include <string>
#include <memory>
#include <functional>
#include <algorithm>

#include <boost/ptr_container/ptr_vector.hpp>

#include "global_funcs.h"
#include "Property.h"
#include "Module.h"
#include "messageLogger.h"
#include "Visitable.h"

using std::string;
using std::vector;
using std::pair;
using std::unique_ptr;

typedef vector<unique_ptr<BarrelModule>> RodTemplate;

class RodPair : public PropertyObject, public Buildable, public Identifiable<int>, public Visitable {
public:
  typedef PtrVector<BarrelModule> Container;
protected:
  Container zPlusModules_, zMinusModules_;
  MaterialObject materialObject_;
public:
  enum class BuildDir { RIGHT = 1, LEFT = -1 };
  enum class StartZMode { MODULECENTER, MODULEEDGE };
protected:
  Property<StartZMode, Default> startZMode;

private:
  void clearComputables();
public:
  Property<double, NoDefault> maxZ;
  Property<double, Computable> minZ, maxR, minR;
  ReadonlyProperty<double, Computable> maxModuleThickness;
  Property<bool, Default> beamSpotCover;

  RodPair() :
      materialObject_(MaterialObject::ROD),
      startZMode("startZMode", parsedAndChecked(), StartZMode::MODULECENTER),
	beamSpotCover("beamSpotCover", parsedAndChecked(), true)
  {}

<<<<<<< HEAD
  void setup() {
=======
      void setup() {
    minAperture.setup([&]() { return minget2(zPlusModules_.begin(), zPlusModules_.end(), &Module::phiAperture); }); // CUIDADO not checking the zMinus modules, check if this could cause problems down the road
    maxAperture.setup([&]() { return maxget2(zPlusModules_.begin(), zPlusModules_.end(), &Module::phiAperture); });
>>>>>>> ab00c044
    minZ       .setup([&]() { return minget2(zMinusModules_.begin(), zMinusModules_.end(), &Module::minZ); }); // we want the minZ so we don't bother with scanning the zPlus vector
    minR       .setup([&]() { return minget2(zPlusModules_.begin(), zPlusModules_.end(), &Module::minR); }); // min and maxR can be found by just scanning the zPlus vector, since the rod pair is symmetrical in R
    maxR       .setup([&]() { return maxget2(zPlusModules_.begin(), zPlusModules_.end(), &Module::maxR); });
    maxModuleThickness.setup([&]() { return maxget2(zPlusModules_.begin(), zPlusModules_.end(), &Module::thickness); });
  }
  
  virtual double thickness() const = 0;
  virtual bool isTilted() const = 0;

  int numModules() const { return zPlusModules_.size() + zMinusModules_.size(); }
  int numModulesSide(int side) const { return side >= 0 ? zPlusModules_.size() : zMinusModules_.size(); }

  void translate(const XYZVector& translation);
  void translateR(double radius);
  void rotateZ(double angle);

  void cutAtEta(double eta);

  const std::pair<const Container&,const Container&> modules() const { return std::pair<const Container&,const Container&>(zPlusModules_,zMinusModules_); }
  
  void accept(GeometryVisitor& v) { 
    v.visit(*this); 
    for (auto& m : zPlusModules_) { m.accept(v); }
    for (auto& m : zMinusModules_) { m.accept(v); }
  }
  void accept(ConstGeometryVisitor& v) const { 
    v.visit(*this); 
    for (const auto& m : zPlusModules_) { m.accept(v); }
    for (const auto& m : zMinusModules_) { m.accept(v); }
  }

  const MaterialObject& materialObject() const;
};

class StraightRodPair : public RodPair, public Clonable<StraightRodPair> {

  // Templated because they need to work both with forward and reverse iterators (mezzanines are built right to left and the rodTemplate vector is iterated backwards)
  double computeNextZ(double newDsLength, double newDsDistance, double lastDsDistance, double lastZ, BuildDir direction, int parity);
  template<typename Iterator> vector<double> computeZList(Iterator begin, Iterator end, double startZ, BuildDir direction, int smallParity, bool fixedStartZ);
  template<typename Iterator> pair<vector<double>, vector<double>> computeZListPair(Iterator begin, Iterator end, double startZ, int recursionCounter);
  void buildModules(Container& modules, const RodTemplate& rodTemplate, const vector<double>& posList, BuildDir direction, int parity, int side);
  void buildFull(const RodTemplate& rodTemplate); 
  void buildMezzanine(const RodTemplate& rodTemplate); 

public:
 
  RangeProperty<std::vector<double> > forbiddenRange;
  Property<double, NoDefault> smallDelta;
  Property<double, NoDefault> minBuildRadius;
  Property<double, NoDefault> maxBuildRadius;

  Property<double, Default> zOverlap;
  Property<double, NoDefault> zError;
  Property<int, NoDefault> zPlusParity;
  Property<int, NoDefault> buildNumModules;
  Property<bool, Default> mezzanine;
  Property<double, NoDefault> startZ;
  Property<bool, Default> compressed;
  Property<bool, Default> allowCompressionCuts;

  PropertyNode<int> ringNode;
  
  StraightRodPair() :
              forbiddenRange      ("forbiddenRange"      , parsedOnly()),
              zOverlap            ("zOverlap"            , parsedAndChecked() , 1.),
              zError              ("zError"              , parsedAndChecked()),
              zPlusParity         ("smallParity"         , parsedAndChecked()),
              mezzanine           ("mezzanine"           , parsedOnly(), false),
              startZ              ("startZ"              , parsedOnly()),
              compressed          ("compressed"          , parsedOnly(), true),
              allowCompressionCuts("allowCompressionCuts", parsedOnly(), true),
	      ringNode            ("Ring"                , parsedOnly())
  {}


  double thickness() const override { return smallDelta()*2. + maxModuleThickness(); }
  bool isTilted() const override { return false; }

  
  void build(const RodTemplate& rodTemplate);

  std::set<int> solveCollisionsZPlus();
  std::set<int> solveCollisionsZMinus();
  void compressToZ(double z);

};


struct TiltedModuleSpecs {
  double r, z, gamma;
  bool valid() const {
    return r > 0.0 && fabs(gamma) <= 2*M_PI;
  }
};

class TiltedRodPair : public RodPair, public Clonable<TiltedRodPair> {
 
  void buildModules(Container& modules, const RodTemplate& rodTemplate, const vector<TiltedModuleSpecs>& tmspecs, BuildDir direction, bool flip);

 public :

  double thickness() const override { std::cerr << "thickness() for tilted rods gives incorrect results as it is calculated as maxR()-minR()\n"; return maxR() - minR(); }
  bool isTilted() const override { return true; }
  void build(const RodTemplate& rodTemplate, const std::vector<TiltedModuleSpecs>& tmspecs, bool flip);

  

}; 



#endif<|MERGE_RESOLUTION|>--- conflicted
+++ resolved
@@ -48,13 +48,7 @@
 	beamSpotCover("beamSpotCover", parsedAndChecked(), true)
   {}
 
-<<<<<<< HEAD
   void setup() {
-=======
-      void setup() {
-    minAperture.setup([&]() { return minget2(zPlusModules_.begin(), zPlusModules_.end(), &Module::phiAperture); }); // CUIDADO not checking the zMinus modules, check if this could cause problems down the road
-    maxAperture.setup([&]() { return maxget2(zPlusModules_.begin(), zPlusModules_.end(), &Module::phiAperture); });
->>>>>>> ab00c044
     minZ       .setup([&]() { return minget2(zMinusModules_.begin(), zMinusModules_.end(), &Module::minZ); }); // we want the minZ so we don't bother with scanning the zPlus vector
     minR       .setup([&]() { return minget2(zPlusModules_.begin(), zPlusModules_.end(), &Module::minR); }); // min and maxR can be found by just scanning the zPlus vector, since the rod pair is symmetrical in R
     maxR       .setup([&]() { return maxget2(zPlusModules_.begin(), zPlusModules_.end(), &Module::maxR); });
