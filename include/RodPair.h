--- conflicted
+++ resolved
@@ -110,15 +110,9 @@
   double computeNextZ(double newDsLength, double newDsDistance, double lastDsDistance, double lastZ, BuildDir direction, int parity);
   template<typename Iterator> vector<double> computeZList(Iterator begin, Iterator end, double startZ, BuildDir direction, int smallParity, bool fixedStartZ);
   template<typename Iterator> pair<vector<double>, vector<double>> computeZListPair(Iterator begin, Iterator end, double startZ, int recursionCounter);
-<<<<<<< HEAD
   void buildModules(Container& modules, const RodTemplate& rodTemplate, const vector<double>& posList, BuildDir direction, bool isPlusBigDeltaRod, int parity, int side);
   void buildFull(const RodTemplate& rodTemplate, bool isPlusBigDeltaRod); 
   void buildMezzanine(const RodTemplate& rodTemplate, bool isPlusBigDeltaRod); 
-=======
-  void buildModules(Container& modules, const RodTemplate& rodTemplate, const vector<double>& posList, BuildDir direction, int parity, int side);
-  void buildFull(const RodTemplate& rodTemplate);
-  void buildMezzanine(const RodTemplate& rodTemplate);
->>>>>>> 45fd0a31
 
 public:
  
