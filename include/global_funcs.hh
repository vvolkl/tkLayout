--- conflicted
+++ resolved
@@ -118,8 +118,8 @@
   return result;
 }
 
-<<<<<<< HEAD
-// Same as femod, but in case the result is an approximation of 0., round it to 0 !
+
+// Same as femod, but handles the case where the result is closed to 0.
 template<typename ArgType> inline ArgType femodRounded(const ArgType& phi, const ArgType& base) {
   ArgType result = femod(phi, base);
   if (fabs(result) < 1.e-5) result = 0;
@@ -127,7 +127,6 @@
 }
 
 
-=======
 // Particulary useful for angles comparison.
 // Returns true is phi1 < phi2, false otherwise.
 // For comparing angles, this considers the part of the circle where the 2 angles are the closest to each other.
@@ -141,7 +140,7 @@
   return (modPhi1 < modPhi2);
 }
 
->>>>>>> 54e0cd8e
+
 template<typename ArgType> inline int signum(const ArgType& x) {
   return (x > ArgType(0)) - (x < ArgType(0));
 }
