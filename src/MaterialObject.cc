/**
 * @file MaterialObject.cc
 *
 * @date 19/jun/2014
 * @author Stefano Martina
 */

//#include "Materialway.hh"
#include "MaterialObject.hh"
#include "ConversionStation.hh"
#include "global_constants.hh"
#include "MaterialTab.hh"
//#include "InactiveElement.hh"
#include "MaterialProperties.hh"
#include "DetectorModule.hh"
#include "MessageLogger.hh"
#include <stdexcept>


namespace material {
  const std::map<MaterialObject::Type, const std::string> MaterialObject::typeString = {
      {MODULE, "module"},
      {ROD, "rod"},
      {LAYER, "layer"}
  };

  MaterialObject::MaterialObject(Type materialType) :
      materialType_ (materialType),
      type_ ("type", parsedOnly()),
      destination_ ("destination", parsedOnly()),
      debugInactivate_ ("debugInactivate", parsedOnly(), false),
      materialsNode_ ("Materials", parsedOnly()),
      // sensorNode_ ("Sensor", parsedOnly()),
      materials_ (nullptr) {}

  MaterialObject::MaterialObject(const MaterialObject& other) :
    MaterialObject(other.materialType_) {
    materials_ = other.materials_;
    serviceElements_ = other.serviceElements_; //do shallow copies
  }

  MaterialObject::~MaterialObject() {
    // if (materials_ != nullptr) {
    //   delete materials_;
    //   materials_ = nullptr;
    // }
  }

  const std::string MaterialObject::getTypeString() const {
    auto mapIter = typeString.find(materialType_);
    if (mapIter != typeString.end()) {
      return mapIter->second;
    } else {
      return "";
    }
  }

  double MaterialObject::totalGrams(double length, double surface) const {
    double result = 0.0;
    for (const Element* currElement : serviceElements_) {
      result += currElement->totalGrams(length, surface);
    }
    if (materials_ != nullptr) {
      result += materials_->totalGrams(length, surface);
    }
    return result;
  }

  void MaterialObject::build() {
    check();
    if (!debugInactivate_()) {
      // for (auto& currentSensor : sensorNode_) {
      //   ReferenceSensor temporarySensor;
      //   temporarySensor.store(currentSensor.second);
      //   temporarySensor.check();
      //   temporarySensor.cleanup();

      //   std::cout << "[" << currentSensor.first << "]=" << temporarySensor.numChannels() << "; ";
      //   sensorChannels[currentSensor.first] = temporarySensor.numChannels();
      // }
      // std::cout << "}" << std::endl;
      

      static std::map<MaterialObjectKey, Materials*> materialsMap_; //for saving memory
      for (auto& currentMaterialNode : materialsNode_) {
        store(currentMaterialNode.second);

        check();
        if (type_().compare(getTypeString()) == 0) {
          MaterialObjectKey myKey(currentMaterialNode.first, sensorChannels, destination_.state()? destination_() : std::string(""));
          if (materialsMap_.count(myKey) == 0) {
            Materials * newMaterials  = new Materials(materialType_);
            newMaterials->store(currentMaterialNode.second);

            //pass destination to newMaterials
            if(destination_.state()) {
              PropertyTree destinationPt;
              destinationPt.add(destination_.name(), destination_());
              newMaterials->store(destinationPt);
            }

            newMaterials->build(sensorChannels);
            materialsMap_[myKey] = newMaterials;
          }
          materials_ = materialsMap_[myKey];

          break;
        }
      }

    }
    cleanup();
  }

  void MaterialObject::deployMaterialTo(MaterialObject& outputObject, const std::vector<std::string>& unitsToDeploy, bool onlyServices /*= false */, double gramsMultiplier /*= 1.*/) const {
    for(const Element * currElement : serviceElements_) {
      currElement->deployMaterialTo(outputObject, unitsToDeploy, onlyServices, gramsMultiplier);
    }
    
    if (materials_ != nullptr) {
      materials_->deployMaterialTo(outputObject, unitsToDeploy, onlyServices, gramsMultiplier);
    }    
  }

  void MaterialObject::addElement(const MaterialObject::Element* element) {
    if(element != nullptr) {
      serviceElements_.push_back(element);
    }
  }

  void MaterialObject::populateMaterialProperties(MaterialProperties& materialProperties) const {
    double quantity = 0;
    
    for (const Element* currElement : serviceElements_) {
      //currElement.populateMaterialProperties(materialProperties);
      //populate directly because need to skip the control if is a service
      //TODO: check why componentName is not present in no Element
      
      if (currElement->debugInactivate() == false) {
        quantity = currElement->totalGrams(materialProperties);
	if (currElement->matSubdetectorName() == "") std::cout << "MaterialObject::populateMaterialProperties currElement->matSubdetectorName() = " << currElement->matSubdetectorName() << std::endl;

        if (currElement->componentName.state()) {
	  /*if (currElement->componentName() == "High voltage lines") {
	    std::cout << "currElement->componentName()" << currElement->componentName() << "currElement->elementName() = " << currElement->elementName() << "quantity = " << quantity << std::endl;
	    }*/
          materialProperties.addLocalMass(currElement->matSubdetectorName(), currElement->elementName(), currElement->componentName(), quantity);
        } else {
	  std::cout << "MaterialObject::populateMaterialProperties: No component name, element name = " << currElement->elementName() << std::endl;
          materialProperties.addLocalMass(currElement->matSubdetectorName(), "", currElement->elementName(), quantity);
        }
      }
    }

    if (materials_ != nullptr) {
      materials_->populateMaterialProperties(materialProperties);
    }
  }

  ElementsVector& MaterialObject::getLocalElements() const {
    ElementsVector* elementsList = new ElementsVector;
    if (materials_ != nullptr) {
      materials_->getLocalElements(*elementsList);
    }

    return *elementsList;
  }

  bool MaterialObject::isPopulated() const {
    return (materials_ != nullptr);
  }


  //void MaterialObject::chargeTrain(Materialway::Train& train) const {
  //  materials_->chargeTrain(train);
  //}

  MaterialObject::Materials::Materials(MaterialObject::Type newMaterialType) :
    componentsNode_ ("Component", parsedOnly()),
    materialType_(newMaterialType) {};

  MaterialObject::Materials::~Materials() {}

  double MaterialObject::Materials::totalGrams(double length, double surface) const {
    double result = 0.0;
    for (const Component* currentComponentNode : components_) {
      result += currentComponentNode->totalGrams(length, surface);
    }
    return result;
  }

  void MaterialObject::Materials::build(const std::map<int, int>& newSensorChannels) {
    check();        
    for (auto& currentComponentNode : componentsNode_) {
      Component* newComponent = new Component(materialType_);
      newComponent->store(propertyTree());
      newComponent->store(currentComponentNode.second);
      newComponent->check();
      newComponent->build(newSensorChannels);

      components_.push_back(newComponent);
    }
    cleanup();
  }

  void MaterialObject::Materials::deployMaterialTo(MaterialObject& outputObject, const std::vector<std::string>& unitsToDeploy, bool onlyServices, double gramsMultiplier /*= 1.*/) const {
    for (const Component* currComponent : components_) {
      currComponent->deployMaterialTo(outputObject, unitsToDeploy, onlyServices, gramsMultiplier);
    }
  }

  void MaterialObject::Materials::populateMaterialProperties(MaterialProperties& materialProperties) const {
    for (const Component* currComponent : components_) {
      currComponent->populateMaterialProperties(materialProperties);
    }
  }

  void MaterialObject::Materials::getLocalElements(ElementsVector& elementsList) const {
    for (const Component* currComponent : components_) {
      currComponent->getLocalElements(elementsList);
    }
  }

  MaterialObject::Component::Component(MaterialObject::Type& newMaterialType) :
    //componentName ("componentName", parsedAndChecked()),
    componentsNode_ ("Component", parsedOnly()),
    elementsNode_ ("Element", parsedOnly()),
    materialType_(newMaterialType) {};

  MaterialObject::Component::~Component() { }

  double MaterialObject::Component::totalGrams(double length, double surface) const {
    double result = 0.0;
    for (Component* currentComponentNode : components_) {
      result += currentComponentNode->totalGrams(length, surface);
    }
    for  (const Element* currentElementNode : elements_) {
      result += currentElementNode->totalGrams(length, surface);
    }
    return result;
  }

  void MaterialObject::Component::build(const std::map<int, int>& newSensorChannels) {
    check();
    //std::cout << "COMPONENT " << componentName() << std::endl;

    //sub components
    for (auto& currentComponentNode : componentsNode_) {
      Component* newComponent = new Component(materialType_);
      newComponent->store(propertyTree());
      newComponent->store(currentComponentNode.second);
      newComponent->check();
      newComponent->build(newSensorChannels);

      components_.push_back(newComponent);
    }
    //elements
    for (auto& currentElementNode : elementsNode_) {
      Element* newElement = new Element(materialType_);
      newElement->store(propertyTree());
      newElement->store(currentElementNode.second);
      newElement->check();
      newElement->cleanup();
      newElement->build(newSensorChannels);
      //bool test1 = newElement->componentName.state();
      //bool test2 = newElement->nSegments.state();

      elements_.push_back(newElement);
    }
    cleanup();
  }

  void MaterialObject::Component::deployMaterialTo(MaterialObject& outputObject, const std::vector<std::string>& unitsToDeploy, bool onlyServices, double gramsMultiplier /*= 1.*/) const {
    for(const Element* currElement : elements_) {
      currElement->deployMaterialTo(outputObject, unitsToDeploy, onlyServices, gramsMultiplier);
    }
    for (const Component* currComponent : components_) {
      currComponent->deployMaterialTo(outputObject, unitsToDeploy, onlyServices, gramsMultiplier);
    }
  }

  void MaterialObject::Component::populateMaterialProperties(MaterialProperties& materialProperties) const {
    for (const Component* currComponent : components_) {
      currComponent->populateMaterialProperties(materialProperties);
    }
    for (const Element* currElement : elements_) {
      currElement->populateMaterialProperties(materialProperties);
    }
  }

  void MaterialObject::Component::getLocalElements(ElementsVector& elementsList) const {
    for (const Component* currComponent : components_) {
      currComponent->getLocalElements(elementsList);
    }
    for (const Element* currElement : elements_) {
      currElement->getLocalElements(elementsList);
    }
  }


  /*
  const std::map<MaterialObject::Type, const std::string> MaterialObject::Element::unitString = {
      {GRAMS, "g"},
      {MILLIMETERS, "mm"},
      {GRAMS_METER, "gm"}
  };
  */

  MaterialObject::Element::Element(MaterialObject::Type& newMaterialType) :
    matSubdetectorName ("matSubdetectorName", parsedOnly()),
    componentName ("componentName", parsedOnly()),
    //numStripsAcrossEstimate("numStripsAcrossEstimate", parsedOnly()),
    //numSegmentsEstimate("numSegmentsEstimate", parsedOnly()),
    //nStripsAcross("nStripsAcross", parsedOnly()),
    //nSegments("nSegments", parsedOnly()),
    elementName ("elementName", parsedAndChecked()),
    service ("service", parsedOnly(), false),
    scaleOnSensor ("scaleOnSensor", parsedOnly(), false),
    quantity ("quantity", parsedAndChecked()),
    unit ("unit", parsedAndChecked()),
    debugInactivate ("debugInactivate", parsedOnly(), false),
    destination ("destination", parsedOnly()),
    targetVolume ("targetVolume", parsedOnly(), 0),
<<<<<<< HEAD
    //materialTab_ (MaterialTab::instance()),
    materialsTable_ (MaterialsTable::instance()),
=======
    referenceSensorNode ("ReferenceSensor", parsedOnly()),
    materialTab_ (MaterialTab::instance()),
>>>>>>> d561bff6
    materialType_(newMaterialType) {
  };

  MaterialObject::Element::Element(const Element& original, double multiplier) : Element(original.materialType_) {
<<<<<<< HEAD
    matSubdetectorName(original.matSubdetectorName());
    if(original.destination.state())
      destination(original.destination());
=======
>>>>>>> d561bff6
    if(original.componentName.state())
      componentName(original.componentName());   
    elementName(original.elementName());
    service(original.service());
    scaleOnSensor(0);
    quantity(original.quantity() * original.scalingMultiplier() * multiplier); //apply the scaling in the copied object
    unit(original.unit());
    debugInactivate(original.debugInactivate());
  }
  
  MaterialObject::Element::~Element() { }

  const std::string MaterialObject::Element::msg_no_valid_unit = "No valid unit: ";

  const std::map<std::string, MaterialObject::Element::Unit> MaterialObject::Element::unitStringMap = {
      {"g", GRAMS},
      {"mm", MILLIMETERS},
      {"g/m", GRAMS_METER}
  };

  void MaterialObject::Element::deployMaterialTo(MaterialObject& outputObject, const std::vector<std::string>& unitsToDeploy, bool onlyServices /*= false*/, double gramsMultiplier /*= 1.*/) const {
    const Element* elementToDeploy = this;
    bool valid = false;
    if ((! onlyServices) || (onlyServices && (service() == true))) {
      if((unit().compare("g") == 0) && (service() == true)) { 
        logERROR(err_service1 + elementName() + err_service2);
      } else {
        valid = true;
      }
      // if (materialType_ == STATION) {
      //   if(unit().compare("g") == 0) { 
      //     logERROR(err_service1 + elementName() + err_service2);
      //   } else {
      //     valid = true;
      //   }
      // } else if (materialType_ == ROD) {
      //   if((unit().compare("g") == 0) && (service() == true) { 
      //     logERROR(err_service1 + elementName() + err_service2);
      //   } else {
      //     valid = true;
      //   }
      // } else if (materialType_ == MODULE) {
      //   if (service() == true) {
      //     valid = true;
      //   }      
      // }
        
      if(valid) {
        for(const std::string& unitToDeploy : unitsToDeploy) {
          if (unit().compare(unitToDeploy) == 0) {
            if (((materialType_ == ROD) || (materialType_ == MODULE)) && (service()==true) && (unit().compare("mm") == 0)) {
              logUniqueWARNING("Definition of services in \"mm\" is deprecated");
            }
            if (unit().compare("g") == 0) {
              elementToDeploy = new Element(*this, gramsMultiplier);
            }
            outputObject.addElement(elementToDeploy);
            break;
          }
        }
      }
    }
  }

  double MaterialObject::Element::quantityInGrams(const DetectorModule& module) const {
    return quantityInUnit("g", module.length(), module.area());
  }

  double MaterialObject::Element::quantityInGrams(const MaterialProperties& materialProperties) const {
    return quantityInUnit("g", materialProperties.getLength(), materialProperties.getSurface());
  }

  double MaterialObject::Element::quantityInGrams(const double length, const double surface) const {
    return quantityInUnit("g", length, surface);
  }

  double MaterialObject::Element::quantityInUnit(const std::string desiredUnit, const MaterialProperties& materialProperties) const {
    return quantityInUnit(desiredUnit, materialProperties.getLength(), materialProperties.getSurface());
  }

  /**
   * return the quantity in the desired unit quantity
   * @param desiredUnit the desired unit, one between 'g', 'g/m', 'mm'
   * @param length the length in mm
   * @param surface the surface in mm^2
   */
     
  double MaterialObject::Element::quantityInUnit(const std::string desiredUnit, const double length, const double surface) const {
    double returnVal = 0;
    double density = materialsTable_.getDensity(elementName());
    bool invert;
    Unit desiredUnitVal, elementUnitVal, tempUnit;

    //Conversion matrix:
    //            g              g/m                 mm
    //      __________________________________________________
    //  g  |      1             l/1000            rho*S       |
    // g/m |    1000/l            1           (rho*S*1000)/l  |
    //  mm |   1/(rho*S)    l/(rho*S*1000)          1         |
    //
    // rows:    desired unit
    // columns: original unit
    // l:       length
    // rho:     density
    // S:       surface

    /*
    std::map<std::pair<Unit, Unit>, double> conversionMatrix = {
      {{GRAMS, GRAMS}, 1}, {{GRAMS, GRAMS_METER}, length/1000}, {{GRAMS, MILLIMETERS}, density*surface},
      {{GRAMS_METER, GRAMS}, 1000/length}, {{GRAMS_METER, GRAMS_METER}, 1}, {{GRAMS_METER, MILLIMETERS}, (density*surface*1000)/length},
      {{MILLIMETERS, GRAMS}, 1/(density*surface)}, {{MILLIMETERS, GRAMS_METER}, length/(density*surface*1000)}, {{MILLIMETERS, MILLIMETERS}, 1}
    };

    try {
      returnVal = quantity() * conversionMatrix.at({unitStringMap.at(desiredUnit), unitStringMap.at(unit())});
    } catch (const std::out_of_range& ex) {
      logERROR(msg_no_valid_unit + unit() + ", " + desiredUnit + ".");
    }
    */

    try {
      desiredUnitVal = unitStringMap.at(desiredUnit);
      elementUnitVal = unitStringMap.at(unit());
      
      if (desiredUnitVal == elementUnitVal) {
	double quant = insur::mat_budget_overall_scaling_factor * quantity();
	return quant;
      } else if (desiredUnitVal > elementUnitVal) {
        invert = true;
        tempUnit = desiredUnitVal;
        desiredUnitVal = elementUnitVal;
        elementUnitVal = tempUnit;
      } else {
        invert = false;
      }
      
      if      ((desiredUnitVal == GRAMS) && (elementUnitVal == GRAMS_METER))
        returnVal = quantity() * length / 1000.;
      else if ((desiredUnitVal == GRAMS) && (elementUnitVal == MILLIMETERS))
        returnVal = quantity() * density * surface;
      else if ((desiredUnitVal == GRAMS_METER) && (elementUnitVal == MILLIMETERS))
        returnVal = quantity() * (density * surface * 1000.) / length;

      if (invert)
        returnVal = 1 / returnVal;
    } catch (const std::out_of_range& ex) {
      logERROR(msg_no_valid_unit + unit() + ", " + desiredUnit + ".");
    }
    returnVal *= insur::mat_budget_overall_scaling_factor;
    return returnVal;
  }

  double MaterialObject::Element::totalGrams(const DetectorModule& module) const {
    return totalGrams(module.length(), module.area());
  }

  double MaterialObject::Element::totalGrams(const MaterialProperties& materialProperties) const {
    return totalGrams(materialProperties.getLength(), materialProperties.getSurface());
  }
  
  double MaterialObject::Element::totalGrams(double length, double surface) const {
    return quantityInGrams(length, surface) * scalingMultiplier();
  }

  double MaterialObject::Element::scalingMultiplier() const {
    int sensorIndex = scaleOnSensor();

    if(sensorIndex != 0) {
      if(materialType_ == MODULE) {
        try {
          return sensorChannels_.at(sensorIndex) / referenceSensors_.at(sensorIndex)->numChannels();
        } catch (std::out_of_range& e) {
          std::stringstream error;
          error << "Sensor " << sensorIndex << " don't exists." << std::endl;
          logERROR(error.str());
        }
      } else {
        logUniqueERROR("Is not possible to define scaling for materials not in module.");
      }
    }
    return 1.;
  }

  void MaterialObject::Element::build(const std::map<int, int>& newSensorChannels) {
    check();
    // if(destination.state())
    //   std::cout << "DESTINATION " << destination() << " for " << elementName() << std::endl;
    for (const auto& aSensorChannel : newSensorChannels ) {
      sensorChannels_[aSensorChannel.first] = aSensorChannel.second;
    }

    for (const auto& currentSensorNode : referenceSensorNode ) {      
      ReferenceSensor* newReferenceSensor = new ReferenceSensor();
      newReferenceSensor->store(currentSensorNode.second);
      newReferenceSensor->check();
      newReferenceSensor->cleanup();
      referenceSensors_[currentSensorNode.first] = newReferenceSensor;
    }
    /*
    std::cout << "  ELEMENT " << elementName() << std::endl;
    std::cout << "    DATA "
        << " componentName " << (componentName.state() ? componentName() : "NOT_SET")
        << " nSegments " << (nSegments.state() ? std::to_string(nSegments()) : "NOT_SET")
        << " service " << service()
        << " scaleOnSensor " << scaleOnSensor()
        << " quantity " << quantity()
        << " unit " << unit()
        << " station " << (destination.state() ? destination() : "NOT_SET")
        << std::endl;
    */
  }

//  void MaterialObject::Element::chargeTrain(Materialway::Train& train) const {
//    if (service()) {
//      train.addWagon(elementName(), )
//  }

  void MaterialObject::Element::populateMaterialProperties(MaterialProperties& materialProperties) const {
    double quantity;

    if(debugInactivate() == false) {
      if(service() == false) {
        quantity = totalGrams(materialProperties);
	if (matSubdetectorName() == "") std::cout << "caca: MaterialObject::Element::populateMaterialProperties matSubdetectorName() = " << matSubdetectorName() << std::endl;
        materialProperties.addLocalMass(matSubdetectorName(), elementName(), componentName(), quantity);
      }
    }
  }

  void MaterialObject::Element::getLocalElements(ElementsVector& elementsList) const {
    if(service() == false) {
      elementsList.push_back(this);
    }
  }


} /* namespace material */

void MaterialObject::ReferenceSensor::check() {
  PropertyObject::check();
  
  if (!numStripsAcross.state() && !pitchEstimate.state()) throw PathfulException("At least one between numStripsAcross and pitchEstimate must be specified");
  if (numStripsAcross.state() && pitchEstimate.state()) throw PathfulException("Only one between numStripsAcross and pitchEstimate can be specified");
  if (!numSegments.state() && !stripLengthEstimate.state()) throw PathfulException("At least one between numSegments and stripLengthEstimate must be specified");
  if (numSegments.state() && stripLengthEstimate.state()) throw PathfulException("Only one between numSegments and stripLengthEstimate can be specified");
}
<|MERGE_RESOLUTION|>--- conflicted
+++ resolved
@@ -321,23 +321,13 @@
     debugInactivate ("debugInactivate", parsedOnly(), false),
     destination ("destination", parsedOnly()),
     targetVolume ("targetVolume", parsedOnly(), 0),
-<<<<<<< HEAD
-    //materialTab_ (MaterialTab::instance()),
+    referenceSensorNode ("ReferenceSensor", parsedOnly()),
     materialsTable_ (MaterialsTable::instance()),
-=======
-    referenceSensorNode ("ReferenceSensor", parsedOnly()),
-    materialTab_ (MaterialTab::instance()),
->>>>>>> d561bff6
     materialType_(newMaterialType) {
   };
 
   MaterialObject::Element::Element(const Element& original, double multiplier) : Element(original.materialType_) {
-<<<<<<< HEAD
     matSubdetectorName(original.matSubdetectorName());
-    if(original.destination.state())
-      destination(original.destination());
-=======
->>>>>>> d561bff6
     if(original.componentName.state())
       componentName(original.componentName());   
     elementName(original.elementName());
@@ -346,6 +336,10 @@
     quantity(original.quantity() * original.scalingMultiplier() * multiplier); //apply the scaling in the copied object
     unit(original.unit());
     debugInactivate(original.debugInactivate());
+    if(original.destination.state())
+      destination(original.destination());
+    // ????
+    // what about targetVolume and referenceSensorNode ?
   }
   
   MaterialObject::Element::~Element() { }
