--- conflicted
+++ resolved
@@ -1570,12 +1570,9 @@
     xml_writer_settings<std::string> settings(' ', 1);
 #else
     xml_writer_settings<char> settings(' ', 1);
-<<<<<<< HEAD
-    write_xml( xmlpath+"pixel_test.xml", tree, std::locale(), settings);
-=======
 #endif
     write_xml(xmlpath+"pixel_test.xml", tree, std::locale(), settings);
->>>>>>> d96eba74
+
  
     ///////////////writing pixel structure Topology////////////////////
     std::vector<SpecParInfo>& specs = cmsswXmlInfo.specs;
