/**
 * @file XMLWriter.cc
 * @brief This class implements the output functions that turn a set of previously collected tracker information into a series of CMSSW XML files
 */

#include <XMLWriter.h>
#include <stdlib.h> // Because atoi() is used


namespace insur {
    //public
    /**
     * This creates a custom file <i>pixbar.xml</i> from a skeleton file using the list of previously collected shapes.
     * It identifies, by name tag, the vector of <i>(r, z)</i>-points that describe the volume addition to the pixel barrel.
     * It then writes those new coordinates into the skeleton file at the appropriate position.
     * @param s The vector containing the list of individual shapes that make up the tracker
     * @param in A reference to a file stream that is bound to the skeleton file
     * @param out A reference to a file stream that is bound to the output file
     */
    void XMLWriter::pixbar(std::vector<ShapeInfo>& s, std::ifstream& in, std::ofstream& out) {
        unsigned int pos = 0;
        std::string line;
        while (std::getline(in, line) && (line.find(xml_preamble_concise) == std::string::npos)) out << line << std::endl; // scan for preamble
        out << line << std::endl << getSimpleHeader(); // output the preamble followed by the header
        while (std::getline(in, line) && (line.find(xml_insert_marker) == std::string::npos)) out << line << std::endl;
        if (in.eof()) return; // No mid point marker, no party
        if (s.size() > 0) {
            while ((pos < s.size()) && (s.at(pos).name_tag.find(xml_tob) == std::string::npos)) pos++;
            if ((pos < s.size()) && (s.at(pos).rzup.size() > 0)) {
                out << xml_rzpoint_open << s.at(pos).rzup.at(0).first << xml_rzpoint_inter;
                out << "-" << xml_zv3 << xml_general_endline;
                for (unsigned int i = 0; i < s.at(pos).rzup.size(); i++) {
                    out << xml_rzpoint_open << s.at(pos).rzup.at(i).first << xml_rzpoint_inter;
                    out << s.at(pos).rzup.at(i).second << xml_rzpoint_close;
                }
                for (unsigned int i = s.at(pos).rzdown.size(); i > 0; i--) {
                    out << xml_rzpoint_open << s.at(pos).rzdown.at(i - 1).first << xml_rzpoint_inter;
                    out << s.at(pos).rzdown.at(i - 1).second << xml_rzpoint_close;
                }
                out << xml_rzpoint_open << s.at(pos).rzup.at(0).first << xml_rzpoint_inter;
                out << xml_zv3 << xml_general_endline;
            }
        }
        while (std::getline(in, line)) out << line << std::endl;
    }
    
    /**
     * This creates a custom file <i>pixfwd.xml</i> from a skeleton file using the list of previously collected shapes.
     * It identifies, by name tag, the vector of <i>(r, z)</i>-points that describe the volume addition to the pixel endcap.
     * If such an entry exists, it writes those new coordinates into the skeleton file at the appropriate position. If the tracker
     * above the pixel detector has no endcaps, the skeleton file remains unchanged but is nevertheless copied to a new
     * output file (minus the comment that serves as a position marker in the skeleton file).
     * @param s The vector containing the list of individual shapes that make up the tracker
     * @param in A reference to a file stream that is bound to the skeleton file
     * @param out A reference to a file stream that is bound to the output file
     */
    void XMLWriter::pixfwd(std::vector<ShapeInfo>& s, std::ifstream& in, std::ofstream& out) {
        unsigned pos = 0;
        std::string line;
        while (std::getline(in, line) && (line.find(xml_preamble_concise) == std::string::npos)) out << line << std::endl; // scan for preamble
        out << line << std::endl << getSimpleHeader(); // output the preamble followed by the header
        while (std::getline(in, line) && (line.find(xml_insert_marker) == std::string::npos)) out << line << std::endl;
        if (in.eof()) return; // No mid point marker, no party
        if (s.size() > 0) {
            while ((pos < s.size()) && (s.at(pos).name_tag.find(xml_tid) == std::string::npos)) pos++;
            if ((pos < s.size()) && (s.at(pos).rzup.size() > 0) && (s.at(pos).rzdown.size() > 0)) {
                out << xml_rzpoint_open << xml_root_radius << xml_rzpoint_inter;
                out << s.at(pos).rzup.at(0).second << xml_rzpoint_close;
                for (unsigned int i = 0; i < s.at(pos).rzup.size(); i++) {
                    out << xml_rzpoint_open << s.at(pos).rzup.at(i).first << xml_rzpoint_inter;
                    out << s.at(pos).rzup.at(i).second << xml_rzpoint_close;
                }
                for (unsigned int i = s.at(pos).rzdown.size(); i > 0; i--) {
                    out << xml_rzpoint_open << s.at(pos).rzdown.at(i - 1).first << xml_rzpoint_inter;
                    out << s.at(pos).rzdown.at(i - 1).second << xml_rzpoint_close;
                }
                out << xml_rzpoint_open << xml_track_beam_r2 << xml_rzpoint_inter;
                out << s.at(pos).rzdown.at(0).second << xml_rzpoint_close;
            }
        }
        while (std::getline(in, line)) out << line << std::endl;
    }
    
    /**
     * This function creates the file <i>tracker.xml</i> from scratch from the information that is available in struct
     * <i>d</i>. It does this by iterating over the contents of the various vectors in the struct, formatting the information
     * within according to what CMSSW will expect to find, and writing the result to the output file. The tracker file also
     * includes the material descriptions for the various modules and inactive surfaces since most of those will be non-
     * standard mixtures not available in CMSSW elsewhere. Formatting of the data in <i>d</i> is actually delegated to
     * a number of protected functions depending on the type of information that needs to be processed. This function
     * makes sure they are called in the right order and at the right time. Additionally, it writes the opening and closing
     * tags of the file itself.
     * @param d A reference to a struct containing a number of vectors for the previously extracted tracker information
     * @param out A reference to a file stream that is bound to the output file
     */
    void XMLWriter::tracker(CMSSWBundle& d, std::ofstream& out, std::istream& trackerVolumeTemplate, bool wt) {
        std::vector<Element>& e = d.elements;
        std::vector<Composite>& c = d.composites;
        std::vector<LogicalInfo>& l = d.logic;
        std::vector<ShapeInfo>& s = d.shapes;
        std::vector<PosInfo>& p = d.positions;
        std::vector<AlgoInfo>& a = d.algos;
        std::map<std::string,Rotation>& r = d.rots;
        std::ostringstream buffer;
        buffer << xml_preamble;
        buffer << getExtendedHeader();
        if (wt) {
            buffer << xml_new_const_section;
            materialSection(xml_newtrackerfile, e, c, buffer);
            rotationSection(r, xml_newtrackerfile, buffer);
            logicalPartSection(l, xml_newtrackerfile, buffer, true);
            solidSection(s, xml_newtrackerfile, buffer, trackerVolumeTemplate, true, true);
            posPartSection(p, a, xml_newtrackerfile, buffer);
        }
        else {
            buffer << xml_const_section;
            materialSection(xml_trackerfile, e, c, buffer);
            rotationSection(r, xml_trackerfile, buffer);
            logicalPartSection(l, xml_trackerfile, buffer);
            solidSection(s, xml_trackerfile, buffer, trackerVolumeTemplate, true);
            posPartSection(p, a, xml_trackerfile, buffer);
        }
        buffer << xml_defclose;
        out << buffer.str();
    }
    
    /**
     * The modified topology file <i>trackerStructureTopology.xml</i> is created from a skeleton file in this
     * function. The additions are spread out over many places within the file, and stand for a number of different
     * things. First, hierarchical information is added to those <i>SpecPar</i> blocks listing layers, rods (ladders)
     * and active surfaces of the barrel. The same is done for the endcaps in the blocks listing discs, rings (panels)
     * and, again, active surfaces. Then, all active modules, from the barrels as well as from any endcaps, are
     * listed in blocks that specify 128 channels per row and one channel per colums for a ROC. Last, a <i>SpecPar</i>
     * block is added for each multiple of those channels (row and column) that occur on the modules.
     * @t A reference to the collection of tracker topology information
     * @in A reference to a file stream that is bound to the input file
     * @out A reference to a file stream that is bound to the output file
     */
    void XMLWriter::topology(std::vector<SpecParInfo>& t, std::ifstream& in, std::ofstream& out) {
        std::ostringstream strm;
        std::string line;
        unsigned int i;
        int pos;
        while (std::getline(in, line) && (line.find(xml_preamble_concise) == std::string::npos)) out << line << std::endl; // scan for preamble
        out << line << std::endl << getSimpleHeader(); // output the preamble followed by the header

        // Find the break
        while (std::getline(in, line) && (line.find(xml_insert_marker) == std::string::npos)) out << line << std::endl;

        // Add Phase2OTBarrel
        out << xml_spec_par_open << xml_2OTbar << "SubDet" << xml_par_tail << xml_general_inter;
        out << xml_spec_par_selector << xml_2OTbar << xml_general_endline;
        out << xml_spec_par_parameter_first << xml_tkddd_structure << xml_spec_par_parameter_second << xml_2OTbar;
        out << xml_spec_par_close;

        // Add Layers
        out << xml_spec_par_open << "OuterTracker" << xml_subdet_layer << xml_par_tail << xml_general_inter;
        pos = findEntry(t, xml_subdet_layer + xml_par_tail);
        if (pos != -1) {
            for (i = 0; i < t.at(pos).partselectors.size(); i++) {
                out << xml_spec_par_selector << t.at(pos).partselectors.at(i) << xml_general_endline;
            }
        }
        out << xml_spec_par_parameter_first << xml_tkddd_structure << xml_spec_par_parameter_second << xml_subdet_2OT_layer;
        out << xml_spec_par_close;


        // Add Rods
        out << xml_spec_par_open << "OuterTracker" << xml_subdet_straight_or_tilted_rod << xml_par_tail << xml_general_inter;
        pos = findEntry(t, xml_subdet_straight_or_tilted_rod + xml_par_tail);
        if (pos != -1) {
            for (i = 0; i < t.at(pos).partselectors.size(); i++) {
                out << xml_spec_par_selector << t.at(pos).partselectors.at(i) << xml_general_endline;
            }
        }
        out << xml_spec_par_parameter_first << xml_tkddd_structure << xml_spec_par_parameter_second << xml_subdet_straight_or_tilted_rod;
        out << xml_spec_par_close;

        // Add Phase2OTForward
        out << xml_spec_par_open << xml_2OTendcap << "SubDet" << xml_par_tail << xml_general_inter;
        out << xml_spec_par_selector << xml_2OTfwd << xml_general_endline;
        out << xml_spec_par_parameter_first << xml_tkddd_structure << xml_spec_par_parameter_second << xml_2OTendcap;
        out << xml_spec_par_close;

        // Add Disks
        out << xml_spec_par_open << "OuterTracker" << xml_subdet_wheel << xml_par_tail << xml_general_inter;
        pos = findEntry(t, xml_subdet_wheel + xml_par_tail);
        if (pos != -1) {
            for (i = 0; i < t.at(pos).partselectors.size(); i++) {
                out << xml_spec_par_selector << t.at(pos).partselectors.at(i) << xml_general_endline;
            }
        }
        out << xml_spec_par_parameter_first << xml_tkddd_structure << xml_spec_par_parameter_second << xml_subdet_2OT_wheel;
        out << xml_spec_par_close;

        // Add Rings
        out << xml_spec_par_open << "OuterTracker" << xml_subdet_ring << xml_par_tail << xml_general_inter;
        pos = findEntry(t, xml_subdet_ring + xml_par_tail);
        if (pos != -1) {
            for (i = 0; i < t.at(pos).partselectors.size(); i++) {
                out << xml_spec_par_selector << t.at(pos).partselectors.at(i) << xml_general_endline;
            }
        }
        out << xml_spec_par_parameter_first << xml_tkddd_structure << xml_spec_par_parameter_second << xml_subdet_ring;
        out << xml_spec_par_close;

		
		//Write specPar blocks for ROC parameters 
		//TOB
		pos = findEntry(t, xml_subdet_tobdet + xml_par_tail);
		if (pos != -1) {
			  specParROC(t.at(pos).partselectors, t.at(pos).moduletypes, t.at(pos).parameter, out);
		
		}

		//TID
		pos = findEntry(t, xml_subdet_tiddet + xml_par_tail);
		if (pos != -1) {
			  specParROC(t.at(pos).partselectors, t.at(pos).moduletypes, t.at(pos).parameter, out);
		
		}

        //copy rest of skeleton file unchanged
        while (std::getline(in, line)) out << line << std::endl;

    }
    
    /**
     * This function modifies the skeleton file <i>trackerProdCuts.xml</i> and writes the result to a new file
     * of the same name. Effectively, it simply adds to a long list of entries for active surfaces.
     * @param t A reference to the collection of tracker topology information
     * @param in A reference to a file stream that is bound to the input file
     * @param out A reference to a file stream that is bound to the output file
     */
    void XMLWriter::prodcuts(std::vector<SpecParInfo>& t, std::ifstream& in, std::ofstream& out) {
        unsigned int pos = 0;
        std::string line;
        while (std::getline(in, line) && (line.find(xml_preamble_concise) == std::string::npos)) out << line << std::endl; // scan for preamble
        out << line << std::endl << getSimpleHeader(); // output the preamble followed by the header
        // head of file
        while (std::getline(in, line) && (line.find(xml_insert_marker) == std::string::npos)) out << line << std::endl;
        // TOB
        while ((pos < t.size()) && (t.at(pos).name.find(xml_subdet_tobdet) == std::string::npos)) pos++;
        if (pos < t.size()) {
            for (unsigned int i = 0; i < t.at(pos).partselectors.size(); i++) {
                out << xml_spec_par_selector << t.at(pos).partselectors.at(i) << xml_general_endline;
            }
        }
        pos = 0;
        // TID
        while ((pos < t.size()) && (t.at(pos).name.find(xml_subdet_tiddet) == std::string::npos)) pos++;
        if (pos < t.size()) {
            for (unsigned int i = 0; i < t.at(pos).partselectors.size(); i++) {
                out << xml_spec_par_selector << t.at(pos).partselectors.at(i) << xml_general_endline;
            }
        }
        // tail of file
        while (std::getline(in, line)) out << line << std::endl;
    }
    
    /**
     * This function modifies the skeleton file <i>trackersens.xml</i> and writes the result to a new file of the
     * same name. Effectively, it simply adds to two long lists of entries for active surfaces, one for those in the
     * barrel and one for those in endcap if there is one.
     * @param t A reference to the collection of tracker topology information
     * @param in A reference to a file stream that is bound to the input file
     * @param out A reference to a file stream that is bound to the output file
     */
    void XMLWriter::trackersens(std::vector<SpecParInfo>& t, std::ifstream& in, std::ofstream& out) {
        unsigned int pos = 0;
        std::string line;
        while (std::getline(in, line) && (line.find(xml_preamble_concise) == std::string::npos)) out << line << std::endl; // scan for preamble
        out << line << std::endl << getSimpleHeader(); // output the preamble followed by the header
        // TOB
        while ((pos < t.size()) && (t.at(pos).name.find(xml_subdet_tobdet) == std::string::npos)) pos++;
        while (std::getline(in, line) && (line.find(xml_insert_marker) == std::string::npos)) out << line << std::endl;
        if (pos < t.size()) {
            for (unsigned int i = 0; i < t.at(pos).partselectors.size(); i++) {
                out << xml_spec_par_selector << t.at(pos).partselectors.at(i) << xml_general_endline;
            }
        }
        pos = 0;
        // TID
        while ((pos < t.size()) && (t.at(pos).name.find(xml_subdet_tiddet) == std::string::npos)) pos++;
        while (std::getline(in, line) && (line.find(xml_insert_marker) == std::string::npos)) out << line << std::endl;
        if (pos < t.size()) {
            for (unsigned int i = 0; i < t.at(pos).partselectors.size(); i++) {
                out << xml_spec_par_selector << t.at(pos).partselectors.at(i) << xml_general_endline;
            }
        }
        // tail of file
        while (std::getline(in, line)) out << line << std::endl;
    }
    
    /**
     * This function modifies the skeleton file <i>trackerRecoMaterial.xml</i> and writes the result to a new file of the
     * same name. Unlike the other files that use the topology information, this one lists the full paths from the top of the
     * hierarchy (using either the pixel barrel or the pixel endcap as the root) to the active surfaces. The assembly of these
     * path strings from the available topology information is delegated to a private function. Once that returns, formatting
     * and output to file are taken care of in here.
     * @param t A reference to the collection of tracker topology information
     * @param in A reference to a file stream that is bound to the input file
     * @param out A reference to a file stream that is bound to the output file
     */
    void XMLWriter::recomaterial(std::vector<SpecParInfo>& t,
            std::vector<RILengthInfo>& ri, std::ifstream& in, std::ofstream& out, bool wt) {
        std::vector<PathInfo> b;
        b = buildPaths(t, b, wt);
        if (!b.empty()) {
            std::string line;
            while (std::getline(in, line) && (line.find(xml_preamble_concise) == std::string::npos)) out << line << std::endl; // scan for preamble
            out << line << std::endl << getSimpleHeader(); // output the preamble followed by the header
            while (std::getline(in, line) && (line.find(xml_insert_marker) == std::string::npos)) out << line << std::endl;
            std::vector<PathInfo>::iterator iter, guard = b.end();
            for (iter = b.begin(); iter != guard; iter++) {
                unsigned int id;
                for (id = 0; id < ri.size(); id++) {
                    if ((ri.at(id).index == iter->layer) && (ri.at(id).barrel == iter->barrel)) break;
                }

                if ((!iter->block_name.empty()) && (!iter->paths.empty())) {
                    std::vector<std::string>::iterator iiter, iguard = iter->paths.end();
                    out << xml_spec_par_open << iter->block_name << xml_eval_true;
                    for (iiter = iter->paths.begin(); iiter != iguard; iiter++) {
                        out << xml_spec_par_selector << *iiter << xml_general_endline;
                    }
                    if (id < ri.size()) {
                        out << xml_spec_par_parameter_first << xml_recomat_radlength << xml_spec_par_parameter_second;
                        out << ri.at(id).rlength << xml_general_endline << xml_spec_par_parameter_first << xml_recomat_xi;
                        out << xml_spec_par_parameter_second << ri.at(id).ilength;
                    }
                    else {
                        std::cerr << "WARNING: no RILengthInfo entry found for SpecPar block " << iter->block_name;
                        std::cerr << " in XMLWriter::recomaterial(). Using default dummy values." << std::endl;
                        out << xml_recomat_parameters;
                    }
                    out << xml_spec_par_close << std::endl;
                }
            }
            while (std::getline(in, line)) out << line << std::endl;
        }
    }
    
    //protected
    /**
     * This function writes the opening and closing tags for a material section in a CMSSW XML file. It also loops through
     * the list of elementary materials and that of the composites to generate one entry each for the material section. Actual
     * XML formatting of those list elements is left to two other functions, though. All generated output is sent to an
     * <i>ostringstream</i> that serves as a buffer for the output file contents.
     * @param name The label of the material section, typically the name of the output file
     * @param e A reference to the vector containing a series of elementary material definitions
     * @param c A reference to the vector containing a series of composite material definitions
     * @param stream A reference to the output buffer
     */
    void XMLWriter::materialSection(std::string name , std::vector<Element>& e, std::vector<Composite>& c, std::ostringstream& stream) {
        stream << xml_material_section_open << name << xml_general_inter;
        for (unsigned int i = 0; i < e.size(); i++) elementaryMaterial(e.at(i).tag, e.at(i).density, e.at(i).atomic_number, e.at(i).atomic_weight, stream);
        for (unsigned int i = 0; i < c.size(); i++) compositeMaterial(c.at(i).name, c.at(i).density, c.at(i).method, c.at(i).elements, stream);
        stream << xml_material_section_close;
    }
    
    /**
     * This function writes the opening and closing tags for a rotation section in a CMSSW XML file, if such a block is
     * necessary. It also loops through the list of rotations, but leaves XML formatting of the individual entries to another
     * function. All generated output is sent to an <i>ostringstream</i> that serves as a buffer for the output file contents.
     * @param r A reference to the vector containing a series of rotation definitions
     * @param label The label of the rotation section, typically the name of the output file
     * @param stream A reference to the output buffer
     */
  void XMLWriter::rotationSection(std::map<std::string,Rotation>& r, std::string label, std::ostringstream& stream) {
        if (!r.empty()) {
            stream << xml_rotation_section_open << label << xml_general_inter;
            for (auto const &it : r)
                rotation(it.second.name, it.second.thetax, it.second.phix, it.second.thetay, it.second.phiy, it.second.thetaz, it.second.phiz, stream);
            stream << xml_rotation_section_close;
        }
    }
    
    /**
     * This function writes the opening and closing tags for the logical part section in a CMSSW XML file that describes
     * a volume hierachy. It writes an entry for the root volume <i>Tracker</i> before looping through the list of logical
     * volumes within it. XML formatting of the those entries is left to another function, though. All generated output is sent
     * to an <i>ostringstream</i> that serves as a buffer for the output file contents.
     * @param l A reference to the vector containing a series of logical volume definitions
     * @param label The label of the logical part section, typically the name of the output file
     * @param stream A reference to the output buffer
     */
    void XMLWriter::logicalPartSection(std::vector<LogicalInfo>& l, std::string label, std::ostringstream& stream, bool wt) {
        std::vector<LogicalInfo>::const_iterator iter, guard = l.end();
        stream << xml_logical_part_section_open << label << xml_general_inter;
        if (!wt) logicalPart(xml_tracker, xml_fileident + ":" + xml_tracker, xml_material_air, stream);
        for (iter = l.begin(); iter != guard; iter++) logicalPart(iter->name_tag, iter->shape_tag, iter->material_tag, stream);
        stream << xml_logical_part_section_close;
    }


    void XMLWriter::trackerLogicalVolume(std::ostringstream& stream, std::istream& instream) {
      std::string line;
      while (getline(instream, line)) {
        size_t pos = line.find(xml_insert_marker);
        if (pos != std::string::npos) {
          line.replace(pos, xml_insert_marker.size(), xml_tracker);
        }
        stream << line << std::endl;
      }
    }
    
    /**
     * This function writes the opening and closing tags for the solid section in a CMSSW XML file. It writes an entry for the
     * root volume <i>Tracker</i> before looping through the list of physical shapes within it. XML formatting of all entries
     * is left to another function, though. All generated output is sent to an <i>ostringstream</i> that serves as a buffer for
     * the output file contents.
     * @param s A reference to the vector containing a series of physical volume definitions
     * @param label The label of the solid section, typically the name of the output file
     * @param stream A reference to the output buffer
     */
    void XMLWriter::solidSection(std::vector<ShapeInfo>& s, std::string label, std::ostringstream& stream, std::istream& trackerVolumeTemplate, bool notobtid, bool wt) {
        stream << xml_solid_section_open << label << xml_general_inter;
        if (!wt) {
          //tubs(xml_tracker, pixel_radius, outer_radius, max_length, stream); // CUIDADO old tracker volume, now parsed from a file
          trackerLogicalVolume(stream, trackerVolumeTemplate);
        }
        for (unsigned int i = 0; i < s.size(); i++) {
	  if ((notobtid) &&
	      ((s.at(i).name_tag.compare(xml_tob) == 0) || (s.at(i).name_tag.compare(xml_tid) == 0))) continue;
	  else {
	    switch (s.at(i).type) {
	    case bx : box(s.at(i).name_tag, s.at(i).dx, s.at(i).dy, s.at(i).dz, stream);
	      break;
	    case tp : trapezoid(s.at(i).name_tag, s.at(i).dx, s.at(i).dxx, s.at(i).dy, s.at(i).dyy, s.at(i).dz, stream); 
	      break;
	    case tb : tubs(s.at(i).name_tag, s.at(i).rmin, s.at(i).rmax, s.at(i).dz, stream);
	      break;
	    case pc : polycone(s.at(i).name_tag, s.at(i).rzup, s.at(i).rzdown, stream);
	      break;
	    default: std::cerr << "solidSection(): unknown shape type found. Using box." << std::endl;
	      box(s.at(i).name_tag, s.at(i).dx, s.at(i).dy, s.at(i).dz, stream);
	    }
	  }
        }
        stream << xml_solid_section_close;
    }
    
    /**
     * This function writes the opening and closing tags for the positioning section in a CMSSW XML file. It loops first through the
     * collection of explicit volume placements and then through those of the required placement algorithms, while leaving XML
     * formatting of the individual entries to two other functions. All generated output is sent to an <i>ostringstream</i> that serves
     * as a buffer for the output file contents.
     * @param p A reference to the vector containing a series of placement definitions
     * @param a A reference to the vector containing a series of algorithm names and parameters
     * @param label The label of the position section, typically the name of the output file
     * @param stream A reference to the output buffer
     */
    void XMLWriter::posPartSection(std::vector<PosInfo>& p, std::vector<AlgoInfo>& a, std::string label, std::ostringstream& stream) {
        std::vector<PosInfo>::iterator piter, pguard = p.end();
        std::vector<AlgoInfo>::iterator aiter, aguard = a.end();
        stream << xml_pos_part_section_open << label << xml_general_inter;
        for (piter = p.begin(); piter != pguard; piter++) posPart(piter->parent_tag, piter->child_tag, piter->rotref, piter->trans, piter->copy, stream);
        for (aiter = a.begin(); aiter != aguard; aiter++) algorithm(aiter->name, aiter->parent, aiter->parameters, stream);
        stream << xml_pos_part_section_close;
    }
    
    /**
     * This function writes the opening and closing tags for a section specifying additional parameters for various detector parts in a
     * CMSSW XML file. It also loops through the collection of parameter information but leaves formatting of the individual entries
     * to another function. All generated output is sent to an <i>ostringstream</i> that serves as a buffer for the output file contents.
     * @param t A reference to the collection of tracker topology information
     * @param label The label of the <i>SpecPar</i> section, typically the name of the output file
     * @param stream A reference to the output buffer
     */
    void XMLWriter::specParSection(std::vector<SpecParInfo>& t, std::string label, std::ostringstream& stream) {
        std::vector<SpecParInfo>::iterator titer, tguard = t.end();
        stream << xml_spec_par_section_open << label << xml_general_inter;
        for (titer = t.begin(); titer != tguard; titer++) specPar(titer->name, titer->parameter, titer->partselectors, stream);
        stream << xml_spec_par_section_close;
    }

    /**
     * This formatter writes an XML entry describing a call to a volume placement algorithm to the stream that serves as a
     * buffer for the output file contents.
     * @param name The name of the chosen algorithm as defined elsewhere in CMSSW
     * @param parent The name of the parent volume in which the duplicated volumes will be placed
     * @param params A pre-formatted list of arguments for the algorithm
     * @param stream A reference to the output buffer
     */
    void XMLWriter::algorithm(std::string name, std::string parent, std::vector<std::string>& params, std::ostringstream& stream) {
        stream << xml_algorithm_open << name << xml_algorithm_parent << parent << xml_general_endline;
        for (unsigned int i = 0; i < params.size(); i++) stream << params.at(i);
        stream << xml_algorithm_close;
    }
    
    /**
     * This formatter writes an XML entry describing an elementary material to the stream that serves as a buffer for the
     * output file contents.
     * @param tag The material name; must be unique
     * @param density The density of the element, in g/cm3
     * @param a_number The atomic number of the element
     * @param a_weight The atomic weight of the element, in g/mole
     * @param stream A reference to the output buffer
     */
    void XMLWriter::elementaryMaterial(std::string tag, double density, int a_number, double a_weight, std::ostringstream& stream) {
        stream << xml_elementary_material_open << tag << xml_elementary_material_first_inter << tag;
        stream << xml_elementary_material_second_inter << a_number << xml_elementary_material_third_inter;
        stream << a_weight << xml_elementary_material_fourth_inter << density;
        stream << xml_elementary_material_close;
    }
    
    /**
     * This formatter writes an XML entry describing a composite material to the stream that serves as a buffer for the
     * output file contents.
     * @param name The name of the composite material; must be unique
     * @param density The overall density of the composite material, in g/cm3
     * @param method An enumeration value denoting the material mixing method
     * @param es A reference to a list of elementary material names and their fractions in the composite mixture, stored in instances of <i>std::pair</i>
     * @param stream A reference to the output buffer
     */
    void XMLWriter::compositeMaterial(std::string name,
            double density, CompType method, std::vector<std::pair<std::string, double> >& es, std::ostringstream& stream) {
        stream << xml_composite_material_open << name << xml_composite_material_first_inter;
        stream << density << xml_composite_material_second_inter ;
        switch (method) {
            case wt : stream << "mixture by weight";
            break;
            case vl : stream << "mixture by volume";
            break;
            case ap : stream << "compound by atomic proportion";
            break;
            default: std::cerr << "tk2CMSSW::compositeMaterial(): unknown method identifier for composite material. Using mixture by weight." << std::endl;
            stream << "mixture by weight";
        }
        stream << xml_general_inter;
        for (unsigned int i = 0; i < es.size(); i++) {
            stream << xml_material_fraction_open << es.at(i).second << xml_material_fraction_inter;
            stream << xml_fileident << ":" << es.at(i).first << xml_material_fraction_close;
        }
        stream << xml_composite_material_close;
    }
    
    /**
     * This formatter writes an XML entry describing a logical volume to the stream that serves as a buffer for the
     * output file contents.
     * @param name The name of the logical volume; must be unique
     * @param solid The name of the physical shape entry that this logical volume describes further
     * @param material The name of the material that this volume is made of
     * @param stream A reference to the output buffer
     */
    void XMLWriter::logicalPart(std::string name, std::string solid, std::string material, std::ostringstream& stream) {
        stream << xml_logical_part_open << name << xml_logical_part_first_inter << solid;
        stream << xml_logical_part_second_inter << material << xml_logical_part_close;
    }
    
    /**
     * This formatter writes an XML entry describing a box shape to the stream that serves as a buffer for the output
     * file contents.
     * @param name The name of the box shape; must be unique
     * @param dx Half the volume length along x
     * @param dy Half the volume length along y
     * @param dz Half the volume length along z
     * @param stream A reference to the output buffer
     */
    void XMLWriter::box(std::string name, double dx, double dy, double dz, std::ostringstream& stream) {
        stream << xml_box_open << name << xml_box_first_inter << dx << xml_box_second_inter << dy;
        stream << xml_box_third_inter << dz << xml_box_close;
    }
    
    /**
     * This formatter writes an XML entry describing an isosceles trapezium shape to the stream that serves as a buffer
     * for the output file contents.
     * @param name The name of the trapezium shape; must be unique
     * @param dx Half the volume length along x
     * @param dy Half the volume length along the lower y
     * @param dyy Half the volume length along the upper x
     * @param dz Half the volume length along z
     * @param stream A reference to the output buffer
     */
    void XMLWriter::trapezoid(std::string name, double dx, double dxx, double dy, double dyy, double dz, std::ostringstream& stream) {
        stream << xml_trapezoid_open << name << xml_trapezoid_first_inter << dx;
        stream << xml_trapezoid_second_inter << dxx << xml_trapezoid_third_inter << dy;
        stream << xml_trapezoid_fourth_inter << dyy << xml_trapezoid_fifth_inter << dz;
        //stream << xml_trapezoid_open << name << xml_trapezoid_first_inter << dy; // CUIDADO Lovely hot fix by Nicola to rotate endcap modules -.-
        //stream << xml_trapezoid_second_inter << dyy << xml_trapezoid_third_inter << dx;
        //stream << xml_trapezoid_fourth_inter << dx << xml_trapezoid_fifth_inter << dz;
        stream << xml_trapezoid_close;
    }
    
    /**
     * This formatter writes an XML entry describing a tube shape to the stream that serves as a buffer for the output
     * file contents.
     * @param name The name of the tube shape; must be unique
     * @param rmin The inner radius of the tube
     * @param rmax The outer radius of the tube
     * @param dz Half the length of the tube
     * @param stream A reference to the output buffer
     */
    void XMLWriter::tubs(std::string name, double rmin, double rmax, double dz, std::ostringstream& stream) {
        stream << xml_tubs_open << name << xml_tubs_first_inter << rmin << xml_tubs_second_inter << rmax;
        stream << xml_tubs_third_inter << dz << xml_tubs_close;
    }
    
    /**
     * This formatter writes an XML entry describing a polycone to the stream that serves as a buffer for the output
     * file contents. Since the list of points describing the polycone must be in the order in which they will be connected,
     * it is provided in two halves: one from the lowest possible starting point on the left side to the topmost point on the
     * same side, the other from the lowest possible starting point on the right side to the topmost point on the same side.
     * The two halved are then combined by looping through the two lists, in ascending order for the first and in descending
     * order for the second.
     * @param name The name of the polycone; must be unique
     * @param rzu A reference to the list of ascending points in <i>r, z</i> coordinates
     * @param rzd A reference to the list of descending points in <i>r, z</i> coordinates
     * @param stream A reference to the output buffer
     */
    void XMLWriter::polycone(std::string name, std::vector<std::pair<double, double> >& rzu,
            std::vector<std::pair<double, double> >& rzd, std::ostringstream& stream) {
        stream << xml_polycone_open << name << xml_polycone_inter;
        for (unsigned int i = 0; i < rzu.size(); i++) {
            stream << xml_rzpoint_open << rzu.at(i).first << xml_rzpoint_inter << rzu.at(i).second << xml_rzpoint_close;
        }
        for (unsigned int i = rzd.size(); i > 0; i--) {
            stream << xml_rzpoint_open << rzd.at(i - 1).first << xml_rzpoint_inter << rzd.at(i - 1).second << xml_rzpoint_close;
        }
        stream << xml_polycone_close;
    }
    
    /**
     * This formatter writes an XML entry describing a volume placement in space to the stream that serves as a buffer for the
     * output file contents. Namely, a child volume is placed at its appropriate position within a parent volume. The coordinate
     * system used is that of the parent volume, so rotations and translations have to be given in this context.
     * @param parent The name of the logical part describing the parent volume
     * @param child The name of the logical part describing the child volume
     * @param rotref The name of a rotation that will be applied to the child volume; an empty string (the default) means none
     * @param trans A reference to a struct describing a translation that will be applied to the child volume
     * @param copy The number of the child volume copy allowing different copies of the same child to be identified; <i>starts at 1</i>
     * @param stream A reference to the output buffer
     */
    void XMLWriter::posPart(std::string parent, std::string child, std::string rotref, Translation& trans, int copy, std::ostringstream& stream) {
        stream << xml_pos_part_open << copy << xml_pos_part_first_inter << parent;
        stream << xml_pos_part_second_inter << child << xml_general_endline;
        if (!rotref.empty()) stream << xml_pos_part_third_inter << rotref << xml_general_endline;
        if (!(trans.dx == 0.0 && trans.dy == 0.0 && trans.dz == 0.0)) translation(trans.dx, trans.dy, trans.dz, stream);
        stream << xml_pos_part_close;
    }
    
    /**
     * This formatter writes an XML entry describing a rotation in 3D to the stream that servers as a buffer for the output file contents.
     * @param name The name of the rotation definition; must be unique
     * @param thetax The angle theta with respect to the x-axis
     * @param phix The angle phi with respect to the x-axis
     * @param thetay The angle theta with respect to the y-axis
     * @param phiy The angle phi with respect to the y-axis
     * @param thetaz The angle theta with respect to the z-axis
     * @param phiz The angle phi with respect to the z-axis
     * @param stream A reference to the output buffer
     */
    void XMLWriter::rotation(std::string name, double thetax, double phix,
            double thetay, double phiy, double thetaz, double phiz, std::ostringstream& stream) {
        stream << xml_rotation_open << name << xml_rotation_first_inter << thetax << xml_rotation_second_inter << phix;
        stream << xml_rotation_third_inter << thetay << xml_rotation_fourth_inter << phiy << xml_rotation_fifth_inter;
        stream << thetaz << xml_rotation_sixth_inter << phiz << xml_rotation_close;
    }
    
    /**
     * This formatter writes an XML entry describing a translation in three dimensions to the stream that serves as a buffer for
     * the output file contents.
     * @param x The displacement along the x axis
     * @param y The displacement along the y axis
     * @param z The displacement along the z axis
     * @param stream A reference to the output buffer
     */
    void XMLWriter::translation(double x, double y, double z, std::ostringstream& stream) {
        stream << xml_translation_open << x << xml_translation_first_inter << y << xml_translation_second_inter << z;
        stream << xml_translation_close;
    }
    
    /**
     * This formatter writes an XML entry describing an additional parameter and the detector parts it is relevant for to the stream
     * that serves as a buffer for the output file contents.
     * @param name The name of the <i>SpecPar</i> block; must be unique
     * @param param The name and value of the additional parameter, given as instances of <i>std::string</i> and packaged into a <i>std::pair</i>
     * @param partsel A list of logical volume names that the additional parameter applies to
     * @param stream A reference to the output buffer
     */
    void XMLWriter::specPar1(std::string name, std::pair<std::string, std::string> param, std::vector<std::string>& partsel, std::ostringstream& stream) {
        stream << xml_spec_par_open << name << xml_general_inter;
//std::cerr<<" >       "<<xml_spec_par_open << name << xml_general_inter<<std::endl;
        for (unsigned i = 0; i < partsel.size(); i++) {
            stream << xml_spec_par_selector << partsel.at(i) << xml_general_endline;
//std::cerr<<" >>>     "<<stream.str().c_str()<<std::endl;
        }
        stream << xml_spec_par_parameter_first << param.first << xml_spec_par_parameter_second;
//std::cerr<<" >>>>>   "<<xml_spec_par_parameter_first << param.first << xml_spec_par_parameter_second<<std::endl;
        stream << param.second << xml_spec_par_close;
//std::cerr<<" >>>>>>> "<<param.second << xml_spec_par_close<<std::endl;
    }





    void XMLWriter::specPar(std::string name, std::pair<std::string, std::string> param, std::vector<std::string>& partsel, std::ostringstream& stream) {
        stream << xml_spec_par_open << name << xml_general_inter;
        for (unsigned i = 0; i < partsel.size(); i++) {
            stream << xml_spec_par_selector << partsel.at(i) << xml_general_endline;
        }
        stream << xml_spec_par_parameter_first << param.first << xml_spec_par_parameter_second;
        stream << param.second << xml_spec_par_close;
    }


    /**
     * This formatter writes XML entries describing ROC parameters
     * @param param The name and value of the additional parameter, given as instances of <i>std::string</i> and packaged into a <i>std::pair</i>
	 * @param minfo Values of ROC parameters for the module 
     * @param partsel A list of logical volume names that the additional parameter applies to
     * @param stream A reference to the output buffer
     */

	void XMLWriter::specParROC(std::vector<std::string>& partsel, std::vector<ModuleROCInfo>& minfo, std::pair<std::string, std::string> param, std::ofstream& stream) {
		for (unsigned i = 0; i < partsel.size(); i++) {
			stream <<xml_spec_par_open << partsel.at(i)<<xml_par_tail<<xml_general_inter;
			stream << xml_spec_par_selector <<partsel.at(i) << xml_general_endline;
			if( param.second.find("TOBDet") != std::string::npos) param.second = xml_subdet_tobdet_1;
			if( param.second.find("TIDDet") != std::string::npos) param.second = xml_subdet_tiddet;
			stream<< xml_spec_par_parameter_first << xml_tkddd_structure << xml_spec_par_parameter_second  << param.second  << xml_general_endline;
			stream<< xml_spec_par_parameter_first << xml_roc_rows_name   << xml_spec_par_parameter_second  << minfo.at(i).rocrows  << xml_general_endline;
		
			//TO DO get rid of this if loop iif possible
			//if(partsel.at(i).find(xml_base_lower) != std::string::npos && minfo.at(i).name=="ptPS"){
			//	minfo.at(i).roccols = "16";
			//}
			stream<< xml_spec_par_parameter_first << xml_roc_cols_name   << xml_spec_par_parameter_second  << minfo.at(i).roccols  << xml_general_endline;
			stream<< xml_spec_par_parameter_first << xml_roc_x           << xml_spec_par_parameter_second  << minfo.at(i).rocx     << xml_general_endline;
			stream<< xml_spec_par_parameter_first << xml_roc_y           << xml_spec_par_parameter_second  << minfo.at(i).rocy     << xml_spec_par_close;
		}
	}

    
    //private
    /**
     * This function builds the topological path for every active surface from a collection of <i>SpecParInfo</i> instances.
     * @param specs The collection of topology information bundles
     * @param blocks A container for a string representation of <i>SpecPar</i> blocks and their <i>PartSelector</i> path entries
     * @return The completed collection of blocks in string representation
     */
<<<<<<< HEAD
    std::vector<PathInfo>& XMLWriter::buildPaths(std::vector<SpecParInfo>& specs, std::vector<PathInfo>& blocks, bool wt) {
        std::vector<PathInfo>::iterator existing;
        std::string prefix, postfix, spname;
        std::vector<std::string> paths, tpaths;
        int dindex, rindex, mindex, layer = 0;
        int windex = 0;
        std::vector<PathInfo> tblocks;
        blocks.clear();
        //TOB
        rindex = findEntry(specs, xml_subdet_rod + xml_par_tail);
        mindex = findEntry(specs, xml_subdet_tobdet + xml_par_tail);
        if ((rindex >= 0) && (mindex >= 0)) {
            // rod loop
            for (unsigned int i = 0; i < specs.at(rindex).partselectors.size(); i++) {
                std::string rnumber, mnumber, plusminus;
                std::string& rcurrent = specs.at(rindex).partselectors.at(i);
                if ((rcurrent.size() > xml_plus.size())
                        && (rcurrent.substr(rcurrent.size() - xml_plus.size()).compare(xml_plus) == 0))
                    plusminus = rcurrent.substr(rcurrent.size() - xml_plus.size());
                if ((rcurrent.size() > xml_minus.size())
                        && (rcurrent.substr(rcurrent.size() - xml_minus.size()).compare(xml_minus) == 0))
                    plusminus = rcurrent.substr(rcurrent.size() - xml_minus.size());

                rnumber = rcurrent.substr(xml_rod.size());
                rnumber = rnumber.substr(0, rnumber.size() - plusminus.size());
                spname = xml_tob_prefix + xml_pixbar + xml_layer + rnumber;
                layer = atoi(rnumber.c_str());
                prefix = xml_pixbar + "/" + xml_layer + rnumber + "/";
                if (wt && (plusminus.length() > 0)) {
                    if ((plusminus.compare(xml_plus) == 0) || (plusminus.compare(xml_minus) == 0))
                        prefix = prefix + xml_layer + rnumber + plusminus + "/";
                }
                prefix = prefix + rcurrent;
                // module loop
                for (unsigned int j = 0; j < specs.at(mindex).partselectors.size(); j++) {
                    mnumber = specs.at(mindex).partselectors.at(j).substr(xml_barrel_module.size());
                    mnumber = mnumber.substr(0, mnumber.size() - xml_base_act.size());

                    // This is to take care of the Inner/Outer distinction
                    if (mnumber.find(xml_base_lower) != std::string::npos)
                      mnumber = mnumber.substr(0, mnumber.size() - xml_base_lower.size());
                    else if (mnumber.find(xml_base_upper) != std::string::npos)
                      mnumber = mnumber.substr(0, mnumber.size() - xml_base_upper.size());

                    mnumber = mnumber.substr(findNumericPrefixSize(mnumber) + xml_layer.size());

                    // matching layers
                    if (mnumber.compare(rnumber) == 0) {
                        postfix = specs.at(mindex).partselectors.at(j);
                        postfix = postfix.substr(0, postfix.size() - xml_base_act.size());

                        // This is to take care of the Inner/Outer distinction
                        if (postfix.find(xml_base_lower) != std::string::npos) {
                          postfix = postfix.substr(0, postfix.size() - xml_base_lower.size());
                          postfix = postfix + "/" + postfix + xml_base_lower + xml_base_waf + "/" + specs.at(mindex).partselectors.at(j);
                        }
                        else if (postfix.find(xml_base_upper) != std::string::npos) {
                          postfix = postfix.substr(0, postfix.size() - xml_base_upper.size());
                          postfix = postfix + "/" + postfix + xml_base_upper + xml_base_waf + "/" + specs.at(mindex).partselectors.at(j);
                        }

                        else
                          postfix = postfix + "/" + postfix + xml_base_waf + "/" + specs.at(mindex).partselectors.at(j);

                        paths.push_back(prefix + "/" + postfix);
                    }
                }
                existing = findEntry(spname, blocks);
                if (existing != blocks.end()) existing->paths.insert(existing->paths.end(), paths.begin(), paths.end());
                else {
                    PathInfo pi;
                    pi.block_name = spname;
                    pi.layer = layer;
                    pi.barrel = true;
                    pi.paths = paths;
                    blocks.push_back(pi);
                }
                paths.clear();
            }
        }
        //TID
        dindex = findEntry(specs, xml_subdet_wheel + xml_par_tail);
        rindex = findEntry(specs, xml_subdet_ring + xml_par_tail);
        windex = findEntry(specs, xml_subdet_tiddet + xml_par_tail);
        if ((dindex >= 0) && (rindex >= 0)) {
            // disc loop
            for (unsigned int i = 0; i < specs.at(dindex).partselectors.size(); i++) {
                std::string& dcurrent = specs.at(dindex).partselectors.at(i);

                bool plus = specs.at(dindex).partextras.at(i) == xml_plus; // CUIDADO was : (dcurrent.size() >= xml_plus.size() && (dcurrent.substr(dcurrent.size() - xml_plus.size()).compare(xml_plus) == 0);
                std::string dnumber, rnumber;
                dnumber = dcurrent.substr(xml_disc.size()); 
                //CUIDADO if (plus) dnumber = dnumber.substr(0, dnumber.size() - xml_plus.size());
                //else dnumber = dnumber.substr(0, dnumber.size() - xml_minus.size());
                std::ostringstream index;
                index << (xml_reco_material_disc_offset + i / 2);
                layer = atoi(dnumber.c_str());
                spname = xml_tid_prefix + index.str();

                //if (plus) spname = spname + xml_forward;
                //else spname = spname + xml_backward;

                prefix = xml_pixfwd;
                //if (plus) prefix = xml_pixfwd_plus;
                //else prefix = xml_pixfwd_minus;
                prefix = prefix + "/" + dcurrent; // CUIDADO was: prefix + "/" + dcurrent  + "[" + index.str() +"]";

                // ring loop
                for (unsigned int j = 0; j < specs.at(rindex).partselectors.size(); j++) {
                    std::string compstr = specs.at(rindex).partselectors.at(j);
                    compstr = compstr.substr(compstr.size() - dnumber.size());

                    // matching discs
                   if (dnumber.compare(compstr) == 0) {
                        rnumber = specs.at(rindex).partselectors.at(j).substr(xml_ring.size());
                        rnumber = rnumber.substr(0, findNumericPrefixSize(rnumber));

                        postfix = xml_endcap_module + rnumber + xml_disc + dnumber;

                        // module loop
                        for (unsigned int jj=0; jj<specs.at(windex).partselectors.size(); jj++ ) {
                           std::string refstring = specs.at(windex).partselectors.at(jj);
                        
                           if (refstring.find(postfix) != std::string::npos) {

                                // This is to take care of the Inner/Outer distinction
                                if (refstring.find(xml_base_lower) != std::string::npos) {
                                  //postfix = postfix.substr(0, postfix.size() - xml_base_lower.size());
                                  postfix = postfix + "/" + postfix + xml_base_lower + xml_base_waf + "/" + postfix + xml_base_lower + xml_base_act;
                                }
                                else if (refstring.find(xml_base_upper) != std::string::npos) {
                                  //postfix = postfix.substr(0, postfix.size() - xml_base_upper.size());
                                  postfix = postfix + "/" + postfix + xml_base_upper + xml_base_waf + "/" + postfix + xml_base_upper+ xml_base_act;
                                }
=======
  std::vector<PathInfo>& XMLWriter::buildPaths(std::vector<SpecParInfo>& specs, std::vector<PathInfo>& blocks, bool wt) {
    std::vector<PathInfo>::iterator existing;
    std::string prefix, postfix, spname;
    std::vector<std::string> paths, tpaths;
    int lindex, dindex, rindex, mindex, layer = 0;
    int windex = 0;
    std::vector<PathInfo> tblocks;
    blocks.clear();
    //TOB
    lindex = findEntry(specs, xml_subdet_layer + xml_par_tail);
    rindex = findEntry(specs, xml_subdet_straight_or_tilted_rod + xml_par_tail);
    mindex = findEntry(specs, xml_subdet_tobdet + xml_par_tail);
    if ((lindex >= 0) && (rindex >= 0) && (mindex >= 0)) {
      // layer loop
      for (unsigned int i = 0; i < specs.at(lindex).partselectors.size(); i++) {
	std::string& lcurrent = specs.at(lindex).partselectors.at(i);

	std::string lnumber;
	lnumber = lcurrent.substr(xml_layer.size()); 

	// Looks whether a layer is tilted. If so, finds the number of its first tilted ring.
	bool isTilted = false;
	std::string firstTiltedRing;
	int j = 0;
	while ((isTilted == false) && (j < specs.at(rindex).partselectors.size())) {	     
	  std::string& rcurrent = specs.at(rindex).partselectors.at(j);
	  std::string compstr = rcurrent.substr(rcurrent.find(xml_layer) + xml_layer.size());
	  compstr = compstr.substr(0, findNumericPrefixSize(compstr));
	  if ((lnumber == compstr) && (rcurrent.find(xml_ring) != std::string::npos)) { 
	    isTilted = true;
	    firstTiltedRing = rcurrent.substr(xml_ring.size());
	    firstTiltedRing = firstTiltedRing.substr(0, findNumericPrefixSize(firstTiltedRing));
	  }
	  j++;
	}

	// rod and (if any) tilted ring loop
	for (unsigned int j = 0; j < specs.at(rindex).partselectors.size(); j++) {
	  std::string& rcurrent = specs.at(rindex).partselectors.at(j);
	  std::string rnumber;
	  std::string compstr;
	  // rod case
	  if (rcurrent.find(xml_rod) != std::string::npos) {
	    compstr = rcurrent.substr(rcurrent.find(xml_rod) + xml_rod.size());
	  }
	  // (if any) tilted ring case
	  else if ((rcurrent.find(xml_ring) != std::string::npos) && (rcurrent.find(xml_layer) != std::string::npos)) {
	    rnumber = rcurrent.substr(xml_ring.size());
	    rnumber = rnumber.substr(0, findNumericPrefixSize(rnumber));
	    compstr = rcurrent.substr(rcurrent.find(xml_layer) + xml_layer.size());
	  }
	  else { 
	    std::cerr << "While building paths for trackerRecoMaterial.xml, neither " << xml_rod << " nor " << xml_ring << " can be found in " << rcurrent << "." << std::endl; 
	  }
	  compstr = compstr.substr(0, findNumericPrefixSize(compstr));

	  // taking the rod or (if any) tilted ring matching the current layer
	  if (lnumber == compstr) {
	    spname = xml_tob_prefix + xml_pixbar + xml_layer + lnumber;
	    layer = atoi(lnumber.c_str());
	    prefix = xml_pixbar + "/" + xml_layer + lnumber + "/";
	    prefix = prefix + rcurrent;

	    // module loop
	    for (unsigned int k = 0; k < specs.at(mindex).partselectors.size(); k++) {
	      std::string& refstring = specs.at(mindex).partselectors.at(k);
	      std::string mnumber;

	      if (refstring.find(xml_barrel_module) != std::string::npos) {
		mnumber = refstring.substr(xml_barrel_module.size());
		mnumber = mnumber.substr(0, findNumericPrefixSize(mnumber));
		
		if ((!isTilted) // For untilted layer, takes all modules. e.g. BModule1 to BModule15 for Layer1.
		    // For tilted layer, in case of rod, takes modules until first tilted ring. e.g. BModule1 to BModule4 for Layer1.
		    || ((isTilted) && (rcurrent.find(xml_rod) != std::string::npos) && (atoi(mnumber.c_str()) < atoi(firstTiltedRing.c_str()))) 
		    // For tilted layer, in case of tilted ring, takes the corresponding module. e.g. BModule5 for Ring5 of Layer1.
		    || ((isTilted) && (rcurrent.find(xml_ring) != std::string::npos) && (atoi(mnumber.c_str()) == atoi(rnumber.c_str())))) { 
		  postfix = xml_barrel_module + mnumber + xml_layer + lnumber;
		  
		  if (refstring.find(postfix) != std::string::npos) {
		      
		    // This is to take care of the Inner/Outer distinction
		    if (refstring.find(xml_base_lower) != std::string::npos) {
		      postfix = postfix + "/" + postfix + xml_base_lower + xml_base_waf + "/" + refstring;
		    }
		    else if (refstring.find(xml_base_upper) != std::string::npos) {
		      postfix = postfix + "/" + postfix + xml_base_upper + xml_base_waf + "/" + refstring;
		    }

		    else
		      postfix = postfix + "/" + postfix + xml_base_waf + "/" + refstring;

		    paths.push_back(prefix + "/" + postfix);
		  }
		}
	      }
	    }
	    existing = findEntry(spname, blocks);
	    if (existing != blocks.end()) existing->paths.insert(existing->paths.end(), paths.begin(), paths.end());
	    else {
	      PathInfo pi;
	      pi.block_name = spname;
	      pi.layer = layer;
	      pi.barrel = true;
	      pi.paths = paths;
	      blocks.push_back(pi);
	    }
	    paths.clear();
	  }
	}
      }
    }
    else { std::cerr << xml_subdet_layer << " or " << xml_subdet_straight_or_tilted_rod << " or " << xml_subdet_tobdet << " could not be found while building paths for trackerRecoMaterial.xml." << std::endl; }
    //TID
    dindex = findEntry(specs, xml_subdet_wheel + xml_par_tail);
    rindex = findEntry(specs, xml_subdet_ring + xml_par_tail);
    windex = findEntry(specs, xml_subdet_tiddet + xml_par_tail);
    if ((dindex >= 0) && (rindex >= 0) && (windex >= 0)) {
      // disc loop
      for (unsigned int i = 0; i < specs.at(dindex).partselectors.size(); i++) {
	std::string& dcurrent = specs.at(dindex).partselectors.at(i);

	bool plus = specs.at(dindex).partextras.at(i) == xml_plus; // CUIDADO was : (dcurrent.size() >= xml_plus.size() && (dcurrent.substr(dcurrent.size() - xml_plus.size()).compare(xml_plus) == 0);
	std::string dnumber, rnumber;
	dnumber = dcurrent.substr(xml_disc.size()); 
	//CUIDADO if (plus) dnumber = dnumber.substr(0, dnumber.size() - xml_plus.size());
	//else dnumber = dnumber.substr(0, dnumber.size() - xml_minus.size());
	std::ostringstream index;
	index << (xml_reco_material_disc_offset + i / 2);
	layer = atoi(dnumber.c_str());
	spname = xml_tid_prefix + index.str();

	//if (plus) spname = spname + xml_forward;
	//else spname = spname + xml_backward;

	prefix = xml_pixfwd;
	//if (plus) prefix = xml_pixfwd_plus;
	//else prefix = xml_pixfwd_minus;
	prefix = prefix + "/" + dcurrent; // CUIDADO was: prefix + "/" + dcurrent  + "[" + index.str() +"]";

	// ring loop
	for (unsigned int j = 0; j < specs.at(rindex).partselectors.size(); j++) {
	  std::string compstr = specs.at(rindex).partselectors.at(j);
	  compstr = compstr.substr(compstr.size() - dnumber.size());

	  // matching discs
	  if (dnumber.compare(compstr) == 0) {
	    rnumber = specs.at(rindex).partselectors.at(j).substr(xml_ring.size());
	    rnumber = rnumber.substr(0, findNumericPrefixSize(rnumber));

	    postfix = xml_endcap_module + rnumber + xml_disc + dnumber;

	    // module loop
	    for (unsigned int k=0; k<specs.at(windex).partselectors.size(); k++ ) {
	      std::string refstring = specs.at(windex).partselectors.at(k);
                        
	      if (refstring.find(postfix) != std::string::npos) {

		// This is to take care of the Inner/Outer distinction
		if (refstring.find(xml_base_lower) != std::string::npos) {
		  //postfix = postfix.substr(0, postfix.size() - xml_base_lower.size());
		  postfix = postfix + "/" + postfix + xml_base_lower + xml_base_waf + "/" + refstring;
		}
		else if (refstring.find(xml_base_upper) != std::string::npos) {
		  //postfix = postfix.substr(0, postfix.size() - xml_base_upper.size());
		  postfix = postfix + "/" + postfix + xml_base_upper + xml_base_waf + "/" + refstring;
		}
>>>>>>> d36f8169
        
		else
		  postfix = postfix + "/" + postfix + xml_base_waf + "/" + refstring;
        
		postfix = specs.at(rindex).partselectors.at(j) + "/" + postfix;
        
		if (plus) paths.push_back(prefix + "/" + postfix);
		else tpaths.push_back(prefix + "/" + postfix);
        
		postfix = xml_endcap_module + rnumber + xml_disc + dnumber;

	      }
	    } // Added to allow Inner/Outer distinction
	  }
	}
	if (plus) {
	  existing = findEntry(spname, blocks);
	}
	else {
	  existing = findEntry(spname, tblocks);
	}
	if (plus && (existing != blocks.end())) {
	  existing->paths.insert(existing->paths.end(), paths.begin(), paths.end());
	}
	else if (!plus && (existing != tblocks.end())) {
	  existing->paths.insert(existing->paths.end(), tpaths.begin(), tpaths.end());
	}
	else {
	  PathInfo pi;
	  pi.block_name = spname;
	  pi.layer = layer;
	  pi.barrel = false;
	  if (plus) {
	    pi.paths = paths;
	    blocks.push_back(pi);
	  }
	  else {
	    pi.paths = tpaths;
	    tblocks.push_back(pi);
	  }
	}
	paths.clear();
	tpaths.clear();
      }
    }
    else { std::cerr << xml_subdet_wheel << " or " << xml_subdet_ring << " or " << xml_subdet_tiddet << " could not be found while building paths for trackerRecoMaterial.xml." << std::endl; }
    blocks.insert(blocks.end(), tblocks.begin(), tblocks.end());
    return blocks;
  }
    
    /**
     * This function looks for the presence of endcaps in a topology.
     * @param specs The collection of topology information bundles
     * @return True if the provided topology representation has blocks indicating endcaps, false otherwise
     */
    bool XMLWriter::endcapsInTopology(std::vector<SpecParInfo>& specs) {
        for (unsigned int i = 0; i < specs.size(); i++) {
            if (specs.at(i).name.compare(xml_subdet_tiddet + xml_par_tail) == 0) return true;
        }
        return false;
    }
    
    /**
     * Given a string, this function finds the number of digits from the beginning of the string until the first non-numeric character.
     *
     * WARNING: due to the intricacies of atoi(), the function will return the wrong result for strings starting with the digit '0'
     *                     and for those starting with a '+' or '-' sign!!!
     *
     * @param s An arbitrary string
     * @return The number of numeric characters that make up the start of the string
     */
    int XMLWriter::findNumericPrefixSize(std::string s) {
        std::ostringstream st;
        int number;
        if (!s.empty()) {
            number = atoi(s.c_str());
            if (number == 0) return number;
            else {
                st << number;
                return st.str().size();
            }
        }
        return 0;
    }
    
    /**
     * This is a custom function to find an entry in a collection of <i>SpecParInfo</i> structs
     * @param specs The collection of available <i>SpecParInfo</i> instances
     * @param name The requested block name
     * @return The index of the matching entry in the collection; -1 if no such entry exists
     */
    int XMLWriter::findEntry(std::vector<SpecParInfo>& specs, std::string name) {
        int index = 0;
        while (index < (int)(specs.size())) {
            if (specs.at(index).name.compare(name) == 0) return index;
            index++;
        }
        return -1;
    }
    
    /**
     * This is a custom function to find the name of a <i>SpecPar</i> block in a nested string representation of a series of such blocks.
     * @param name The name of the requested <i>SpecPar</i> block
     * @param data The collection of available blocks
     * @return An iterator pointing to the matching entry, or to <i>data.end()</i> if no such entry exists
     */
    std::vector<PathInfo>::iterator XMLWriter::findEntry(std::string name, std::vector<PathInfo>& data) {
        std::vector<PathInfo>::iterator result = data.begin();
        std::vector<PathInfo>::iterator guard = data.end();
        while (result != guard) {
            if ((result->block_name).compare(name) == 0) return result;
            result++;
        }
        return result;
    }

}<|MERGE_RESOLUTION|>--- conflicted
+++ resolved
@@ -741,142 +741,7 @@
      * @param blocks A container for a string representation of <i>SpecPar</i> blocks and their <i>PartSelector</i> path entries
      * @return The completed collection of blocks in string representation
      */
-<<<<<<< HEAD
-    std::vector<PathInfo>& XMLWriter::buildPaths(std::vector<SpecParInfo>& specs, std::vector<PathInfo>& blocks, bool wt) {
-        std::vector<PathInfo>::iterator existing;
-        std::string prefix, postfix, spname;
-        std::vector<std::string> paths, tpaths;
-        int dindex, rindex, mindex, layer = 0;
-        int windex = 0;
-        std::vector<PathInfo> tblocks;
-        blocks.clear();
-        //TOB
-        rindex = findEntry(specs, xml_subdet_rod + xml_par_tail);
-        mindex = findEntry(specs, xml_subdet_tobdet + xml_par_tail);
-        if ((rindex >= 0) && (mindex >= 0)) {
-            // rod loop
-            for (unsigned int i = 0; i < specs.at(rindex).partselectors.size(); i++) {
-                std::string rnumber, mnumber, plusminus;
-                std::string& rcurrent = specs.at(rindex).partselectors.at(i);
-                if ((rcurrent.size() > xml_plus.size())
-                        && (rcurrent.substr(rcurrent.size() - xml_plus.size()).compare(xml_plus) == 0))
-                    plusminus = rcurrent.substr(rcurrent.size() - xml_plus.size());
-                if ((rcurrent.size() > xml_minus.size())
-                        && (rcurrent.substr(rcurrent.size() - xml_minus.size()).compare(xml_minus) == 0))
-                    plusminus = rcurrent.substr(rcurrent.size() - xml_minus.size());
-
-                rnumber = rcurrent.substr(xml_rod.size());
-                rnumber = rnumber.substr(0, rnumber.size() - plusminus.size());
-                spname = xml_tob_prefix + xml_pixbar + xml_layer + rnumber;
-                layer = atoi(rnumber.c_str());
-                prefix = xml_pixbar + "/" + xml_layer + rnumber + "/";
-                if (wt && (plusminus.length() > 0)) {
-                    if ((plusminus.compare(xml_plus) == 0) || (plusminus.compare(xml_minus) == 0))
-                        prefix = prefix + xml_layer + rnumber + plusminus + "/";
-                }
-                prefix = prefix + rcurrent;
-                // module loop
-                for (unsigned int j = 0; j < specs.at(mindex).partselectors.size(); j++) {
-                    mnumber = specs.at(mindex).partselectors.at(j).substr(xml_barrel_module.size());
-                    mnumber = mnumber.substr(0, mnumber.size() - xml_base_act.size());
-
-                    // This is to take care of the Inner/Outer distinction
-                    if (mnumber.find(xml_base_lower) != std::string::npos)
-                      mnumber = mnumber.substr(0, mnumber.size() - xml_base_lower.size());
-                    else if (mnumber.find(xml_base_upper) != std::string::npos)
-                      mnumber = mnumber.substr(0, mnumber.size() - xml_base_upper.size());
-
-                    mnumber = mnumber.substr(findNumericPrefixSize(mnumber) + xml_layer.size());
-
-                    // matching layers
-                    if (mnumber.compare(rnumber) == 0) {
-                        postfix = specs.at(mindex).partselectors.at(j);
-                        postfix = postfix.substr(0, postfix.size() - xml_base_act.size());
-
-                        // This is to take care of the Inner/Outer distinction
-                        if (postfix.find(xml_base_lower) != std::string::npos) {
-                          postfix = postfix.substr(0, postfix.size() - xml_base_lower.size());
-                          postfix = postfix + "/" + postfix + xml_base_lower + xml_base_waf + "/" + specs.at(mindex).partselectors.at(j);
-                        }
-                        else if (postfix.find(xml_base_upper) != std::string::npos) {
-                          postfix = postfix.substr(0, postfix.size() - xml_base_upper.size());
-                          postfix = postfix + "/" + postfix + xml_base_upper + xml_base_waf + "/" + specs.at(mindex).partselectors.at(j);
-                        }
-
-                        else
-                          postfix = postfix + "/" + postfix + xml_base_waf + "/" + specs.at(mindex).partselectors.at(j);
-
-                        paths.push_back(prefix + "/" + postfix);
-                    }
-                }
-                existing = findEntry(spname, blocks);
-                if (existing != blocks.end()) existing->paths.insert(existing->paths.end(), paths.begin(), paths.end());
-                else {
-                    PathInfo pi;
-                    pi.block_name = spname;
-                    pi.layer = layer;
-                    pi.barrel = true;
-                    pi.paths = paths;
-                    blocks.push_back(pi);
-                }
-                paths.clear();
-            }
-        }
-        //TID
-        dindex = findEntry(specs, xml_subdet_wheel + xml_par_tail);
-        rindex = findEntry(specs, xml_subdet_ring + xml_par_tail);
-        windex = findEntry(specs, xml_subdet_tiddet + xml_par_tail);
-        if ((dindex >= 0) && (rindex >= 0)) {
-            // disc loop
-            for (unsigned int i = 0; i < specs.at(dindex).partselectors.size(); i++) {
-                std::string& dcurrent = specs.at(dindex).partselectors.at(i);
-
-                bool plus = specs.at(dindex).partextras.at(i) == xml_plus; // CUIDADO was : (dcurrent.size() >= xml_plus.size() && (dcurrent.substr(dcurrent.size() - xml_plus.size()).compare(xml_plus) == 0);
-                std::string dnumber, rnumber;
-                dnumber = dcurrent.substr(xml_disc.size()); 
-                //CUIDADO if (plus) dnumber = dnumber.substr(0, dnumber.size() - xml_plus.size());
-                //else dnumber = dnumber.substr(0, dnumber.size() - xml_minus.size());
-                std::ostringstream index;
-                index << (xml_reco_material_disc_offset + i / 2);
-                layer = atoi(dnumber.c_str());
-                spname = xml_tid_prefix + index.str();
-
-                //if (plus) spname = spname + xml_forward;
-                //else spname = spname + xml_backward;
-
-                prefix = xml_pixfwd;
-                //if (plus) prefix = xml_pixfwd_plus;
-                //else prefix = xml_pixfwd_minus;
-                prefix = prefix + "/" + dcurrent; // CUIDADO was: prefix + "/" + dcurrent  + "[" + index.str() +"]";
-
-                // ring loop
-                for (unsigned int j = 0; j < specs.at(rindex).partselectors.size(); j++) {
-                    std::string compstr = specs.at(rindex).partselectors.at(j);
-                    compstr = compstr.substr(compstr.size() - dnumber.size());
-
-                    // matching discs
-                   if (dnumber.compare(compstr) == 0) {
-                        rnumber = specs.at(rindex).partselectors.at(j).substr(xml_ring.size());
-                        rnumber = rnumber.substr(0, findNumericPrefixSize(rnumber));
-
-                        postfix = xml_endcap_module + rnumber + xml_disc + dnumber;
-
-                        // module loop
-                        for (unsigned int jj=0; jj<specs.at(windex).partselectors.size(); jj++ ) {
-                           std::string refstring = specs.at(windex).partselectors.at(jj);
-                        
-                           if (refstring.find(postfix) != std::string::npos) {
-
-                                // This is to take care of the Inner/Outer distinction
-                                if (refstring.find(xml_base_lower) != std::string::npos) {
-                                  //postfix = postfix.substr(0, postfix.size() - xml_base_lower.size());
-                                  postfix = postfix + "/" + postfix + xml_base_lower + xml_base_waf + "/" + postfix + xml_base_lower + xml_base_act;
-                                }
-                                else if (refstring.find(xml_base_upper) != std::string::npos) {
-                                  //postfix = postfix.substr(0, postfix.size() - xml_base_upper.size());
-                                  postfix = postfix + "/" + postfix + xml_base_upper + xml_base_waf + "/" + postfix + xml_base_upper+ xml_base_act;
-                                }
-=======
+
   std::vector<PathInfo>& XMLWriter::buildPaths(std::vector<SpecParInfo>& specs, std::vector<PathInfo>& blocks, bool wt) {
     std::vector<PathInfo>::iterator existing;
     std::string prefix, postfix, spname;
@@ -1044,7 +909,6 @@
 		  //postfix = postfix.substr(0, postfix.size() - xml_base_upper.size());
 		  postfix = postfix + "/" + postfix + xml_base_upper + xml_base_waf + "/" + refstring;
 		}
->>>>>>> d36f8169
         
 		else
 		  postfix = postfix + "/" + postfix + xml_base_waf + "/" + refstring;
