/**
<<<<<<< HEAD:src/Hit.cc:src/Hit.cc
 * @file Hit.cpp
 * @brief This file implements the hit and track classes used for internal analysis
 */

#include "Hit.hh"

#include <global_constants.hh>
#include <vector>
#include <algorithm>
#include <cstdlib>

#include "Track.hh"
#include "DetectorModule.hh"
#include "MessageLogger.hh"
#include "ModuleCap.hh"
#include "SimParms.hh"

//using namespace ROOT::Math;
using namespace std;

// bool Track::debugRemoval = false; // debug
//#ifdef HIT_DEBUG_RZ
//bool Track::debugRZCovarianceMatrix = false;  // debug
//bool Track::debugRZCorrelationMatrix = false;  // debug
//bool Track::debugRZErrorPropagation = false;  // debug
//#endif

/**
 * This is a comparator for two Hit objects based on smaller radius.
 * @param h1 A pointer to the first hit
 * @param h2 A pointer to the second hit
 * @return The result of the comparison: <i>true</i> if the distance from the z-axis of h1 is smaller than that of h2, false otherwise
 */
bool Hit::sortSmallerR(const HitPtr& h1, const HitPtr& h2) { return (h1->getRPos() < h2->getRPos()); }

/**
 * This is a comparator for two Hit objects based on higher radius
 * @param h1 A pointer to the first hit
 * @param h2 A pointer to the second hit
 * @return The result of the comparison: <i>true</i> if the distance from the z-axis of h1 is smaller than that of h2, false otherwise
 */
bool Hit::sortHigherR(const HitPtr& h1, const HitPtr& h2) { return (h1->getRPos() > h2->getRPos()); }

/**
 * Nothing to do for the destructor, as a hit never owns any objects it has pointers to...
 */
Hit::~Hit() {}

/**
 * The default constructor sets the internal parameters to default values.
 */
Hit::Hit() {
    m_detName             = "Undefined";
    m_distance            = 0;
    m_rPos                = 0;
    m_zPos                = 0;
    m_activity            = HitActivity::Undefined;
    m_activeHitType       = HitType::NONE;
    m_hitModule           = nullptr;
    m_track               = nullptr;
    m_isTrigger           = false;
    m_passiveHitType      = HitPassiveType::Undefined;
    m_hitPassiveElem      = nullptr;
    m_isPixel             = false;
    m_resolutionRPhi      = 0;
    m_resolutionZ         = 0;
    m_isPixelIntersticeVol= false;
    m_isPixelTrackingVol  = false;
    m_isIntersticeVol     = false;
    m_isOuterTrackingVol  = false;
    m_isTotalTrackingVol  = false;
}

/**
 * The copy constructor makes sure the new object doesn't point to the old track (the track pointer needs to
 * be set explicitly later). The pointer to the module, on the other hand, stays the same as that of the original.
 */
Hit::Hit(const Hit& h) {
    m_detName             = h.m_detName;
    m_distance            = h.m_distance;
    m_rPos                = h.m_rPos;
    m_zPos                = h.m_zPos;
    m_activity            = h.m_activity;
    m_activeHitType       = h.m_activeHitType;
    m_hitModule           = h.m_hitModule;
    m_track               = nullptr;
    m_correctedMaterial   = h.m_correctedMaterial;
    m_isTrigger           = h.m_isTrigger;
    m_passiveHitType      = h.m_passiveHitType;
    m_hitPassiveElem      = h.m_hitPassiveElem;
    m_isPixel             = h.m_isPixel;
    m_resolutionRPhi      = h.m_resolutionRPhi;
    m_resolutionZ         = h.m_resolutionZ;
    m_isPixelIntersticeVol= false;
    m_isPixelTrackingVol  = false;
    m_isIntersticeVol     = false;
    m_isOuterTrackingVol  = false;
    m_isTotalTrackingVol  = false;
}

/**
 * Constructor for a hit on an inactive surface at a given [rPos, zPos] from the origin
 */
Hit::Hit(double rPos, double zPos, const insur::InactiveElement* myPassiveElem, HitPassiveType passiveHitType) {
    m_detName             = "Undefined";
    m_distance            = sqrt(rPos*rPos + zPos*zPos);
    m_rPos                = rPos;
    m_zPos                = zPos;
    m_activity            = HitActivity::Inactive;
    m_activeHitType       = HitType::NONE;
    m_hitModule           = nullptr;
    m_track               = nullptr;
    m_isTrigger           = false;
    m_passiveHitType      = passiveHitType;
    setHitPassiveElement(myPassiveElem);
    m_isPixel             = false;
    m_resolutionRPhi      = 0;
    m_resolutionZ         = 0;
    m_isPixelIntersticeVol= false;
    m_isPixelTrackingVol  = false;
    m_isIntersticeVol     = false;
    m_isOuterTrackingVol  = false;
    m_isTotalTrackingVol  = false;

    if (m_passiveHitType==HitPassiveType::BeamPipe) m_detName = "BeamPipe";
    if (m_passiveHitType==HitPassiveType::IP)       m_detName = "IP";
    if (m_passiveHitType==HitPassiveType::Support)  m_detName = "Support";
    if (m_passiveHitType==HitPassiveType::Service)  m_detName = "Service";
}

/**
 * Constructor for a hit on a given module at [rPos, zPos] (cylindrical position) from the origin
 * @param myModule pointer to the module with the hit 
 */
Hit::Hit(double rPos, double zPos, const DetectorModule* myModule, HitType activeHitType) {
    m_detName             = "Undefined";
    m_distance            = sqrt(rPos*rPos + zPos*zPos);
    m_rPos                = rPos;
    m_zPos                = zPos;
    m_activity            = HitActivity::Active;
    m_activeHitType       = activeHitType;
    setHitModule(myModule);
    m_track               = nullptr;
    m_isTrigger           = false;
    m_passiveHitType      = HitPassiveType::Undefined;
    m_hitPassiveElem      = nullptr;
    m_isPixel             = false;
    m_resolutionRPhi      = 0;
    m_resolutionZ         = 0;
    m_isPixelIntersticeVol= false;
    m_isPixelTrackingVol  = false;
    m_isIntersticeVol     = false;
    m_isOuterTrackingVol  = false;
    m_isTotalTrackingVol  = false;

    if (myModule && myModule->getConstModuleCap()!=nullptr) m_detName = myModule->getConstModuleCap()->getDetName();
}


/*
 * Setter for the pointer to the active surface that caused the hit.
 * @param myModule A pointer to a barrel or endcap module; may be <i>NULL</i>
 */
void Hit::setHitModule(const DetectorModule* myModule) {

  if (myModule) m_hitModule = myModule;
  else logWARNING("Hit::setHitModule -> can't set module to given hit, pointer null!");
}

/*
 * Setter for the pointer to the inactive surface that caused the hit.
 */
void Hit::setHitPassiveElement(const insur::InactiveElement* myPassiveElem) {

  if (myPassiveElem) m_hitPassiveElem = myPassiveElem;
  //else logWARNING("Hit::setHitPassiveElement -> can't set inactive element to given hit, pointer null!");
}

/*
 * Get unique ID of layer or disc to which the hit belongs to (if not link return -1)
 */
int Hit::getLayerOrDiscID() const {

  if (m_hitModule && m_hitModule->getConstModuleCap()!=nullptr) return m_hitModule->getConstModuleCap()->getLayerOrDiscID(); else return -1;
}


/**
 * Get the track angle phi.
 * @return The angle from the z-axis of the entire track
 */
double Hit::getTrackPhi() {

  if (m_track==nullptr) {

    logWARNING("Hit::getTrackPhi -> no track assigned, will return zero!");
    return 0;
  }
  return (m_track->getPhi());
};

/**
 * Get the track angle theta.
 * @return The angle from the z-axis of the entire track
 */
double Hit::getTrackTheta() {

  if (m_track==nullptr) {

    logWARNING("Hit::getTrackTheta -> no track assigned, will return zero!");
    return 0;
  }
  return (m_track->getTheta());
};

/**
 * Getter for the final, angle corrected pair of radiation and interaction lengths.
 * @return A copy of the pair containing the requested values; radiation length first, interaction length second
 */
RILength Hit::getCorrectedMaterial() {
    return m_correctedMaterial;
}

/**
 * Getter for the rPhi resolution (local x coordinate for a module)
 * If the hit is not active it returns -1
 * If the hit is connected to a module, then the module's resolution
 * is retured (if the hit is trigger-type, then then module's trigger resultion is requested)
 * if there is not any hit module, then the hit's resolution property is read and returned
 * @return the hit's local resolution
 */
double Hit::getResolutionRphi(double trackRadius) {

  if (!(this->isActive())) {

    logERROR("Hit::getResolutionRphi called on a non-active hit");
    return -1;
  }
  else {

    // Module hit
    if (m_hitModule) {

      // R-Phi-resolution calculated as for a barrel-type module -> transform local R-Phi res. to a true module orientation (rotation by theta angle, skew, tilt)
      // In detail, take into account a propagation of MS error on virtual barrel plane, on which all measurements are evaluated for consistency (global chi2 fit applied) ->
      // in limit R->inf. propagation along line used, otherwise a very small correction factor coming from the circular shape of particle track is required (similar
      // approach as for local resolutions)
      // TODO: Currently, correction mathematicaly derived only for use case of const magnetic field -> more complex mathematical expression expected in non-const B field
      // (hence correction not applied in such case)
      double A = 0;
      if (SimParms::getInstance().isMagFieldConst()) A = getRPos()/(2*trackRadius); // r_i / 2R
      double B         = A/sqrt(1-A*A);
      double tiltAngle = m_hitModule->tiltAngle();
      double skewAngle = m_hitModule->skewAngle();
      double resLocalX = m_hitModule->resolutionLocalX(getTrackPhi());
      double resLocalY = m_hitModule->resolutionLocalY(getTrackTheta());

      // All modules & its resolution propagated to the resolution of a virtual barrel module (endcap is a tilted module by 90 degrees, barrel is tilted by 0 degrees)
      double resolutionRPhi = sqrt(pow((B*sin(skewAngle)*cos(tiltAngle) + cos(skewAngle)) * resLocalX,2) + pow(B*sin(tiltAngle) * resLocalY,2));

      return resolutionRPhi;
    }
    // IP or beam-constraint etc. hit
    else return m_resolutionRPhi;
  }
}

/**
 * Getter for the y resolution (local y coordinate for a module)
 * This corresponds to z coord for barrel modules and r coord for end-caps
 * If the hit is not active it returns -1
 * If the hit is connected to a module, then the module's resolution
 * is retured (if the hit is trigger-type, then then module's trigger resultion is requested)
 * if there is not any hit module, then the hit's resolution property is read and returned
 * @return the hit's local resolution
 */
double Hit::getResolutionZ(double trackRadius) {

  if (!(this->isActive())) {

    logERROR("Hit::getResolutionZ called on a non-active hit");
    return -1;
  }
  else {

    // Module hit
    if (m_hitModule) {

      if (m_track==nullptr) {

        logWARNING("Hit::getResolutionZ -> no track assigned, will return zero!");
        return 0;
      }
      else {

        // Z-resolution calculated as for a barrel-type module -> transform local Z res. to a true module orientation (rotation by theta angle, skew, tilt)
        // In detail, take into account a propagation of MS error on virtual barrel plane, on which all measurements are evaluated for consistency (global chi2 fit applied) ->
        // in limit R->inf. propagation along line used, otherwise a very small correction factor coming from the circular shape of particle track is required (similar
        // approach as for local resolutions)
        // TODO: Currently, correction mathematicaly derived only for use case of const magnetic field -> more complex mathematical expression expected in non-const B field
        // (hence correction not applied in such case)
        double A = 0;
        if (SimParms::getInstance().isMagFieldConst()) A = getRPos()/(2*trackRadius);
        double D         = m_track->getCotgTheta()/sqrt(1-A*A);
        double tiltAngle = m_hitModule->tiltAngle();
        double skewAngle = m_hitModule->skewAngle();
        double resLocalX = m_hitModule->resolutionLocalX(getTrackPhi());
        double resLocalY = m_hitModule->resolutionLocalY(getTrackTheta());

        // All modules & its resolution propagated to the resolution of a virtual barrel module (endcap is a tilted module by 90 degrees, barrel is tilted by 0 degrees)
        double resolutionZ = sqrt(pow(((D*cos(tiltAngle) + sin(tiltAngle))*sin(skewAngle)) * resLocalX,2) + pow((D*sin(tiltAngle) + cos(tiltAngle)) * resLocalY,2));

        return resolutionZ;
      }
    }
    // IP or beam-constraint etc. hit
    else return m_resolutionZ;
  }
}

/*
 * Checks wether a module belongs to the outer endcap (no pixel allowed)
 * and the hit module is made of a square sensor
 * @return true if the module is in outer endcap and square
 */
bool Hit::isSquareEndcap() {

  //std::cout << "Hit::isSquareEndcap() "; //debug

  if (m_hitModule) {
    //std::cout << " hitModule_!= NULL "; //debug
    if (m_hitModule->subdet() == ENDCAP && m_hitModule->shape() == RECTANGULAR) {
      //std::cout << " getSubdetectorType()==Endcap "; //debug
       //std::cout << " getShape()==Rectangular "; //debug
       return true;
    }
  }
  //std::cout << std::endl; // debug
  return false;
}

bool Hit::isStub() const
{
  return m_activeHitType == HitType::STUB;
}

/*
 * Retrieves the module's half width
 * for hit related to endcap modules only
 * @return Modules half width
 */
double Hit::getD() {

  double result = 0;
  //std::cout << "Hit::getD() "; //debug
  if (m_hitModule) {
    //std::cout << " hitModule_!= NULL "; //debug
    try {

<<<<<<< HEAD
/**
 * Calculate the errors of the track curvature radius, the propagation direction at the point of closest approach and the
 * distance of closest approach to the origin, all of them for each momentum of the test particle.
 * @param momentaList A reference of the list of energies that the errors should be calculated for
 */
//void Track::computeErrors() {
//  deltarho_ = 0 ;
//  deltaphi_ = 0 ;
//  deltad_ = 0 ;
//  deltaCtgTheta_ = 0 ;
//  deltaZ0_ = 0 ;
//  deltaP_ = 0 ;
//
//
//  // Compute spatial resolution for all active hits
//  computeLocalResolution();
//
//  // Compute the relevant matrices (RZ plane)
//  computeCorrelationMatrixRZ();
//  computeCovarianceMatrixRZ();
//  TMatrixT<double> dataRz(covariancesRZ_); // Local copy to be inverted
//  double err;
//  dataRz = dataRz.Invert();
//
//  if (dataRz(0, 0) >= 0) err = sqrt(dataRz(0, 0));
//  else err = -1;
//  deltaCtgTheta_ = err;
//
//  if (dataRz(1, 1) >= 0) err = sqrt(dataRz(1, 1));
//  else err = -1;
//  deltaZ0_ = err;
//
//  // rPhi plane
//  computeCorrelationMatrix();
//  computeCovarianceMatrix();
//
//  // calculate delta rho, delta phi and delta d maps from covariances_ matrix
//  TMatrixT<double> data(covariances_);
//  data = data.Invert();
//  if (data(0, 0) >= 0) err = sqrt(data(0, 0));
//  else err = -1;
//  deltarho_ = err;
//  if (data(1, 1) >= 0) err = sqrt(data(1, 1));
//  else err = -1;
//  deltaphi_ = err;
//  if (data(2, 2)) err = sqrt(data(2, 2));
//  else err = -1;
//  deltad_ = err;
//
//  // Combining into p measurement
//  double ptErr = deltarho_;
//  double R = transverseMomentum_ / SimParms::getInstance().magField() / 0.3 * 1E3; // curvature radius in mm
//  ptErr *= R; // fractional dpT/pT = dRho / Rho = dRho * R
//  // dp/p = dp_t/p_t + A / (1+A^2) * dA // with A = ctg(theta)
//  // dp/p = dp_t/p_t + sin(theta)*cos(theta) //
//  // double A = 1 / tan(theta_);
//  // double pErr = ptErr + A / (1+A*A) * ctgThetaErr;
//  deltaP_ = ptErr + sin(theta_) * cos(theta_) * deltaCtgTheta_;
//}

/**
 * Print the values in the correlation and covariance matrices and the drho, dphi and dd vectors per momentum.
 */
//void Track::printErrors() {
//    std::cout << "Overview of track errors:" << std::endl;
//    std::cout << "Hit correlation matrix: " << std::endl;
//    correlations_.Print();
//    std::cout << "Covariance matrix: " << std::endl;
//    covariances_.Print();
//    std::cout << "Rho errors by momentum: " << deltarho_ << std::endl;
//    std::cout << "Phi errors by momentum: " << deltaphi_ << std::endl;
//    std::cout << "D errors by momentum: " << deltad_ << std::endl;
//}

void Track::print() {
  std::cout << "******************" << std::endl;
  std::cout << "Track eta=" << eta_ << std::endl;
  for (const auto& it:hitV_) {
    std::cout << "    Hit"
              << " r=" << it->getRadius()
              << " d=" << it->getDistance()
              << " rl=" << it->getCorrectedMaterial().radiation
              << " il=" << it->getCorrectedMaterial().interaction
              << " getObjectKind()=" << it->getObjectKind();
    if (it->getObjectKind()==Hit::Active) {
      std::cout << " activeHitType_=" << it->getActiveHitType();
    }
    std::cout << std::endl;
  }
}

/**
 * Changes some active hits into inactive
 * according to the efficiency 
 * @param efficiency the modules active fraction
 * @param alsoPixel true if the efficiency removal applies to the pixel hits also
 */
void Track::addEfficiency() {
  for (std::vector<Hit*>::iterator it = hitV_.begin(); it!=hitV_.end(); ++it) {
    if ((*it)->getObjectKind() == Hit::Active) {
      double efficiency = (*it)->getHitModule()->singleHitEfficiency();
      if (efficiency!=1) {
        if ((double(random())/RAND_MAX) > efficiency) { // This hit is LOST
          (*it)->setObjectKind(Hit::Inactive);
        }
      }
    }
  }
}

/**
 * Makes all non-trigger hits inactive
 */
void Track::keepTriggerOnly() {
  // int iRemove=0;
  for (std::vector<Hit*>::iterator it = hitV_.begin(); it!=hitV_.end(); ++it) {
    // if (debugRemoval) std::cerr << "Hit number "
    //	                           << iRemove++ << ": ";
    // if (debugRemoval) std::cerr << "r = " << (*it)->getRadius() << ", ";
    // if (debugRemoval) std::cerr << "d = " << (*it)->getDistance() << ", ";
    if ((*it)->getObjectKind() == Hit::Active) {
      // if (debugRemoval) std::cerr << "active ";
      if ((*it)->isPixel()) {
	// if (debugRemoval) std::cerr << "pixel: removed";
	(*it)->setObjectKind(Hit::Inactive);
      } else {
	Module* myModule = (*it)->getHitModule();
	if (myModule) {
	  // if (debugRemoval) std::cerr << "module ";
	  if (myModule->sensorLayout() != PT) {
	    // if (debugRemoval) std::cerr << "non-pt: removed";
	    (*it)->setObjectKind(Hit::Inactive);
	  } else {
	    // if (debugRemoval) std::cerr << "pt: kept";
	  }
	} else {
	  // if (debugRemoval) std::cerr << "active without module: kept";
	}
      }
    } else {
      // if (debugRemoval) std::cerr << "inactive";
    }
    // if (debugRemoval) std::cerr << std::endl;
  }

  // debugRemoval=false;
}


void Track::keepTaggedOnly(const string& tag) {
  for (auto h : hitV_) {
    Module* m = h->getHitModule();
    if (!m) continue;
    if (std::count_if(m->trackingTags.begin(), m->trackingTags.end(), [&tag](const string& s){ return s == tag; })) h->setObjectKind(Hit::Active);
    else h->setObjectKind(Hit::Inactive);
  }
}

/**
 * Sets all the hits to their trigger resolution
 */
void Track::setTriggerResolution(bool isTrigger) {
  Hit* myHit;
  for (std::vector<Hit*>::iterator it = hitV_.begin(); it!=hitV_.end(); ++it) {
    myHit = (*it);
    if (myHit->getObjectKind() == Hit::Active) {
      myHit->setTrigger(isTrigger);
    }
  }
}


/**
 * Adds the constraint of the IP in the form of a virtual module
 */
void Track::addIPConstraint(double dr, double dz) {
  // This modeling of the IP constraint waas validated:
  // By placing dr = 0.5 mm and dz = 1 mm one obtains
  // sigma(d0) = 0.5 mm and sigma(z0) = 1 mm
  Hit* newHit = new Hit(dr);
  newHit->setIP(true);
  RILength emptyMaterial;
  emptyMaterial.radiation = 0;
  emptyMaterial.interaction = 0;
  newHit->setPixel(false);
  newHit->setCorrectedMaterial(emptyMaterial);
  newHit->setOrientation(Hit::Horizontal);
  newHit->setObjectKind(Hit::Active);
  newHit->setResolutionRphi(dr);
  newHit->setResolutionY(dz);
  this->addHit(newHit);
}

RILength Track::getCorrectedMaterial() {
  std::vector<Hit*>::const_iterator hitIt;
  Hit* myHit;
  RILength result;
  result.radiation = 0;
  result.interaction = 0;
  for (hitIt=hitV_.begin();
       hitIt!=hitV_.end();
       ++hitIt) {
    myHit=(*hitIt);
    result += myHit->getCorrectedMaterial();
  }

  return result;
}

double Track::expectedTriggerPoints(const double& triggerMomentum) const {
  std::vector<Hit*>::const_iterator hitIt;
  Hit* myHit;
  double result=0;

  for (hitIt=hitV_.begin();
       hitIt!=hitV_.end();
       ++hitIt) {
    myHit=(*hitIt);
    if ((myHit) &&
	(myHit->isTrigger()) &&
	(!myHit->isIP()) &&
	(myHit->getObjectKind()==Hit::Active)) {
      // We've got a possible trigger here
      // Let's find the corresponding module
      Module* myModule = myHit->getHitModule();
      if (myModule) {
	result += PtErrorAdapter(*myModule).getTriggerProbability(triggerMomentum);
      } else {
	// Whoops: problem here: an active hit is not linked to any module
	std::cerr << "ERROR: this SHOULD NOT happen. in expectedTriggerPoints() an active hit does not correspond to any module!" << std::endl;
      }
    }
  }
  return result;
}


std::vector<std::pair<Module*, HitType>> Track::getHitModules() const {
  std::vector<Hit*>::const_iterator hitIt;
  Hit* myHit;
  std::vector<std::pair<Module*, HitType>> result;

  for (hitIt=hitV_.begin(); hitIt!=hitV_.end(); ++hitIt) {
    myHit=(*hitIt);
    if ((myHit) &&
        (myHit->isTrigger()) &&
        (!myHit->isIP()) &&
        (myHit->getObjectKind()==Hit::Active)) {
      // We've got a possible trigger here
      // Let's find the corresponding module
      Module* myModule = myHit->getHitModule();
      if (myModule) {
        result.push_back(std::make_pair(myModule, myHit->getActiveHitType()));
      } else {
        // Whoops: problem here: an active hit is not linked to any module
        std::cerr << "ERROR: this SHOULD NOT happen. in expectedTriggerPoints() an active hit does not correspond to any module!" << std::endl;
=======
      const EndcapModule* myECModule = dynamic_cast<const EndcapModule*>(m_hitModule);//->as<EndcapModule>();
      if (myECModule) {
        //std::cout << " myECModule!= NULL "; //debug
        result = (myECModule->minWidth() + myECModule->maxWidth()) / 2. / 2.;
        //std::cout << " result = " << result; //debug
>>>>>>> 70b7225c
      }
    }
    catch (exception& e) {}
  }
  //std::cout << std::endl; // debug
  return result;
}

<|MERGE_RESOLUTION|>--- conflicted
+++ resolved
@@ -1,5 +1,4 @@
 /**
-<<<<<<< HEAD:src/Hit.cc:src/Hit.cc
  * @file Hit.cpp
  * @brief This file implements the hit and track classes used for internal analysis
  */
@@ -169,6 +168,27 @@
   else logWARNING("Hit::setHitModule -> can't set module to given hit, pointer null!");
 }
 
+
+/*
+ * Fill local spatial resolution statistics to hit module.
+ */
+void Hit::fillModuleLocalResolutionStats() {
+  if (!isActive()) {
+    std::cerr << "ERROR: Hit::fillModuleLocalResolutionStats called on a non-active hit" << std::endl;
+  } else {
+    if (m_hitModule) {
+      // Compute hit module local resolution.
+      const double resolutionLocalX = m_hitModule->resolutionLocalX(getTrackPhi());
+      const double resolutionLocalY = m_hitModule->resolutionLocalY(getTrackTheta());
+      
+      // Fill the module statistics.
+      if (m_hitModule->hasAnyResolutionLocalXParam()) m_hitModule->rollingParametrizedResolutionLocalX(resolutionLocalX);
+      if (m_hitModule->hasAnyResolutionLocalYParam()) m_hitModule->rollingParametrizedResolutionLocalY(resolutionLocalY);
+    }
+  }
+}
+
+
 /*
  * Setter for the pointer to the inactive surface that caused the hit.
  */
@@ -254,8 +274,8 @@
       double B         = A/sqrt(1-A*A);
       double tiltAngle = m_hitModule->tiltAngle();
       double skewAngle = m_hitModule->skewAngle();
-      double resLocalX = m_hitModule->resolutionLocalX(getTrackPhi());
-      double resLocalY = m_hitModule->resolutionLocalY(getTrackTheta());
+      const double resLocalX = m_hitModule->resolutionLocalX(getTrackPhi());
+      const double resLocalY = m_hitModule->resolutionLocalY(getTrackTheta());
 
       // All modules & its resolution propagated to the resolution of a virtual barrel module (endcap is a tilted module by 90 degrees, barrel is tilted by 0 degrees)
       double resolutionRPhi = sqrt(pow((B*sin(skewAngle)*cos(tiltAngle) + cos(skewAngle)) * resLocalX,2) + pow(B*sin(tiltAngle) * resLocalY,2));
@@ -306,8 +326,8 @@
         double D         = m_track->getCotgTheta()/sqrt(1-A*A);
         double tiltAngle = m_hitModule->tiltAngle();
         double skewAngle = m_hitModule->skewAngle();
-        double resLocalX = m_hitModule->resolutionLocalX(getTrackPhi());
-        double resLocalY = m_hitModule->resolutionLocalY(getTrackTheta());
+        const double resLocalX = m_hitModule->resolutionLocalX(getTrackPhi());
+        const double resLocalY = m_hitModule->resolutionLocalY(getTrackTheta());
 
         // All modules & its resolution propagated to the resolution of a virtual barrel module (endcap is a tilted module by 90 degrees, barrel is tilted by 0 degrees)
         double resolutionZ = sqrt(pow(((D*cos(tiltAngle) + sin(tiltAngle))*sin(skewAngle)) * resLocalX,2) + pow((D*sin(tiltAngle) + cos(tiltAngle)) * resLocalY,2));
@@ -359,275 +379,15 @@
     //std::cout << " hitModule_!= NULL "; //debug
     try {
 
-<<<<<<< HEAD
-/**
- * Calculate the errors of the track curvature radius, the propagation direction at the point of closest approach and the
- * distance of closest approach to the origin, all of them for each momentum of the test particle.
- * @param momentaList A reference of the list of energies that the errors should be calculated for
- */
-//void Track::computeErrors() {
-//  deltarho_ = 0 ;
-//  deltaphi_ = 0 ;
-//  deltad_ = 0 ;
-//  deltaCtgTheta_ = 0 ;
-//  deltaZ0_ = 0 ;
-//  deltaP_ = 0 ;
-//
-//
-//  // Compute spatial resolution for all active hits
-//  computeLocalResolution();
-//
-//  // Compute the relevant matrices (RZ plane)
-//  computeCorrelationMatrixRZ();
-//  computeCovarianceMatrixRZ();
-//  TMatrixT<double> dataRz(covariancesRZ_); // Local copy to be inverted
-//  double err;
-//  dataRz = dataRz.Invert();
-//
-//  if (dataRz(0, 0) >= 0) err = sqrt(dataRz(0, 0));
-//  else err = -1;
-//  deltaCtgTheta_ = err;
-//
-//  if (dataRz(1, 1) >= 0) err = sqrt(dataRz(1, 1));
-//  else err = -1;
-//  deltaZ0_ = err;
-//
-//  // rPhi plane
-//  computeCorrelationMatrix();
-//  computeCovarianceMatrix();
-//
-//  // calculate delta rho, delta phi and delta d maps from covariances_ matrix
-//  TMatrixT<double> data(covariances_);
-//  data = data.Invert();
-//  if (data(0, 0) >= 0) err = sqrt(data(0, 0));
-//  else err = -1;
-//  deltarho_ = err;
-//  if (data(1, 1) >= 0) err = sqrt(data(1, 1));
-//  else err = -1;
-//  deltaphi_ = err;
-//  if (data(2, 2)) err = sqrt(data(2, 2));
-//  else err = -1;
-//  deltad_ = err;
-//
-//  // Combining into p measurement
-//  double ptErr = deltarho_;
-//  double R = transverseMomentum_ / SimParms::getInstance().magField() / 0.3 * 1E3; // curvature radius in mm
-//  ptErr *= R; // fractional dpT/pT = dRho / Rho = dRho * R
-//  // dp/p = dp_t/p_t + A / (1+A^2) * dA // with A = ctg(theta)
-//  // dp/p = dp_t/p_t + sin(theta)*cos(theta) //
-//  // double A = 1 / tan(theta_);
-//  // double pErr = ptErr + A / (1+A*A) * ctgThetaErr;
-//  deltaP_ = ptErr + sin(theta_) * cos(theta_) * deltaCtgTheta_;
-//}
-
-/**
- * Print the values in the correlation and covariance matrices and the drho, dphi and dd vectors per momentum.
- */
-//void Track::printErrors() {
-//    std::cout << "Overview of track errors:" << std::endl;
-//    std::cout << "Hit correlation matrix: " << std::endl;
-//    correlations_.Print();
-//    std::cout << "Covariance matrix: " << std::endl;
-//    covariances_.Print();
-//    std::cout << "Rho errors by momentum: " << deltarho_ << std::endl;
-//    std::cout << "Phi errors by momentum: " << deltaphi_ << std::endl;
-//    std::cout << "D errors by momentum: " << deltad_ << std::endl;
-//}
-
-void Track::print() {
-  std::cout << "******************" << std::endl;
-  std::cout << "Track eta=" << eta_ << std::endl;
-  for (const auto& it:hitV_) {
-    std::cout << "    Hit"
-              << " r=" << it->getRadius()
-              << " d=" << it->getDistance()
-              << " rl=" << it->getCorrectedMaterial().radiation
-              << " il=" << it->getCorrectedMaterial().interaction
-              << " getObjectKind()=" << it->getObjectKind();
-    if (it->getObjectKind()==Hit::Active) {
-      std::cout << " activeHitType_=" << it->getActiveHitType();
-    }
-    std::cout << std::endl;
-  }
-}
-
-/**
- * Changes some active hits into inactive
- * according to the efficiency 
- * @param efficiency the modules active fraction
- * @param alsoPixel true if the efficiency removal applies to the pixel hits also
- */
-void Track::addEfficiency() {
-  for (std::vector<Hit*>::iterator it = hitV_.begin(); it!=hitV_.end(); ++it) {
-    if ((*it)->getObjectKind() == Hit::Active) {
-      double efficiency = (*it)->getHitModule()->singleHitEfficiency();
-      if (efficiency!=1) {
-        if ((double(random())/RAND_MAX) > efficiency) { // This hit is LOST
-          (*it)->setObjectKind(Hit::Inactive);
-        }
-      }
-    }
-  }
-}
-
-/**
- * Makes all non-trigger hits inactive
- */
-void Track::keepTriggerOnly() {
-  // int iRemove=0;
-  for (std::vector<Hit*>::iterator it = hitV_.begin(); it!=hitV_.end(); ++it) {
-    // if (debugRemoval) std::cerr << "Hit number "
-    //	                           << iRemove++ << ": ";
-    // if (debugRemoval) std::cerr << "r = " << (*it)->getRadius() << ", ";
-    // if (debugRemoval) std::cerr << "d = " << (*it)->getDistance() << ", ";
-    if ((*it)->getObjectKind() == Hit::Active) {
-      // if (debugRemoval) std::cerr << "active ";
-      if ((*it)->isPixel()) {
-	// if (debugRemoval) std::cerr << "pixel: removed";
-	(*it)->setObjectKind(Hit::Inactive);
-      } else {
-	Module* myModule = (*it)->getHitModule();
-	if (myModule) {
-	  // if (debugRemoval) std::cerr << "module ";
-	  if (myModule->sensorLayout() != PT) {
-	    // if (debugRemoval) std::cerr << "non-pt: removed";
-	    (*it)->setObjectKind(Hit::Inactive);
-	  } else {
-	    // if (debugRemoval) std::cerr << "pt: kept";
-	  }
-	} else {
-	  // if (debugRemoval) std::cerr << "active without module: kept";
-	}
-      }
-    } else {
-      // if (debugRemoval) std::cerr << "inactive";
-    }
-    // if (debugRemoval) std::cerr << std::endl;
-  }
-
-  // debugRemoval=false;
-}
-
-
-void Track::keepTaggedOnly(const string& tag) {
-  for (auto h : hitV_) {
-    Module* m = h->getHitModule();
-    if (!m) continue;
-    if (std::count_if(m->trackingTags.begin(), m->trackingTags.end(), [&tag](const string& s){ return s == tag; })) h->setObjectKind(Hit::Active);
-    else h->setObjectKind(Hit::Inactive);
-  }
-}
-
-/**
- * Sets all the hits to their trigger resolution
- */
-void Track::setTriggerResolution(bool isTrigger) {
-  Hit* myHit;
-  for (std::vector<Hit*>::iterator it = hitV_.begin(); it!=hitV_.end(); ++it) {
-    myHit = (*it);
-    if (myHit->getObjectKind() == Hit::Active) {
-      myHit->setTrigger(isTrigger);
-    }
-  }
-}
-
-
-/**
- * Adds the constraint of the IP in the form of a virtual module
- */
-void Track::addIPConstraint(double dr, double dz) {
-  // This modeling of the IP constraint waas validated:
-  // By placing dr = 0.5 mm and dz = 1 mm one obtains
-  // sigma(d0) = 0.5 mm and sigma(z0) = 1 mm
-  Hit* newHit = new Hit(dr);
-  newHit->setIP(true);
-  RILength emptyMaterial;
-  emptyMaterial.radiation = 0;
-  emptyMaterial.interaction = 0;
-  newHit->setPixel(false);
-  newHit->setCorrectedMaterial(emptyMaterial);
-  newHit->setOrientation(Hit::Horizontal);
-  newHit->setObjectKind(Hit::Active);
-  newHit->setResolutionRphi(dr);
-  newHit->setResolutionY(dz);
-  this->addHit(newHit);
-}
-
-RILength Track::getCorrectedMaterial() {
-  std::vector<Hit*>::const_iterator hitIt;
-  Hit* myHit;
-  RILength result;
-  result.radiation = 0;
-  result.interaction = 0;
-  for (hitIt=hitV_.begin();
-       hitIt!=hitV_.end();
-       ++hitIt) {
-    myHit=(*hitIt);
-    result += myHit->getCorrectedMaterial();
-  }
-
-  return result;
-}
-
-double Track::expectedTriggerPoints(const double& triggerMomentum) const {
-  std::vector<Hit*>::const_iterator hitIt;
-  Hit* myHit;
-  double result=0;
-
-  for (hitIt=hitV_.begin();
-       hitIt!=hitV_.end();
-       ++hitIt) {
-    myHit=(*hitIt);
-    if ((myHit) &&
-	(myHit->isTrigger()) &&
-	(!myHit->isIP()) &&
-	(myHit->getObjectKind()==Hit::Active)) {
-      // We've got a possible trigger here
-      // Let's find the corresponding module
-      Module* myModule = myHit->getHitModule();
-      if (myModule) {
-	result += PtErrorAdapter(*myModule).getTriggerProbability(triggerMomentum);
-      } else {
-	// Whoops: problem here: an active hit is not linked to any module
-	std::cerr << "ERROR: this SHOULD NOT happen. in expectedTriggerPoints() an active hit does not correspond to any module!" << std::endl;
-      }
-    }
-  }
-  return result;
-}
-
-
-std::vector<std::pair<Module*, HitType>> Track::getHitModules() const {
-  std::vector<Hit*>::const_iterator hitIt;
-  Hit* myHit;
-  std::vector<std::pair<Module*, HitType>> result;
-
-  for (hitIt=hitV_.begin(); hitIt!=hitV_.end(); ++hitIt) {
-    myHit=(*hitIt);
-    if ((myHit) &&
-        (myHit->isTrigger()) &&
-        (!myHit->isIP()) &&
-        (myHit->getObjectKind()==Hit::Active)) {
-      // We've got a possible trigger here
-      // Let's find the corresponding module
-      Module* myModule = myHit->getHitModule();
-      if (myModule) {
-        result.push_back(std::make_pair(myModule, myHit->getActiveHitType()));
-      } else {
-        // Whoops: problem here: an active hit is not linked to any module
-        std::cerr << "ERROR: this SHOULD NOT happen. in expectedTriggerPoints() an active hit does not correspond to any module!" << std::endl;
-=======
       const EndcapModule* myECModule = dynamic_cast<const EndcapModule*>(m_hitModule);//->as<EndcapModule>();
       if (myECModule) {
         //std::cout << " myECModule!= NULL "; //debug
         result = (myECModule->minWidth() + myECModule->maxWidth()) / 2. / 2.;
         //std::cout << " result = " << result; //debug
->>>>>>> 70b7225c
       }
     }
     catch (exception& e) {}
   }
   //std::cout << std::endl; // debug
   return result;
-}
-
+}