--- conflicted
+++ resolved
@@ -151,22 +151,8 @@
             instream.clear();
             outstream.close();
             outstream.clear();
-<<<<<<< HEAD
-            if (!isPixelTracker) std::cout << "CMSSW reco material output has been written to " << outpath << xml_recomatfile << std::endl;
-	    else std::cout << "CMSSW reco material output has been written to " << outpath << xml_PX_recomatfile << std::endl;
-
-            //bfs::remove_all(tmppath);
-	    /*}
-        catch (std::runtime_error& e) {
-            std::cerr << "Error writing files: " << e.what() << std::endl;
-            if (bfs::exists(outpath)) bfs::remove_all(outpath);
-            if (bfs::exists(tmppath)) bfs::rename(tmppath, outpath);
-            std::cerr << "No files were changed." <<std::endl;
-	    }*/
-=======
             std::cout << "CMSSW reco material output has been written to " << xmlOutputPath << trackerXmlTags.recomatfile << std::endl;
->>>>>>> df0317cc
-    }
+  }
     
     // private
     /**
