--- conflicted
+++ resolved
@@ -1930,19 +1930,6 @@
         aSensorPowerPerModuleMax << "n/a";
       }
 
-<<<<<<< HEAD
-=======
-      // Cost
-      aCost.str("");
-      aCost  << std::fixed << std::setprecision(costPrecision) <<
-        (*tagMapIt).second->area() * 1e-2 *          // area in cm^2
-        (*tagMapIt).second->numSensors() *               // number of faces
-        SimParms::getInstance().calcCost((*tagMapIt).second->readoutType()) * // price in CHF*cm^-2
-        1e-6 *                                           // conversion CHF-> MCHF
-        v.tagMapCount[(*tagMapIt).first];                // Number of modules
-      totalCost +=(*tagMapIt).second->area() * 1e-2 * (*tagMapIt).second->numSensors() * SimParms::getInstance().calcCost((*tagMapIt).second->readoutType()) * 1e-6 * v.tagMapCount[(*tagMapIt).first];
-
->>>>>>> 50db2616
       // Weight
       aWeight.str("");
       TagMaker tmak(*aModule);
@@ -2868,44 +2855,6 @@
     myInfo->appendValue(" A/cm");
     simulationContent->addItem(myInfo);
 
-<<<<<<< HEAD
-=======
-    // TODO: make an object that handles this properly:
-    myTable = new RootWTable();
-    myTable->setContent(1, 0, "CHF/cm"+superStart+"2"+superEnd);
-    //myTable->setContent(2, 0, "mW/channel");
-    myTable->setContent(0, 1, "Pt modules");
-    myTable->setContent(0, 2, "Strip modules");
-    myTable->setContent(1, 1, SimParms::getInstance().calcCost(READOUT_PT), costPerUnitPrecision);
-    myTable->setContent(1, 2, SimParms::getInstance().calcCost(READOUT_STRIP), costPerUnitPrecision);
-    simulationContent->addItem(myTable);
-
-    RootWTable& typesTable = simulationContent->addTable();
-    typesTable.setContent(1,0,"mW / channel [chip]");
-    typesTable.setContent(2,0,"mW / channel [opto]");
-    typesTable.setContent(3,0,"mW / channel [total]");
-    typesTable.setContent(4,0,"mW / module [chip]");
-    typesTable.setContent(5,0,"mW / module [opto]");
-    typesTable.setContent(6,0,"mW / module [total]");
-    int iType=1;
-    struct ModuleTypeVisitor : public ConstGeometryVisitor {
-      std::map<std::string, const Module*> typeMap;
-      void visit(const Module& m) { if (!typeMap.count(m.moduleType())) typeMap[m.moduleType()] = &m; }
-    };
-    ModuleTypeVisitor v;
-    tracker.accept(v);
-    for (auto it = v.typeMap.begin(); it != v.typeMap.end(); ++it) {
-      typesTable.setContent(0,iType, it->first);
-      typesTable.setContent(1,iType,it->second->powerStripChip(),2);
-      typesTable.setContent(2,iType,it->second->powerStripOptical(),2);
-      typesTable.setContent(3,iType,it->second->totalPowerStrip(), 2);
-      typesTable.setContent(4,iType,it->second->powerModuleChip(),2);
-      typesTable.setContent(5,iType,it->second->powerModuleOptical(),2);
-      typesTable.setContent(6,iType,it->second->totalPowerModule(), 2);
-      iType++;
-    }
-
->>>>>>> 50db2616
     //********************************//
     //*                              *//
     //*  Summary files               *//
