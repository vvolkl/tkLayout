/**
 * @file Vizard.cc
 * @brief This class takes care of visualisation for both geometry and analysis results
 */

#include <Vizard.hh>
#include <Units.hh>

#include <TPolyLine.h>
#include <TPaveText.h>
#include <ReportModuleCount.hh>

#include <boost/filesystem.hpp>

#include "MainConfigHandler.hh"


//#include "MaterialTab.hh"

namespace insur {
  // public
  /**
   * The constructor builds the logical structure within the <i>TGeoManager</i> that is used to display
   * a tracker geometry in ROOT. It assigns different materials and media to the various categories of
   * geometry elements.
   */
  Vizard::Vizard() {
    // internal flag
    geometry_created = false;
    // ROOT geometry manager
    gm = new TGeoManager("display", "Tracker");
    // dummy material definitions for each category
    matvac = new TGeoMaterial("Vacuum", 0, 0, 0);
    matact = new TGeoMaterial("Si", mat_a_silicon, mat_z_silicon, mat_d_silicon);
    matserf = new TGeoMaterial("C ", mat_a_carbon, mat_z_carbon, mat_d_carbon);
    matlazy = new TGeoMaterial("Cu", mat_a_copper, mat_z_copper, mat_d_copper);
    // dummy medium definitions for each category
    medvac = new TGeoMedium("Vacuum", 0, matvac);
    medact = new TGeoMedium("Silicon", 1, matact);
    medserf = new TGeoMedium("Copper", 2, matserf);
    medlazy = new TGeoMedium("Carbon", 3, matlazy);
    // hierarchy definitions to group individual volumes
    barrels = new TGeoVolumeAssembly("Barrels");
    endcaps = new TGeoVolumeAssembly("Endcaps");
    services = new TGeoVolumeAssembly("Services");
    supports = new TGeoVolumeAssembly("Supports");
    active = new TGeoVolumeAssembly("Active Modules");
    inactive = new TGeoVolumeAssembly("Inactive Surfaces");
    // top-level volume definition
    top = gm->MakeBox("WORLD", medvac, geom_max_radius + geom_top_volume_pad, geom_max_radius + geom_top_volume_pad, geom_max_length + geom_top_volume_pad);
    // definition of tree hierarchy for visualisation
    active->AddNode(barrels, 0);
    active->AddNode(endcaps, 0);
    inactive->AddNode(services, 0);
    inactive->AddNode(supports, 0);
    top->AddNode(active, 0);
    top->AddNode(inactive, 0);
    // declaration of top volume within ROOT geometry manager
    gm->SetTopVolume(top);
    // Some stylish option
    gStyle->SetOptStat(0);
    const UInt_t numberOfSteps = 5;
    Double_t stops[numberOfSteps] = { 0.00, 0.34, 0.61, 0.84, 1.00 };
    Double_t red[numberOfSteps]   = { 0.00, 0.00, 0.87, 1.00, 0.51 };
    Double_t green[numberOfSteps] = { 0.00, 0.81, 1.00, 0.20, 0.00 };
    Double_t blue[numberOfSteps]  = { 0.51, 1.00, 0.12, 0.00, 0.00 };
    Int_t myPalette[vis_temperature_levels];
    gStyle->SetNumberContours(vis_temperature_levels);

    Int_t colorIndex = TColor::CreateGradientColorTable(numberOfSteps, stops, red, green, blue, vis_temperature_levels);
    for (int i=0;i<vis_temperature_levels;i++) myPalette[i] = colorIndex+i;
    gStyle->SetPalette(vis_temperature_levels, myPalette);

    // Each title centered and specified width
    gStyle->SetTitleX(0.5);
    gStyle->SetTitleW(1.);
  }

  /**
   * The destructor deletes the instance of <i>TGeoManager</i> that was created in the constructor. Since
   * any object that was added to it in the constructor is now owned by it, this is the only step that is necessary
   * to clean up memory: everything else will be deleted from within the <i>TGeoManager</i>.
   */
  Vizard::~Vizard() {
    delete gm;
  }

  /**
   * This function turns the abstract representation of the active and inactive surfaces in a tracker geometry into
   * a series of ROOT shapes. Those shapes are added as leaves to the collections of volumes that were previously
   * initialised in the constructor. Once all of them have been added to the volume tree, the geometry manager is
   * closed, making it ready to be displayed or written to file.
   *
   * NOTE: It is highly recommended to use the <i>simplified</i> flag to have layers and discs represented as
   * bounding boxes rather than by individual module. In a typical case, the modules in a tracker number in the
   * thousands; since volume creation and placement in this function is at this point unoptimised, this will cause
   * considerable strain on the resources of whatever is used to visualise the geometry tree later.
   *
   * @param am A reference to the tracker object that contains the collection of active surfaces
   * @param is A reference to the collection of inactive surfaces
   * @param simplified A flag indicating whether to draw bounding boxes around the layers/discs or whether to display each module individually
   */
  void Vizard::buildVisualization(Tracker& am, InactiveSurfaces& is, bool simplified) {
/*    int c = 0;
    TGeoVolume* vol=nullptr;
    TGeoTranslation* trans=nullptr;
    TGeoCombiTrans* trafo=nullptr;
    Layer* current=nullptr;
    std::vector<Module*> templates;
    // barrels
    if (simplified) {
      // layer loop, one tube per layer
      for (unsigned int i = 0; i < am.getBarrelLayers()->size(); i++) {
        current = am.getBarrelLayers()->at(i);
        // short layers
        if ((current->getMinZ() > 0) || (current->getMaxZ() < 0)) {
          vol = gm->MakeTube("", medact, current->getMinRho(), current->getMaxRho(), (current->getMaxZ() - current->getMinZ()) / 2.0);
          vol->SetLineColor(kRed);
          trans = new TGeoTranslation(0, 0, current->getMaxZ() - (current->getMaxZ() - current->getMinZ()) / 2.0);
          barrels->AddNode(vol, c, trans);
        }
        // regular layers
        else {
          vol = gm->MakeTube("", medact, current->getMinRho(), current->getMaxRho(), current->getMaxZ());
          vol->SetLineColor(kRed);
          barrels->AddNode(vol, c);
        }
        c++;
      }
    }
    else c = detailedModules(am.getBarrelLayers(), vol, trafo, barrels, c);
    // endcaps
    if (simplified) {
      // disc loop, one (very short) tube per disc
      for (unsigned int i = 0; i < am.getEndcapLayers()->size(); i++) {
        current = am.getEndcapLayers()->at(i);
        vol = gm->MakeTube("", medact, current->getMinRho(), current->getMaxRho(),
                           (current->getMaxZ() - current->getMinZ()) / 2.0);
        vol->SetLineColor(kRed);
        trans = new TGeoTranslation(0, 0, current->getMaxZ() - (current->getMaxZ() - current->getMinZ()) / 2.0);
        endcaps->AddNode(vol, c, trans);
        c++;
      }
    }
    else c = detailedModules(am.getEndcapLayers(), vol, trafo, endcaps, c);

    // services
    int skip = is.getBarrelServices().size() / 2;
    // barrel services loop using symmetries with respect to z=0
    for (int i = 0; i < skip; i++) {
      vol = gm->MakeTube("", medserf, is.getBarrelServicePart(i).getInnerRadius(),
                         is.getBarrelServicePart(i).getInnerRadius() + is.getBarrelServicePart(i).getRWidth(),
                         is.getBarrelServicePart(i).getZLength() / 2.0);
      vol->SetLineColor(kBlue);
      trans = new TGeoTranslation(0, 0, (is.getBarrelServicePart(i).getZOffset() + is.getBarrelServicePart(i).getZLength() / 2.0));
      services->AddNode(vol, c, trans);
      trans = new TGeoTranslation(0, 0, (is.getBarrelServicePart(i + skip).getZOffset() + is.getBarrelServicePart(i + skip).getZLength() / 2.0));
      services->AddNode(vol, c + skip, trans);
      c++;
    }
    c = c + skip;
    skip = is.getEndcapServices().size() / 2;
    // endcap services loop using symmetries with respect to z=0
    for (int i = 0; i < skip; i++) {
      vol = gm->MakeTube("", medserf, is.getEndcapServicePart(i).getInnerRadius(),
                         is.getEndcapServicePart(i).getInnerRadius() + is.getEndcapServicePart(i).getRWidth(),
                         is.getEndcapServicePart(i).getZLength() / 2.0);
      vol->SetLineColor(kBlue);
      trans = new TGeoTranslation(0, 0, (is.getEndcapServicePart(i).getZOffset() + is.getEndcapServicePart(i).getZLength() / 2.0));
      services->AddNode(vol, c, trans);
      trans = new TGeoTranslation(0, 0, (is.getEndcapServicePart(i + skip).getZOffset() + is.getEndcapServicePart(i + skip).getZLength() / 2.0));
      services->AddNode(vol, c + skip, trans);
      c++;
    }
    c = c + skip;

    // supports
    skip = is.getSupports().size();
    // support parts loop, using all entries
    for (int i = 0; i < skip; i++) {
      // process entry if its rightmost point is in z+ - this includes tubes that cross z=0 but not disc supports in z-
      if ((is.getSupportPart(i).getZOffset() + is.getSupportPart(i).getZLength()) > 0) {
        vol = gm->MakeTube("", medlazy, is.getSupportPart(i).getInnerRadius(),
                           is.getSupportPart(i).getInnerRadius() + is.getSupportPart(i).getRWidth(),
                           is.getSupportPart(i).getZLength() / 2.0);
        vol->SetLineColor(kGray);
        trans = new TGeoTranslation(0, 0, (is.getSupportPart(i).getZOffset() + is.getSupportPart(i).getZLength() / 2.0));
        supports->AddNode(vol, c, trans);
        c++;
        // use symmetries with respect to z=0: if volume is completely in z+, it will have a twin in z-
        if (is.getSupportPart(i).getZOffset() > 0) {
          trans = new TGeoTranslation(0, 0, (0.0 - is.getSupportPart(i).getZOffset() - is.getSupportPart(i).getZLength() / 2.0));
          supports->AddNode(vol, c, trans);
          c++;
        }
      }
    }
    // check overlaps, write status to cout
    gm->CloseGeometry();
    geometry_created = true;*/
  }

  /**
   * This function writes the previously created geometry tree (including the geometry manager) to a ROOT
   * file. If it finds that the internal representation using ROOT shapes has not been initialised, it prints an
   * error message and does nothing.
   * @param rootfilename The name of the output file that will be written to the application's default directory for root files
   */
  void Vizard::display(std::string rootfilename) {
    if (geometry_created) {
      std::string outfilename = default_rootfiledir + "/";
      if (rootfilename.empty()) outfilename = outfilename + default_rootfile;
      else outfilename = outfilename + rootfilename;
      TFile f(outfilename.c_str(), "recreate");
      if (f.IsZombie()) {
        std::cout << root_wrong << std::endl;
      }
      else {
        gm->Write();
        f.Close();
        std::cout << "Geometry written to file '" << outfilename << "'." << std::endl;
      }
      // display top volume after opening file in ROOT with:
      // TFile f("rootfiles/output.root");
      // TGeoManager* gm = (TGeoManager*)f.Get("display");
      // gm->GetMasterVolume()->Draw("ogl");
      // press 'w' for wireframe or 't' for outline view
      // when done: delete gm, f.Close()
    }
    else std::cout << msg_uninitialised << std::endl;
  }

  /**
   * This convenience function provides a frame for creation of a geometry tree from a tracker object and a
   * collection of inactive surfaces and for writing them to a ROOT file in a single step.
   * @param am A reference to the tracker object that contains the collection of active surfaces
   * @param is A reference to the collection of inactive surfaces
   * @param rootfilename The name of the output file that will be written to the application's default directory for ROOT files
   * @param simplified A flag indicating whether to draw bounding boxes around the layers/discs or whether to display each module individually
   */
  void Vizard::display(Tracker& am, InactiveSurfaces& is, std::string rootfilename, bool simplified) {
    buildVisualization(am, is, simplified);
    display(rootfilename);
  }

  /**
   * This convenience function writes the feeder/neighbour relations of a collection of inactive surfaces to a
   * default file.
   * @param is A reference to the collection of inactive surfaces
   */
  void Vizard::writeNeighbourGraph(InactiveSurfaces& is) {
    writeNeighbourGraph(is, default_graphfile);
  }


  void Vizard::writeNeighbourGraph(InactiveSurfaces& is, std::string outfile) {
    std::string filename = default_graphdir + "/";
    if (outfile.empty()) filename = filename + default_graphfile;
    else filename = filename + outfile;
    std::cout << "Preparing to write neighbour graph to " << filename << "..." << std::endl;
    std::ofstream outstream(filename.c_str());
    writeNeighbourGraph(is, outstream);
    outstream.close();
    std::cout << "Neighbour graph written to " << filename << "." << std::endl;
  }
  /**
   * This function writes the feeder/neighbour relations in a collection of inactive surfaces to a very simple text
   * file. It essentially lists all edges of the neighbour graph, first those in the barrels, then those in the endcaps,
   * but otherwise in a more or less unordered heap: the more order in the source collection, the more order in
   * the output. If no name is given for the output file, a default filename is used.
   * @param is A reference to the collection of inactive surfaces
   * @param outfile The name of the output file that will be written to the application's default directory for graph files
   */
  void Vizard::writeNeighbourGraph(InactiveSurfaces& is, std::ostream& outstream) {
    try {
      if (outstream) {
        // barrel services loop
        outstream << "BARREL SERVICES:" << std::endl << std::endl;
        for (unsigned int i = 0; i < is.getBarrelServices().size(); i++) {
          outstream << "Barrel element " << i << ": service is ";
          if (is.getBarrelServicePart(i).isFinal()) outstream << "final and ";
          else outstream << "not final and ";
          if (is.getBarrelServicePart(i).isVertical()) outstream << "vertical.";
          else outstream << "horizontal.";
          outstream << std::endl << "Feeder type: ";
          switch (is.getBarrelServicePart(i).getFeederType()) {
          case InactiveElement::no_in: outstream << "none, ";
                                       break;
          case InactiveElement::tracker: outstream << "tracker, ";
                                         break;
          case InactiveElement::barrel: outstream << "barrel service, ";
                                        break;
          case InactiveElement::endcap: outstream << "endcap service, ";
                                        break;
          default: outstream << "something weird, ";
          }
          outstream << "feeder index = " << is.getBarrelServicePart(i).getFeederIndex() << ".";
          outstream << std::endl << "Neighbour type: ";
          switch (is.getBarrelServicePart(i).getNeighbourType()) {
          case InactiveElement::no_in: outstream << "none, ";
                                       break;
          case InactiveElement::tracker: outstream << "tracker, ";
                                         break;
          case InactiveElement::barrel: outstream << "barrel service, ";
                                        break;
          case InactiveElement::endcap: outstream << "endcap service, ";
                                        break;
          default: outstream << "something weird, ";
          }
          outstream << "neighbour index = " << is.getBarrelServicePart(i).getNeighbourIndex() << ".";
          outstream << std::endl << std::endl;
        }
        // endcap services
        outstream << "ENDCAP SERVICES:" << std::endl << std::endl;
        for (unsigned int i = 0; i < is.getEndcapServices().size(); i++) {
          outstream << "Endcap element " << i << ": service is ";
          if (is.getEndcapServicePart(i).isFinal()) outstream << "final and ";
          else outstream << "not final and ";
          if (is.getEndcapServicePart(i).isVertical()) outstream << "vertical.";
          else outstream << "horizontal.";
          outstream << std::endl << "Feeder type: ";
          switch (is.getEndcapServicePart(i).getFeederType()) {
          case InactiveElement::no_in: outstream << "none, ";
                                       break;
          case InactiveElement::tracker: outstream << "tracker, ";
                                         break;
          case InactiveElement::barrel: outstream << "barrel service, ";
                                        break;
          case InactiveElement::endcap: outstream << "endcap service, ";
                                        break;
          default: outstream << "something weird, ";
          }
          outstream << "feeder index = " << is.getEndcapServicePart(i).getFeederIndex() << ".";
          outstream << std::endl << "Neighbour type: ";
          switch (is.getEndcapServicePart(i).getNeighbourType()) {
          case InactiveElement::no_in: outstream << "none, ";
                                       break;
          case InactiveElement::tracker: outstream << "tracker, ";
                                         break;
          case InactiveElement::barrel: outstream << "barrel service, ";
                                        break;
          case InactiveElement::endcap: outstream << "endcap service, ";
                                        break;
          default: outstream << "something weird, ";
          }
          outstream << "neighbour index = " << is.getEndcapServicePart(i).getNeighbourIndex() << ".";
          outstream << std::endl << std::endl;
        }
      }
      else std::cout << graph_wrong << std::endl;
    }
    catch (std::bad_alloc ba) {
      std::cerr << exc_badalloc_graph << graph_nowrite << std::endl;
    }
  }

  /**
   * This function is meant to write the feeder/neighbour relations of a given collection of inactive surfaces
   * to a DOT file instead of the quick and dirty text format that is used at the moment.
   *
   * NOTE: This function is currently in DEVELOPMENT HELL. There is no way of knowing if it will ever
   * finished, or when. So for now, the function can be called, but it does NOTHING AT ALL. Don't say you
   * haven't been warned.
   * @param is A reference to the collection of inactive surfaces
   * @param outfile The name of the output file that will be written to the application's default directory for graph files
   */
  void Vizard::dotGraph(InactiveSurfaces& is, std::string outfile) {
    const std::string preamble = "digraph tracker";
    const std::string ori = "rankdir=DU"; // check if this is possible!
    const std::string shape = "node [shape=box]";
    const std::string label = "label=";
    const std::string edge = "->";
  }



  void Vizard::histogramSummary(Analyzer& a, MaterialBudget& materialBudget, RootWSite& site) {
    histogramSummary(a, materialBudget, site, "outer");
  }

  /**
   * This function writes the tables of the weight summaries for the modules
   * with the rootweb library
   * @param a A reference to the analysing class that examined the material budget and filled the histograms
   * @param site the RootWSite object for the output
   * @param name a qualifier that goes in parenthesis in the title (outer or strip, for example)
   */

  // TODO: if weightGrid is actually unused, then remove it
  void Vizard::weigthSummary(Analyzer& a, MaterialBudget& materialBudget, WeightDistributionGrid& weightGrid, RootWSite& site, std::string name) {

    //RootWContent* myContent;

    // Initialize the page with the material budget
    std::string pageTitle="Weights";
    if (name!="") pageTitle+=" (" +name+")";
    std::string pageAddress="weights"+name+".html";
    RootWPage& myPage = site.addPage(pageTitle);
    myPage.setAddress(pageAddress);


    const WeightsPerSubdetector& weightsPerSubdetector = computeDetailedWeights(materialBudget, myPage);

    // weight plot
    //myContent = new RootWContent("Overview plot", true);
    //myPage.addContent(myContent);

    /*
    std::map<std::string, SummaryTable>* summaryTables;

    // Write the summary for barrel first and endcap second
    for (int i=0; i<2; ++i) {
      if (i==0) summaryTables = &a.getBarrelWeightSummary();
      else summaryTables = &a.getEndcapWeightSummary();

      std::map<std::string, SummaryTable>::iterator it;
      for (it=summaryTables->begin(); it!=summaryTables->end(); ++it) {
        // Create one content per layer
        RootWContent& myContent = myPage.addContent(it->first + " - modules only (chemical elements)", false);
        RootWTable& myTable = myContent.addTable();
        myTable.setContent(it->second.getContent());
      }
    }

    // Write the category summary for barrel first and endcap second
    for (int i=0; i<2; ++i) {
      if (i==0) summaryTables = &a.getBarrelWeightComponentSummary();
      else summaryTables = &a.getEndcapWeightComponentSummary();

      std::map<std::string, SummaryTable>::iterator it;
      for (it=summaryTables->begin(); it!=summaryTables->end(); ++it) {
        // Create one content per layer
        RootWContent& myContent = myPage.addContent(it->first + " - modules only (components)", false);
        RootWTable& myTable = myContent.addTable();
        myTable.setContent(it->second.getContent());
      }
    }
    */


    // TOTAL WEIGHT
    //const WeightsPerSubdetector& weightsPerSubdetectorAndComponent = a.getWeightBySubdetector();

    double totalWeight = 0.;

    for (const auto& subdetectorIt : weightsPerSubdetector) {
      const std::string subdetectorName = subdetectorIt.first;
      RootWContent& myContent = myPage.addContent(subdetectorName, true);
      RootWTable& myTable = myContent.addTable();

      const WeightsPerMechanicalCategory& weightsPerMechanicalCategory = subdetectorIt.second;

      double totalWeightInSubdetector = 0.;
      int rowCounter = 0;
      const bool boldCell = true;
      const int weightPrecision = 1;

      for (const auto& mechanicalCategoryIt : weightsPerMechanicalCategory) {

	const std::string mechanicalCategory = mechanicalCategoryIt.first;

	const WeightsPerComponent& weightsPerComponent = mechanicalCategoryIt.second;

	double totalWeightInMechanicalCategory = 0.;

	myTable.setContent(rowCounter, 0, mechanicalCategory, boldCell);
	myTable.setContent(rowCounter, 1, "mass (kg)", boldCell);
	rowCounter++;
 
	for (const auto& componentIt : weightsPerComponent) {
	  const std::string componentName = componentIt.first;
	  const double mass = componentIt.second;
	  std::ostringstream massStream;
	  const double massInKg = mass / 1000.;  // kg
	  totalWeightInMechanicalCategory += massInKg;

	  myTable.setContent(rowCounter, 0, componentName);
	  myTable.setContent(rowCounter, 1, massInKg, weightPrecision);
	  rowCounter++;
	} // component

	const int mechanicalCategoryTotalColor = kBlue;

	myTable.setContent(rowCounter, 0, "TOTAL " + mechanicalCategory, !boldCell, mechanicalCategoryTotalColor);
	myTable.setContent(rowCounter, 1, totalWeightInMechanicalCategory, weightPrecision, !boldCell, mechanicalCategoryTotalColor);
	rowCounter++;
	myTable.setContent(rowCounter, 0, " ");
	myTable.setContent(rowCounter, 1, " ");
	rowCounter++;
	myTable.setContent(rowCounter, 0, " ");
	myTable.setContent(rowCounter, 1, " ");
	rowCounter++;
	totalWeightInSubdetector += totalWeightInMechanicalCategory;	
      } // mechanical category
      
      myTable.setContent(rowCounter, 0, "TOTAL " + subdetectorName, boldCell);
      myTable.setContent(rowCounter, 1, totalWeightInSubdetector, weightPrecision, boldCell);
      totalWeight += totalWeightInSubdetector;
    } // subdetector

    const std::string grandTotal = "GRAND TOTAL (kg): " + any2str(totalWeight);
    myPage.addContent(grandTotal, false);

    //RootWContent& totalContent = myPage.addContent(grandTotal, false);
    //RootWTable& totalTable = totalContent.addTable();
    //totalTable.setContent(0, 0, totalWeight);
  }



/**
 * This function draws some of the histograms that were filled during material budget analysis
   * with the rootweb library
   * @param a A reference to the analysing class that examined the material budget and filled the histograms
   * @param site the RootWSite object for the output
   * @param name a qualifier that goes in parenthesis in the title (outer or strip, for example)
   */
  void Vizard::histogramSummary(Analyzer& a, MaterialBudget& materialBudget, RootWSite& site, std::string name) {
    materialBudgets_.push_back(&materialBudget);
    
    // Initialize the page with the material budget
    RootWPage* myPage;
    RootWContent* myContent;
    RootWContent* myContentDetails;
    RootWTable* myTable;
    RootWImage* myImage;
    TVirtualPad* myPad;
    std::string pageTitle="Material";
    if (name!="") pageTitle+=" (" +name+")";
    myPage = new RootWPage(pageTitle);
    std::string pageAddress="material"+name+".html";
    myPage->setAddress(pageAddress);
    site.addPage(myPage);

    std::string name_overviewMaterial = std::string("overviewMaterial") + name ;
    std::string name_categoriesMaterial = std::string("categoriesMaterial") + name ;
    std::string name_overviewMaterialTrackingVolume = std::string("overviewMaterialTrackingVolume") + name ;    
    std::string name_countourMaterial = std::string("countourMaterial") + name ;
    std::string name_mapMaterialRadiation = std::string("mapMaterialRadiation") + name ;
    std::string name_mapMaterialInteraction = std::string("mapMaterialInteraction") + name ;
    std::string name_hadronsHitsNumber = std::string("hadronsHitsNumber") + name ;
    std::string name_hadronsTracksFraction = std::string("hadronsTracksFraction") + name ;
    std::string name_hadTrackRanger = std::string("hadTrackRanger") + name ;


    // Overview
    myContent = new RootWContent("Overview (Full volume)");
    myPage->addContent(myContent);

    ostringstream label;
    std::map<int, std::vector<double> > averages;

    // Book histograms
    TH1D *cr = nullptr, *ci = nullptr;
    TH1D *acr = nullptr, *aci = nullptr, *ser = nullptr, *sei = nullptr, *sur = nullptr, *sui = nullptr;
#ifdef MATERIAL_SHADOW
    TH2D *ir = nullptr, *ii = nullptr;
#endif
    TH2D *mapRad = nullptr, *mapInt = nullptr;
    TProfile *crProf, *ciProf;

    // 1D OVERVIEW (FULL VOLUME)
    std::unique_ptr<TCanvas> myCanvas(new TCanvas(name_overviewMaterial.c_str()));
    myCanvas->SetFillColor(color_plot_background);
    myCanvas->Divide(2, 1);
    myPad = myCanvas->GetPad(0);
    myPad->SetFillColor(color_pad_background);
    myPad = myCanvas->GetPad(1);
    myPad->cd();
    // Full volume rlength
    cr = (TH1D*)a.getHistoGlobalR().Clone();
    crProf = newProfile(cr, 0., a.getEtaMaxMaterial(), materialNBins);
    //crProf->Rebin(10);
    crProf->SetTitle("Radiation Length Over Full Tracker Volume; #eta; x/X_{0}");
    crProf->SetFillColor(kGray + 2);
    crProf->SetLineColor(kBlue);
    crProf->Draw("hist");
    myPad = myCanvas->GetPad(2);
    myPad->cd();
    // Full volume ilength
    ci = (TH1D*)a.getHistoGlobalI().Clone();
    ciProf = newProfile(ci, 0., a.getEtaMaxMaterial(), materialNBins);
    ciProf->SetTitle("Interaction Length Over Full Tracker Volume; #eta; #lambda/#lambda_{0}");
    ciProf->SetFillColor(kGray + 2);
    ciProf->SetLineColor(kBlue);
    ciProf->Draw("hist");

    // Put the full volume materials plots to the site
    myImage = new RootWImage(std::move(myCanvas), 2*vis_min_canvas_sizeX, vis_min_canvas_sizeY);
    myImage->setComment("Material in full volume");
    myImage->setName("matOverviewFull");
    myTable = new RootWTable();
    std::ostringstream aStringStream;
    aStringStream.str("");
    aStringStream << "Average radiation length in full volume (eta = [0, ";
    aStringStream << std::dec << std::fixed
                << std::setprecision(1) << a.getEtaMaxMaterial();
    aStringStream << "])";
    myTable->setContent(1, 1, aStringStream.str().c_str());
    aStringStream.str("");
    aStringStream << "Average interaction length in full volume (eta = [0, ";
    aStringStream << std::dec << std::fixed
      << std::setprecision(1) << a.getEtaMaxMaterial();
    aStringStream << "])";
    myTable->setContent(2, 1, aStringStream.str().c_str());
    myTable->setContent(1, 2, averageHistogramValues(*cr, a.getEtaMaxMaterial()), 5);
    myTable->setContent(2, 2, averageHistogramValues(*ci, a.getEtaMaxMaterial()), 5);
    myContent->addItem(myTable);
    myContent->addItem(myImage);

    // Bill of materials ##########3
    RootWTextFile* myTextFile = new RootWTextFile(Form("materials_%s.csv", name.c_str()), "Bill of materials");
    myTextFile->addText(a.getBillOfMaterials());
    myContent->addItem(myTextFile);

    // Material summary table
    RootWTable* materialSummaryTable = new RootWTable();
      {
        double averageValue;
        materialSummaryTable->setContent(0,0,"Material");
        materialSummaryTable->setContent(1,0,"Rad. length");
        materialSummaryTable->setContent(2,0,"Int. length");
        materialSummaryTable->setContent(3,0,"Photon conversion");
        for (unsigned int j=1; j< geom_name_eta_regions.size(); ++j) {
          // Column: the cut name
          materialSummaryTable->setContent(0,j, geom_name_eta_regions[j]);

          // First row: the radiation length
          averageValue = averageHistogramValues(*cr, geom_range_eta_regions[j-1], geom_range_eta_regions[j]);
          materialSummaryTable->setContent(1,j, averageValue ,4);

          // Third row: the photon conversion probability
          averageValue *= -7./9.;
          averageValue = 1 - exp(averageValue);
          materialSummaryTable->setContent(3,j, averageValue ,4);

          // Second row: the interaction length
          averageValue = averageHistogramValues(*ci, geom_range_eta_regions[j-1], geom_range_eta_regions[j]);
          materialSummaryTable->setContent(2,j, averageValue ,4);
        }
      }



    // CATEGORIES DETAILS (FULL VOLUME)
    myContent = new RootWContent("Categories details (Full volume)", false);
    myPage->addContent(myContent);
    // Work area re-init
    myCanvas.reset(new TCanvas(name_categoriesMaterial.c_str()));
    myCanvas->SetFillColor(color_plot_background);
    myCanvas->Divide(2, 1);
    myPad = myCanvas->GetPad(0);
    myPad->SetFillColor(color_pad_background);
    myPad = myCanvas->GetPad(1);
    myPad->cd();
    // radiation length in tracking volume by active, serving or passive
    THStack* rcontainer = new THStack("rstack", "Radiation Length by Category");
    TProfile* surProf = newProfile((TH1D*)a.getHistoSupportsAllR().Clone(), 0., a.getEtaMaxMaterial(), materialNBins);
    sur = surProf->ProjectionX();
    sur->SetLineColor(kOrange + 4);
    sur->SetFillColor(kOrange + 4);
    rcontainer->Add(sur);
    TProfile* serProf = newProfile((TH1D*)a.getHistoServicesAllR().Clone(), 0., a.getEtaMaxMaterial(), materialNBins);
    ser = serProf->ProjectionX();
    ser->SetLineColor(kBlue);
    ser->SetFillColor(kBlue);
    rcontainer->Add(ser);
    TProfile* acrProf = newProfile((TH1D*)a.getHistoModulesAllR().Clone(), 0., a.getEtaMaxMaterial(), materialNBins);
    acr = acrProf->ProjectionX();
    acr->SetLineColor(kRed);
    acr->SetFillColor(kRed);
    rcontainer->Add(acr);
    rcontainer->Draw("hist");
    //rcontainer->GetXaxis()->SetTitle("#eta"); 
    //myCanvas->Modified();

    // interaction length in tracking volume by active, serving or passive
    THStack* icontainer = new THStack("istack", "Interaction Length by Category");
    myPad = myCanvas->GetPad(2);
    myPad->cd();
    TProfile* suiProf = newProfile((TH1D*)a.getHistoSupportsAllI().Clone(), 0., a.getEtaMaxMaterial(), materialNBins);
    sui = suiProf->ProjectionX();
    sui->SetLineColor(kOrange + 2);
    sui->SetFillColor(kOrange + 2);
    icontainer->Add(sui);
    TProfile* seiProf = newProfile((TH1D*)a.getHistoServicesAllI().Clone(), 0., a.getEtaMaxMaterial(), materialNBins);
    sei = seiProf->ProjectionX();
    sei->SetLineColor(kAzure - 2);
    sei->SetFillColor(kAzure - 2);
    icontainer->Add(sei);
    TProfile* aciProf = newProfile((TH1D*)a.getHistoModulesAllI().Clone(), 0., a.getEtaMaxMaterial(), materialNBins);
    aci = aciProf->ProjectionX();
    aci->SetLineColor(kRed - 3);
    aci->SetFillColor(kRed - 3);
    icontainer->Add(aci);
    icontainer->Draw("hist");
    //icontainer->GetXaxis()->SetTitle("#eta"); 
    //myCanvas->Modified();

    // Write asl category plots to web page
    myImage = new RootWImage(std::move(myCanvas), 2*vis_min_canvas_sizeX, vis_min_canvas_sizeY);
    myImage->setComment("Detailed");
    myImage->setName("matCategoriesFull");
    myTable = new RootWTable();
    // Average values by active, service and passive
    char titleString[256];
    sprintf(titleString, "Average (eta = [0, %.1f])", a.getEtaMaxMaterial());
    myTable->setContent(0, 0, titleString);
    myTable->setContent(1, 0, "modules");
    myTable->setContent(2, 0, "services");
    myTable->setContent(3, 0, "supports");
    myTable->setContent(0, 1, "Radiation length");
    myTable->setContent(0, 2, "Interaction length");
    myTable->setContent(1, 1, averageHistogramValues(*acr, a.getEtaMaxMaterial()), 5);
    myTable->setContent(2, 1, averageHistogramValues(*ser, a.getEtaMaxMaterial()), 5);
    myTable->setContent(3, 1, averageHistogramValues(*sur, a.getEtaMaxMaterial()), 5);
    myTable->setContent(1, 2, averageHistogramValues(*aci, a.getEtaMaxMaterial()), 5);
    myTable->setContent(2, 2, averageHistogramValues(*sei, a.getEtaMaxMaterial()), 5);
    myTable->setContent(3, 2, averageHistogramValues(*sui, a.getEtaMaxMaterial()), 5);
    myContent->addItem(myTable);
    myContent->addItem(myImage);



    // COMPONENTS DETAILS (FULL VOLUME)
    myContent = new RootWContent("Components details (Full volume)", false);
    myPage->addContent(myContent);

    myTable = new RootWTable();
    sprintf(titleString, "Average (eta = [0, %.1f])", a.getEtaMaxMaterial());
    myTable->setContent(0, 0, titleString);
    myTable->setContent(0, 1, "Radiation length");
    myTable->setContent(0, 2, "Interaction length");


    THStack* rCompStack = new THStack("rcompstack", "Radiation Length by Component");
    THStack* iCompStack = new THStack("icompstack", "Interaction Length by Component");

    TLegend* compLegend = new TLegend(0.1,0.6,0.35,0.9);

    myCanvas.reset(new TCanvas(("componentsRI"+name).c_str()));
    myCanvas->SetFillColor(color_plot_background);
    myCanvas->Divide(2, 1);
    myPad = myCanvas->GetPad(0);
    myPad->SetFillColor(color_pad_background);

    myPad = myCanvas->GetPad(1);
    myPad->cd();
    std::map<std::string, TH1D*>& rActiveComps = a.getHistoActiveComponentsR();
    int compIndex = 1;
    TProfile* prof;
    TH1D* histo;
    for (std::map<std::string, TH1D*>::iterator it = rActiveComps.begin(); it != rActiveComps.end(); ++it) {
      prof = newProfile((TH1D*)it->second, 0., a.getEtaMaxMaterial(), materialNBins);
      histo = prof->ProjectionX();   
      histo->SetLineColor(Palette::color(compIndex));
      histo->SetFillColor(Palette::color(compIndex));
      histo->SetTitle(it->first.c_str());
      compLegend->AddEntry(histo, it->first.c_str());
      rCompStack->Add(histo);
      myTable->setContent(compIndex, 0, it->first);
      myTable->setContent(compIndex++, 1, averageHistogramValues(*histo, a.getEtaMaxMaterial()), 5);
    }
    rCompStack->Draw("hist");
    //rCompStack->GetXaxis()->SetTitle("#eta"); 
    //myCanvas->Modified();
    compLegend->Draw();

    myPad = myCanvas->GetPad(2);
    myPad->cd();
    std::map<std::string, TH1D*>& iActiveComps = a.getHistoActiveComponentsI();
    compIndex = 1;
    for (std::map<std::string, TH1D*>::iterator it = iActiveComps.begin(); it != iActiveComps.end(); ++it) {
      prof = newProfile((TH1D*)it->second, 0., a.getEtaMaxMaterial(), materialNBins);
      histo = prof->ProjectionX();   
      histo->SetLineColor(Palette::color(compIndex));
      histo->SetFillColor(Palette::color(compIndex));
      histo->SetTitle(it->first.c_str());
      iCompStack->Add(histo);
      myTable->setContent(compIndex++, 2, averageHistogramValues(*histo, a.getEtaMaxMaterial()), 5);
    }
    iCompStack->Draw("hist");
    //iCompStack->GetXaxis()->SetTitle("#eta"); 
    //myCanvas->Modified();
    compLegend->Draw();

    myContent->addItem(myTable);

    myImage = new RootWImage(std::move(myCanvas), 2*vis_min_canvas_sizeX, vis_min_canvas_sizeY);
    myImage->setComment("Material in full volume as a function of &eta; (excluding beam pipe and including services, supports and module material (split by component)");
    myImage->setName("matComponentsFull");
    myContent->addItem(myImage);



    // SERVICES DETAILS (FULL VOLUME)
    myContent = new RootWContent("Services details (Full volume)", false);
    myPage->addContent(myContent);

    myTable = new RootWTable();
    sprintf(titleString, "Average (eta = [0, %.1f])", a.getEtaMaxMaterial());
    myTable->setContent(0, 0, titleString);
    myTable->setContent(0, 1, "Radiation length");
    myTable->setContent(0, 2, "Interaction length");

    THStack* rServicesCompStack = new THStack("rservicescompstack", "Radiation Length by Component");
    THStack* iServicesCompStack = new THStack("iservicescompstack", "Interaction Length by Component");

    TLegend* servicesCompLegend = new TLegend(0.1,0.6,0.35,0.9);

    myCanvas.reset(new TCanvas(("ServicesComponentsRI"+name).c_str()));
    myCanvas->SetFillColor(color_plot_background);
    myCanvas->Divide(2, 1);
    myPad = myCanvas->GetPad(0);
    myPad->SetFillColor(color_pad_background);

    myPad = myCanvas->GetPad(1);
    myPad->cd();
    std::map<std::string, TH1D*>& rServicesComps = a.getHistoServicesDetailsR();
    int servicesCompIndex = 1;
    for (std::map<std::string, TH1D*>::iterator it = rServicesComps.begin(); it != rServicesComps.end(); ++it) {
      prof = newProfile((TH1D*)it->second, 0., a.getEtaMaxMaterial(), materialNBins);
      histo = prof->ProjectionX();     
      histo->SetLineColor(Palette::color(servicesCompIndex));
      histo->SetFillColor(Palette::color(servicesCompIndex));
      histo->SetTitle(it->first.c_str());
      servicesCompLegend->AddEntry(histo, it->first.c_str());
      rServicesCompStack->Add(histo);
      myTable->setContent(servicesCompIndex, 0, it->first);
      myTable->setContent(servicesCompIndex++, 1, averageHistogramValues(*histo, a.getEtaMaxMaterial()), 5);
    }
    rServicesCompStack->Draw("hist");  
    //rServicesCompStack->GetXaxis()->SetTitle("#eta"); 
    //myCanvas->Modified();
    servicesCompLegend->Draw();

    myPad = myCanvas->GetPad(2);
    myPad->cd();
    std::map<std::string, TH1D*>& iServicesComps = a.getHistoServicesDetailsI();
    servicesCompIndex = 1;
    for (std::map<std::string, TH1D*>::iterator it = iServicesComps.begin(); it != iServicesComps.end(); ++it) {
      prof = newProfile((TH1D*)it->second, 0., a.getEtaMaxMaterial(), materialNBins);
      histo = prof->ProjectionX();
      histo->SetLineColor(Palette::color(servicesCompIndex));
      histo->SetFillColor(Palette::color(servicesCompIndex));
      histo->SetTitle(it->first.c_str());
      iServicesCompStack->Add(histo);
      myTable->setContent(servicesCompIndex++, 2, averageHistogramValues(*histo, a.getEtaMaxMaterial()), 5);
    }
    iServicesCompStack->Draw("hist");
    //rServicesCompStack->GetXaxis()->SetTitle("#eta"); 
    //myCanvas->Modified();
    servicesCompLegend->Draw();

    myContent->addItem(myTable);
    myImage = new RootWImage(std::move(myCanvas), 2*vis_min_canvas_sizeX, vis_min_canvas_sizeY);
    myImage->setComment("Radiation and interaction length distribution in eta by component type in services");
    myImage->setName("matServicesComponentsFull");
    myContent->addItem(myImage);



    // COMPONENTS DETAILS (TRACKING VOLUME)
    myContentDetails = new RootWContent("Components details (Tracking volume)", false);

    myTable = new RootWTable();
    sprintf(titleString, "Average (eta = [0, %.1f])", a.getEtaMaxMaterial());
    myTable->setContent(0, 0, titleString);
    myTable->setContent(0, 1, "Radiation length");
    myTable->setContent(0, 2, "Interaction length");


    THStack* rCompTrackingVolumeStack = new THStack("rcomptrackingvolumestack", "Radiation Length by Component in tracking volume");
    THStack* iCompTrackingVolumeStack = new THStack("icomptrackingvolumestack", "Interaction Length by Component in tracking volume");

    TLegend* compLegendTrackingVolume = new TLegend(0.1,0.6,0.35,0.9);

    myCanvas.reset(new TCanvas(("componentsTrackingVolumeRI"+name).c_str()));
    myCanvas->SetFillColor(color_plot_background);
    myCanvas->Divide(2, 1);
    myPad = myCanvas->GetPad(0);
    myPad->SetFillColor(color_pad_background);

    myPad = myCanvas->GetPad(1);
    myPad->cd();
    std::map<std::string, TH1D*> rCompsTrackingVolume;
    if (name == "outer") {
      rCompsTrackingVolume = a.getHistoOuterTrackingVolumeR();
      rCompsPixelTrackingVolume_ = a.getHistoPixelTrackingVolumeR();
    }
    else rCompsTrackingVolume = rCompsPixelTrackingVolume_;
    int compIndexTrackingVolume = 1;

    for (const auto& it : rCompsTrackingVolume) {
      prof = newProfile((TH1D*)it.second, 0., a.getEtaMaxMaterial(), materialNBins);
      histo = prof->ProjectionX();
      histo->SetLineColor(Palette::color(compIndexTrackingVolume));
      histo->SetFillColor(Palette::color(compIndexTrackingVolume));
      histo->SetTitle(it.first.c_str());
      compLegendTrackingVolume->AddEntry(histo, it.first.c_str());
      rCompTrackingVolumeStack->Add(histo);
      myTable->setContent(compIndexTrackingVolume, 0, it.first);
      myTable->setContent(compIndexTrackingVolume++, 1, averageHistogramValues(*histo, a.getEtaMaxMaterial()), 5);
    }
    rCompTrackingVolumeStack->Draw("hist");
    compLegendTrackingVolume->Draw();

    myPad = myCanvas->GetPad(2);
    myPad->cd();
    std::map<std::string, TH1D*> iCompsTrackingVolume;
    if (name == "outer") {
      iCompsTrackingVolume = a.getHistoOuterTrackingVolumeI();
      iCompsPixelTrackingVolume_ = a.getHistoPixelTrackingVolumeI();
    }
    else iCompsTrackingVolume = iCompsPixelTrackingVolume_;
    compIndexTrackingVolume = 1;

    for (const auto& it : iCompsTrackingVolume) {
      prof = newProfile((TH1D*)it.second, 0., a.getEtaMaxMaterial(), materialNBins);
      histo = prof->ProjectionX();
      histo->SetLineColor(Palette::color(compIndexTrackingVolume));
      histo->SetFillColor(Palette::color(compIndexTrackingVolume));
      histo->SetTitle(it.first.c_str());
      iCompTrackingVolumeStack->Add(histo);
      myTable->setContent(compIndexTrackingVolume++, 2, averageHistogramValues(*histo, a.getEtaMaxMaterial()), 5);
    }
    iCompTrackingVolumeStack->Draw("hist");
    compLegendTrackingVolume->Draw();

    myContentDetails->addItem(myTable);

    myImage = new RootWImage(std::move(myCanvas), 2*vis_min_canvas_sizeX, vis_min_canvas_sizeY);
    myImage->setComment("Radiation and interaction length distribution in eta by component type in total tracking volume");
    myImage->setName("matComponentsTrackingVolume");
    myContentDetails->addItem(myImage);




    // 1D OVERVIEW (TRACKING VOLUME)
    TH1D *rTrackingVolume = nullptr, *iTrackingVolume = nullptr;
    TProfile *rTrackingVolumeProf = nullptr, *iTrackingVolumeProf = nullptr;
    myContent = new RootWContent("1D Overview (Tracking volume)", false);
    myPage->addContent(myContent);
    // Work area re-init
    myCanvas.reset(new TCanvas(name_overviewMaterialTrackingVolume.c_str()));
    myCanvas->SetFillColor(color_plot_background);
    myCanvas->Divide(2, 1);
    myPad = myCanvas->GetPad(0);
    myPad->SetFillColor(color_pad_background);
    myPad = myCanvas->GetPad(1);
    myPad->cd();
    // global plots in tracking volume: radiation length      
    if (rCompTrackingVolumeStack->GetHists()) {
      rTrackingVolume = (TH1D*)rCompTrackingVolumeStack->GetStack()->Last()->Clone();
      rTrackingVolumeProf = newProfile(rTrackingVolume, 0., a.getEtaMaxMaterial(), materialNBins);
      rTrackingVolumeProf->SetFillColor(kGray + 2);
      rTrackingVolumeProf->SetLineColor(kBlue);
      rTrackingVolumeProf->SetTitle("Radiation Length within Tracking Volume; #eta; x/X_{0}");
      rTrackingVolumeProf->Draw("hist");
    }
    myPad = myCanvas->GetPad(2);
    myPad->cd();
    // global plots in tracking volume: interaction length
    if (iCompTrackingVolumeStack->GetHists()) {
      iTrackingVolume = (TH1D*)iCompTrackingVolumeStack->GetStack()->Last()->Clone();
      iTrackingVolumeProf = newProfile(iTrackingVolume, 0., a.getEtaMaxMaterial(), materialNBins);
      iTrackingVolumeProf->SetFillColor(kGray + 2);
      iTrackingVolumeProf->SetLineColor(kBlue);
      iTrackingVolumeProf->SetTitle("Interaction Length within Tracking Volume; #eta; #lambda/#lambda_{0}");
      iTrackingVolumeProf->Draw("hist");
    }
    // Write global tracking volume plots to web pag
    myImage = new RootWImage(std::move(myCanvas), 2*vis_min_canvas_sizeX, vis_min_canvas_sizeY);
    myImage->setComment("Material in tracking volume");
    myImage->setName("matOverviewTrackingVolume");
    myTable = new RootWTable();
    sprintf(titleString, "Average radiation length in tracking volume (eta = [0, %.1f])", a.getEtaMaxMaterial());
    myTable->setContent(1, 1, titleString);
    sprintf(titleString, "Average interaction length in tracking volume (eta = [0, %.1f])", a.getEtaMaxMaterial());
    myTable->setContent(2, 1, titleString);
    if (rTrackingVolume) myTable->setContent(1, 2, averageHistogramValues(*rTrackingVolume, a.getEtaMaxMaterial()), 5);
    if (iTrackingVolume) myTable->setContent(2, 2, averageHistogramValues(*iTrackingVolume, a.getEtaMaxMaterial()), 5);
    myContent->addItem(myTable);
    myContent->addItem(myImage);

    myPage->addContent(myContentDetails);



    // SERVICES DETAILS (TRACKING VOLUME)
    myContent = new RootWContent("Services details (Tracking volume)", false);
    myPage->addContent(myContent);

    myTable = new RootWTable();
    sprintf(titleString, "Average (eta = [0, %.1f])", a.getEtaMaxMaterial());
    myTable->setContent(0, 0, titleString);
    myTable->setContent(0, 1, "Radiation length");
    myTable->setContent(0, 2, "Interaction length");

    THStack* rServicesDetailsTrackingVolumeStack = new THStack("rservicescomptrackingvolumestack", "Radiation Length by Component");
    THStack* iServicesDetailsTrackingVolumeStack = new THStack("iservicescomptrackingvolumestack", "Interaction Length by Component");

    TLegend* servicesTrackingVolumeLegend = new TLegend(0.1,0.6,0.35,0.9);

    myCanvas.reset(new TCanvas(("ServicesDetailsTrackingVolumeRI"+name).c_str()));
    myCanvas->SetFillColor(color_plot_background);
    myCanvas->Divide(2, 1);
    myPad = myCanvas->GetPad(0);
    myPad->SetFillColor(color_pad_background);

    myPad = myCanvas->GetPad(1);
    myPad->cd();
    std::map<std::string, TH1D*> rServicesDetailsTrackingVolume;
    if (name == "outer") {
      rServicesDetailsTrackingVolume = a.getHistoServicesDetailsOuterTrackingVolumeR();
      rServicesDetailsPixelTrackingVolume_ = a.getHistoServicesDetailsPixelTrackingVolumeR();
    }
    else rServicesDetailsTrackingVolume = rServicesDetailsPixelTrackingVolume_;
    int servicesTrackingVolumeIndex = 1;
    for (const auto& it : rServicesDetailsTrackingVolume) {
      prof = newProfile((TH1D*)it.second, 0., a.getEtaMaxMaterial(), materialNBins);
      histo = prof->ProjectionX();     
      histo->SetLineColor(Palette::color(servicesTrackingVolumeIndex));
      histo->SetFillColor(Palette::color(servicesTrackingVolumeIndex));
      histo->SetTitle(it.first.c_str());
      servicesTrackingVolumeLegend->AddEntry(histo, it.first.c_str());
      rServicesDetailsTrackingVolumeStack->Add(histo);
      myTable->setContent(servicesTrackingVolumeIndex, 0, it.first);
      myTable->setContent(servicesTrackingVolumeIndex++, 1, averageHistogramValues(*histo, a.getEtaMaxMaterial()), 5);
    }
    rServicesDetailsTrackingVolumeStack->Draw("hist");  
    //rServicesDetailsTrackingVolumeStack->GetXaxis()->SetTitle("#eta"); 
    //myCanvas->Modified();
    servicesTrackingVolumeLegend->Draw();

    myPad = myCanvas->GetPad(2);
    myPad->cd();
    std::map<std::string, TH1D*> iServicesDetailsTrackingVolume;
    if (name == "outer") {
      iServicesDetailsTrackingVolume = a.getHistoServicesDetailsOuterTrackingVolumeI();
      iServicesDetailsPixelTrackingVolume_ = a.getHistoServicesDetailsPixelTrackingVolumeI();
    }
    else iServicesDetailsTrackingVolume = iServicesDetailsPixelTrackingVolume_;

    servicesTrackingVolumeIndex = 1;
    for (const auto& it : iServicesDetailsTrackingVolume) {
      prof = newProfile((TH1D*)it.second, 0., a.getEtaMaxMaterial(), materialNBins);
      histo = prof->ProjectionX();
      histo->SetLineColor(Palette::color(servicesTrackingVolumeIndex));
      histo->SetFillColor(Palette::color(servicesTrackingVolumeIndex));
      histo->SetTitle(it.first.c_str());
      iServicesDetailsTrackingVolumeStack->Add(histo);
      myTable->setContent(servicesTrackingVolumeIndex++, 2, averageHistogramValues(*histo, a.getEtaMaxMaterial()), 5);
    }
    iServicesDetailsTrackingVolumeStack->Draw("hist");
    //rServicesCompStack->GetXaxis()->SetTitle("#eta"); 
    //myCanvas->Modified();
    servicesTrackingVolumeLegend->Draw();

    myContent->addItem(myTable);
    myImage = new RootWImage(std::move(myCanvas), 2*vis_min_canvas_sizeX, vis_min_canvas_sizeY);
    myImage->setComment("Radiation and interaction length distribution in eta by component type in services");
    myImage->setName("matServicesDetailsTrackingVolume");
    myContent->addItem(myImage);



    // Work area re-init
    myCanvas.reset(new TCanvas(name_countourMaterial.c_str()));
    myCanvas->SetFillColor(color_plot_background);
    myCanvas->Divide(2, 1);
    myPad = myCanvas->GetPad(0);
    myPad->SetFillColor(color_pad_background);
    myPad = myCanvas->GetPad(1);
    myPad->cd();
    // Countour plots
    myContent = new RootWContent("Material distribution", true);
    myPage->addContent(myContent);

#ifdef MATERIAL_SHADOW
    // radiation length in isolines
    ir = (TH2D*)a.getHistoIsoR().Clone();
    ir->SetNameTitle("isor", "Radiation Length Contours");
    ir->SetContour(temperature_levels, nullptr);
    ir->SetXTitle("z");
    ir->SetYTitle("r");
    ir->Draw("COLZ");
    myPad = myCanvas->GetPad(2);
    myPad->cd();
    // interaction length in isolines
    ii = (TH2D*)a.getHistoIsoI().Clone();
    ii->SetNameTitle("isoi", "Interaction Length Contours");
    ii->SetContour(temperature_levels, nullptr);
    ii->SetXTitle("z");
    ii->SetYTitle("r");
    ii->Draw("COLZ");
    // Write isoline plots to web page
    myImage = new RootWImage(std::move(myCanvas), 2*vis_min_canvas_sizeX, vis_min_canvas_sizeY);
    myImage->setComment("Material 2D distributions");
    myImage->setName("matShadow");
    myContent->addItem(myImage);
#endif // MATERIAL_SHADOW

    // Radiation length plot
    myCanvas.reset(new TCanvas(name_mapMaterialRadiation.c_str()));
    myCanvas->SetFillColor(color_plot_background);
    myCanvas->cd();
    mapRad = (TH2D*)a.getHistoMapRadiation().Clone();
    mapRad->SetContour(vis_temperature_levels, nullptr);
    mapRad->GetZaxis()->SetLabelSize(0.02);  // palette font size
    //myCanvas->SetLogz();
    mapRad->SetStats(0);
    mapRad->Draw("COLZ");
    myImage = new RootWImage(std::move(myCanvas), vis_std_canvas_sizeX, vis_min_canvas_sizeY);
    myImage->setComment("Radiation length material map");
    myImage->setName("matMapR");
    myContent->addItem(myImage);

    // Interaction length plot
    myCanvas.reset(new TCanvas(name_mapMaterialInteraction.c_str()));
    myCanvas->SetFillColor(color_plot_background);
    myCanvas->cd();
    mapInt = (TH2D*)a.getHistoMapInteraction().Clone();
    mapInt->SetContour(vis_temperature_levels, nullptr);
    mapInt->GetZaxis()->SetLabelSize(0.02); // palette font size
    mapInt->SetStats(0);
    mapInt->Draw("COLZ");
    myImage = new RootWImage(std::move(myCanvas), vis_std_canvas_sizeX, vis_min_canvas_sizeY);
    myImage->setComment("Interaction length material map");
    myImage->setName("matMapI");
    myContent->addItem(myImage);

    // Nuclear interactions
    myContent = new RootWContent("Nuclear interactions", true);
    myPage->addContent(myContent);

    // Number of hits
    myCanvas.reset(new TCanvas(name_hadronsHitsNumber.c_str()));
    myCanvas->SetFillColor(color_plot_background);
    myCanvas->Divide(2, 1);
    myPad = myCanvas->GetPad(0);
    myPad->SetFillColor(color_pad_background);
    myPad = myCanvas->GetPad(1);
    myPad->cd();
    TGraph* hadronTotalHitsGraph = new TGraph(a.getHadronTotalHitsGraph());
    TGraph* hadronAverageHitsGraph = new TGraph(a.getHadronAverageHitsGraph());
    hadronTotalHitsGraph->SetMarkerStyle(8);
    hadronTotalHitsGraph->SetMarkerColor(kBlack);
    hadronTotalHitsGraph->SetMinimum(0);
    hadronTotalHitsGraph->Draw("alp");
    hadronAverageHitsGraph->SetMarkerStyle(8);
    hadronAverageHitsGraph->SetMarkerColor(kRed);
    hadronAverageHitsGraph->Draw("same lp");

    // Number of hits
    std::vector<TGraph>& hadronGoodTracksFraction=a.getHadronGoodTracksFraction();
    std::vector<double>& hadronNeededHitsFraction=a.getHadronNeededHitsFraction();
    myPad = myCanvas->GetPad(2);
    myPad->cd();
    TLegend* myLegend = new TLegend(0.75, 0.16, .95, .40);
    // Old-style palette by Stefano, with custom-generated colors
    // Palette::prepare(hadronGoodTracksFraction.size()); // there was a 120 degree phase here
    // Replaced by the libreOffice-like palette
    TH1D* ranger = new TH1D(name_hadTrackRanger.c_str(),"", 100, 0, a.getEtaMaxMaterial());
    ranger->SetMaximum(1.);
    TAxis* myAxis;
    myAxis = ranger->GetXaxis();
    myAxis->SetTitle("#eta");
    myAxis = ranger->GetYaxis();
    myAxis->SetTitle("Tracks fraction");
    ranger->Draw();
    ostringstream tempSS;
    std::map<int, std::string> fractionTitles;
    for (unsigned int i=0;
         i<hadronGoodTracksFraction.size();
         ++i) {
      TGraph* myGraph = &hadronGoodTracksFraction.at(i);
      //std::cerr << "Good Hadrons fractions at (" << i <<") has " << myGraph->GetN() << " points" << std::endl;
      //double xx, yy;
      //myGraph->GetPoint(myGraph->GetN()-1, xx, yy);
      //std::cerr << "Last point (x,y) = ("<< xx <<", " << yy <<")" << std::endl;
      averages[i] = Analyzer::average(*myGraph, geom_range_eta_regions);
      closeGraph(*myGraph);
      myGraph->SetFillColor(Palette::color(i+1));
      myGraph->SetBit(1);
      myGraph->Draw("same F");
      tempSS.str("");
      if (hadronNeededHitsFraction.at(i)!=Analyzer::ZeroHitsRequired) {
        if (hadronNeededHitsFraction.at(i)==Analyzer::OneHitRequired)
          tempSS << "1 hit required";
        else
          tempSS << int(hadronNeededHitsFraction.at(i)*100)
            << "%% hits required";
        fractionTitles[i]=tempSS.str();
        myLegend->AddEntry(myGraph, fractionTitles[i].c_str(), "F");
      }
    }
    ranger->Draw("sameaxis");
    myLegend->Draw();
    myImage = new RootWImage(std::move(myCanvas), 2*vis_min_canvas_sizeX, vis_min_canvas_sizeY);
    myImage->setComment("Hits occupancy & track efficiency for hadrons");
    myImage->setName("hadHitsTracks");
    myContent->addItem(myImage);

    //if (name=="outer") {
    // Summary table
    RootWContent& summaryContent = myPage->addContent("Summary", false);
    RootWTable& cutsTable = summaryContent.addTable();
    RootWTable& summaryTable = summaryContent.addTable();
    summaryTable.setContent(0,0,"Clean pions");

    // Table explaining the cuts
    cutsTable.setContent(0,0,"Region");
    cutsTable.setContent(1,0,"etaMin");
    cutsTable.setContent(2,0,"etaMax");

    myTable = &cutsTable;
    for (unsigned int iBorder=0; iBorder<geom_name_eta_regions.size()-1; ++iBorder) {
      myTable->setContent(0,iBorder+1,geom_name_eta_regions[iBorder+1]);
      label.str(""); label << std::fixed << std::setprecision(1) << geom_range_eta_regions[iBorder];
      myTable->setContent(1,iBorder+1,label.str());
      label.str(""); label << std::fixed << std::setprecision(1) << geom_range_eta_regions[iBorder+1];
      myTable->setContent(2,iBorder+1,label.str());
    }

    int delta=1;
    for (unsigned int i=0;
         i<hadronGoodTracksFraction.size();
         ++i) {
      if (fractionTitles[i]!="") {
        summaryTable.setContent(i+delta,0,fractionTitles[i]);
        int j=1;
        double myValue;
        for ( std::vector<double>::iterator it = averages[i].begin();
              it != averages[i].end(); ++it ) {
          //std::cout << "average: " << (*it) << std::endl;
          myValue = 100 * (1 - (*it));
          summaryTable.setContent(i+delta,j, myValue,4);
          summaryTable.setContent(0,j, geom_name_eta_regions[j]);
          j++;
        }
      } else delta--;
    }
    summaryContent.addItem(materialSummaryTable);
    //} else {
    //  delete materialSummaryTable;
    //}

  }

  /**
   * This geometry function computes the transformation matrix that describes the position of a given module
   * in space. It also sets the shape of the provided template volume to correspond to that of the module.
   * @param m A pointer to the module object that needs to be visualised
   * @param v A pointer to the template volume that will represent the module in the visualisation
   * @return A pointer to the finished transformation matrix object
   */
  TGeoCombiTrans* Vizard::modulePlacement(Module* m, TGeoVolume* v) {
    //XYZVector ex, ey, ez, b, c, d, p;
    //TGeoArb8* arb;
    //TGeoRotation* rot;
    TGeoCombiTrans* tr = nullptr;
    // copy of module placement parameters in Module class
/*    b = m->getCorner(1) - m->getCorner(0);
    c = m->getCorner(2) - m->getCorner(0);
    d = m->getCorner(3) - m->getCorner(0);
    ex = b / b.R();
    p = (d.Dot(ex) * ex);
    // unit vectors for module coordinate system
    ey = d - p;
    ey = ey / ey.R();
    ez = ex.Cross(ey);
    // set vertices in volume v according to extracted module measurements
    arb = (TGeoArb8*)(v->GetShape());
    for (int i = 0; i < 5; i = i + 4) {
      arb->SetVertex(i, 0, 0);
      arb->SetVertex(i + 1, b.R(), 0);
      arb->SetVertex(i + 2, c.Dot(ex), c.Dot(ey));
      arb->SetVertex(i + 3, d.Dot(ex), d.Dot(ey));
    }
    // set position of module within the tracker volume
    double matrix[9];
    matrix[0] = ex.X();
    matrix[1] = ey.X();
    matrix[2] = ez.X();
    matrix[3] = ex.Y();
    matrix[4] = ey.Y();
    matrix[5] = ez.Y();
    matrix[6] = ex.Z();
    matrix[7] = ey.Z();
    matrix[8] = ez.Z();
    rot = new TGeoRotation();
    rot->SetMatrix(matrix);
    // save position in transformation object
    tr = new TGeoCombiTrans(m->getCorner(0).X(), m->getCorner(0).Y(), m->getCorner(0).Z(), rot); */
    return tr;
  }

  /**
   * This function computes the average of a range of histogram bins: from the first to the one that includes a
   * cutoff value along the axis.
   * @param histo A reference to the histogram data
   * @param cutoff The cutoff value
   * @return The average value of the bins within range
   */
  double Vizard::averageHistogramValues(TH1D& histo, double cutoff) {
    double avg = 0.0;
    int cobin = 1;
    // find last relevant bin
    while ((cobin < histo.GetNbinsX()) && (histo.GetBinLowEdge(cobin) < cutoff)) cobin++;
    // calculate average
   // if (cobin >= histo.GetNbinsX() - 1) avg = histo.GetMean();
   // else {
      for (int i = 1; i <= cobin; i++) avg = avg + histo.GetBinContent(i) / (double)cobin;
   // }
    return avg;
  }

  /**
   * This function computes the average of a range of histogram bins: from the first to the one that includes a
   * cutoff value along the axis.
   * @param histo A reference to the histogram data
   * @param cutoffStart The lower cutoff value
   * @param cutoffEnd The upper cutoff value
   * @return The average value of the bins within range
   */
  double Vizard::averageHistogramValues(TH1D& histo, double cutoffStart, double cutoffEnd) {
    double avg = 0.0;
    int coBinStart = 1;
    int coBinEnd = 1;
    if (cutoffStart >= cutoffEnd) return 0;
    // find first relevant bin
    while ((coBinStart < histo.GetNbinsX()) && (histo.GetBinLowEdge(coBinStart) < cutoffStart)) coBinStart++;
    coBinEnd=coBinStart;
    // find last relevant bin
    while ((coBinEnd < histo.GetNbinsX()) && (histo.GetBinLowEdge(coBinEnd) < cutoffEnd)) coBinEnd++;
    double coBinN=coBinEnd-coBinStart+1; // TODO: IMPORTANT check this
    // calculate average
    if (coBinStart> histo.GetNbinsX() - 1) coBinStart= histo.GetNbinsX() - 1;
    if (coBinEnd > histo.GetNbinsX() - 1) coBinEnd= histo.GetNbinsX() - 1;
    for (int i = coBinStart; i <= coBinEnd; i++) avg = avg + histo.GetBinContent(i) / coBinN;
    return avg;
  }


  /*
   * Create all Outer Tracker cabling plots and csv files, and display them on website.
   */
  bool Vizard::outerCablingSummary(Analyzer& analyzer, Tracker& tracker, RootWSite& site) {
    bool isPixelTracker = tracker.isPixelTracker();

    if (!isPixelTracker) {
      std::string name = "Outer";

      std::string pageTitle = "Cabling";
      pageTitle += " (" + name + ")";
      RootWPage* myPage = new RootWPage(pageTitle);

      std::string pageAddress ="cabling" + name + ".html";
      myPage->setAddress(pageAddress);

      site.addPage(myPage);
      RootWContent* myContent;

      //********************************//
      //*                              *//
      //*       Plots                  *//
      //*                              *//
      //********************************//
      RootWImage* myImage;

      // Modules to Bundles
      std::unique_ptr<TCanvas> RZBundleCanvas = nullptr;
      std::unique_ptr<TCanvas> XYBundleNegCanvas = nullptr;
      std::unique_ptr<TCanvas> XYBundleCanvas = nullptr;   
      std::vector<std::unique_ptr<TCanvas> > XYPosBundlesDisks;
      std::vector<std::unique_ptr<TCanvas> > XYPosBundlesDiskSurfaces;
      std::vector<std::unique_ptr<TCanvas> > XYNegBundlesDisks;
      std::vector<std::unique_ptr<TCanvas> > XYNegBundlesDiskSurfaces;
   
      myContent = new RootWContent("Modules to Bundles");
      myPage->addContent(myContent);

      createOuterCablingPlotsBundles(tracker, RZBundleCanvas, XYBundleCanvas, XYBundleNegCanvas, 
					    XYPosBundlesDisks, XYPosBundlesDiskSurfaces, XYNegBundlesDisks, XYNegBundlesDiskSurfaces);

      if (RZBundleCanvas) {
	const int windowWidth = RZBundleCanvas->GetWindowWidth();
	const int windowHeight = RZBundleCanvas->GetWindowHeight();
	myImage = new RootWImage(std::move(RZBundleCanvas), windowWidth, windowHeight);
	myImage->setComment("(RZ) View : Tracker modules colored by their connections to Bundles. Different colors = different bundles.");
	myContent->addItem(myImage);
      }
      if (XYBundleNegCanvas) {
	myImage = new RootWImage(std::move(XYBundleNegCanvas), vis_min_canvas_sizeX, vis_min_canvas_sizeY);
	myImage->setComment("(XY) Section : Tracker barrel, Negative cabling side. (CMS +Z points towards you)");
	myContent->addItem(myImage);
      }
      if (XYBundleCanvas) {
	myImage = new RootWImage(std::move(XYBundleCanvas), vis_min_canvas_sizeX, vis_min_canvas_sizeY);
	myImage->setComment("(XY) Section : Tracker barrel, Positive cabling side. (CMS +Z points towards you)");
	myContent->addItem(myImage);
      }
      // POSITIVE CABLING SIDE
      myContent = new RootWContent("");
      myPage->addContent(myContent);
      RootWTable* positiveSideName = new RootWTable();
      positiveSideName->setContent(0, 0, "Positive cabling side:");
      myContent->addItem(positiveSideName);
      for (auto& XYPosDisk : XYPosBundlesDisks) {
	const std::string comment = XYPosDisk->GetTitle();
	myImage = new RootWImage(std::move(XYPosDisk), vis_min_canvas_sizeX, vis_min_canvas_sizeY);
	myImage->setComment(comment);
	myContent->addItem(myImage);
      }
      for (auto& XYPosSurface : XYPosBundlesDiskSurfaces) {
	const std::string comment = XYPosSurface->GetTitle();
	myImage = new RootWImage(std::move(XYPosSurface), vis_min_canvas_sizeX, vis_min_canvas_sizeY);
	myImage->setComment(comment);
	myContent->addItem(myImage);
      }
      // NEGATIVE CABLING SIDE
      myContent = new RootWContent("");
      myPage->addContent(myContent);
      RootWTable* negativeSideName = new RootWTable();
      negativeSideName->setContent(0, 0, "Negative cabling side:");
      myContent->addItem(negativeSideName);
      for (auto& XYNegDisk : XYNegBundlesDisks) {
	const std::string comment = XYNegDisk->GetTitle();
	myImage = new RootWImage(std::move(XYNegDisk), vis_min_canvas_sizeX, vis_min_canvas_sizeY);
	myImage->setComment(comment);
	myContent->addItem(myImage);
      }
      for (auto& XYNegSurface : XYNegBundlesDiskSurfaces) {
	const std::string comment = XYNegSurface->GetTitle();
	myImage = new RootWImage(std::move(XYNegSurface), vis_min_canvas_sizeX, vis_min_canvas_sizeY);
	myImage->setComment(comment);
	myContent->addItem(myImage);
      }


      // Modules to DTCs
      std::unique_ptr<TCanvas> RZDTCCanvas = nullptr;
      std::unique_ptr<TCanvas> XYDTCNegCanvas = nullptr;
      std::unique_ptr<TCanvas> XYDTCNegFlatCanvas = nullptr;
      std::unique_ptr<TCanvas> XYDTCCanvas = nullptr; 
      std::unique_ptr<TCanvas> XYDTCFlatCanvas = nullptr; 
      std::vector<std::unique_ptr<TCanvas> > XYDTCCanvasesDisk;
       
      myContent = new RootWContent("Modules to DTCs");
      myPage->addContent(myContent);

      createOuterCablingPlotsDTCs(tracker, RZDTCCanvas, XYDTCNegCanvas, XYDTCNegFlatCanvas, XYDTCCanvas, XYDTCFlatCanvas, XYDTCCanvasesDisk);

      if (RZDTCCanvas) {
	const int windowWidth = RZDTCCanvas->GetWindowWidth();
	const int windowHeight = RZDTCCanvas->GetWindowHeight();
	myImage = new RootWImage(std::move(RZDTCCanvas), windowWidth,  windowHeight);
	myImage->setComment("(RZ) View : Tracker modules colored by their connections to DTCs. 1 color = 1 DTC.");
	myContent->addItem(myImage);
      }
      if (XYDTCNegCanvas) {
	myImage = new RootWImage(std::move(XYDTCNegCanvas), vis_min_canvas_sizeX, vis_min_canvas_sizeY);
	myImage->setComment("(XY) Section : Tracker barrel. Negative cabling side. (CMS +Z points towards you)");
	myContent->addItem(myImage);
      }
      if (XYDTCNegFlatCanvas) {
	myImage = new RootWImage(std::move(XYDTCNegFlatCanvas), vis_min_canvas_sizeX, vis_min_canvas_sizeY);
	myImage->setComment("(XY) Section : Tracker barrel, untilted modules. Negative cabling side. (CMS +Z points towards you)");
	myContent->addItem(myImage);
      }
      if (XYDTCCanvas) {
	myImage = new RootWImage(std::move(XYDTCCanvas), vis_min_canvas_sizeX, vis_min_canvas_sizeY);
	myImage->setComment("(XY) Section : Tracker barrel. Positive cabling side. (CMS +Z points towards you)");
	myContent->addItem(myImage);
      }
      if (XYDTCFlatCanvas) {
	myImage = new RootWImage(std::move(XYDTCFlatCanvas), vis_min_canvas_sizeX, vis_min_canvas_sizeY);
	myImage->setComment("(XY) Section : Tracker barrel, untilted modules. Positive cabling side. (CMS +Z points towards you)");
	myContent->addItem(myImage);
      }
      for (auto& XYDTCCanvasDisk : XYDTCCanvasesDisk ) {
	const std::string comment = XYDTCCanvasDisk->GetTitle();
	myImage = new RootWImage(std::move(XYDTCCanvasDisk), vis_min_canvas_sizeX, vis_min_canvas_sizeY);
	myImage->setComment(comment);
	myContent->addItem(myImage);
      }
      
      
      const OuterCablingMap* myCablingMap = tracker.getOuterCablingMap();

      // CSV files
      RootWContent* filesContent = new RootWContent("Cabling files", true);
      myPage->addContent(filesContent);   
      RootWTextFile* myTextFile;
      RootWInfo* myInfo = nullptr;
      // POSITIVE CABLING SIDE
      bool isPositiveCablingSide = true;
      filesContent->addItem(positiveSideName);
      // Modules to DTCs
      myTextFile = new RootWTextFile(Form("ModulesToDTCsPos%s.csv", name.c_str()), "Modules to DTCs");
      myTextFile->addText(createModulesToDTCsCsv(tracker, isPositiveCablingSide));
      filesContent->addItem(myTextFile);
      // DTCs to modules
      myTextFile = new RootWTextFile(Form("DTCsToModulesPos%s.csv", name.c_str()), "DTCs to modules");
      myTextFile->addText(createDTCsToModulesCsv(myCablingMap, isPositiveCablingSide));
      filesContent->addItem(myTextFile);
      // Bundles to Modules: Aggregation Patterns in TEDD
      /*This is used for bundle assembly.
	For example, for a given buddle, the pattern 3-4-3-2 means that the bundle is connected to:
	- 3 modules from disk surface 1 (the disk surface with lowest |Z|).
	- 4 modules from disk surface 2.
	- 3 modules from disk surface 3.
	- 2 modules from disk surface 4 (the disk surface with biggest |Z|).*/
      myTextFile = new RootWTextFile(Form("AggregationPatternsPos%s.csv", name.c_str()), "Bundles to Modules: Aggregation Patterns in TEDD");
      myTextFile->addText(createBundlesToEndcapModulesCsv(myCablingMap, isPositiveCablingSide));
      filesContent->addItem(myTextFile);
      // Power cables distribution
      myTextFile = new RootWTextFile(Form("PowerCablesDistributionPos%s.csv", name.c_str()), "Power cables distribution");
      myTextFile->addText(createPowerCablesDistributionCsv(myCablingMap, isPositiveCablingSide));
      filesContent->addItem(myTextFile);

      // NEGATIVE CABLING SIDE
      isPositiveCablingSide = false;
      RootWTable* spacer = new RootWTable();
      spacer->setContent(0, 0, " ");
      spacer->setContent(1, 0, " ");
      spacer->setContent(2, 0, " ");
      filesContent->addItem(spacer);
      filesContent->addItem(negativeSideName);
      // Modules to DTCs
      myTextFile = new RootWTextFile(Form("ModulesToDTCsNeg%s.csv", name.c_str()), "Modules to DTCs");
      myTextFile->addText(createModulesToDTCsCsv(tracker, isPositiveCablingSide));
      filesContent->addItem(myTextFile);
      // DTCs to modules
      myTextFile = new RootWTextFile(Form("DTCsToModulesNeg%s.csv", name.c_str()), "DTCs to modules");
      myTextFile->addText(createDTCsToModulesCsv(myCablingMap, isPositiveCablingSide));
      filesContent->addItem(myTextFile);

      // BOTH SIDES, SUMMARY
      filesContent->addItem(spacer);
      RootWTable* bothSidesName = new RootWTable();
      bothSidesName->setContent(0, 0, "Both cabling sides, summary:");
      filesContent->addItem(bothSidesName);
      // CMSSW MODULES DETIDS TO DTC IDS
      myTextFile = new RootWTextFile(Form("CMSSWCablingMap%s.csv", name.c_str()), "CMMSW: Modules DetIds to DTCs Ids");
      myTextFile->addText(createCMSSWOuterTrackerCablingMapCsv(tracker));
      filesContent->addItem(myTextFile);


      // Cabling efficiency
      RootWContent* efficiencyContent = new RootWContent("Cabling efficiency (one side)", true);
      myPage->addContent(efficiencyContent);
      // Links
      myInfo = new RootWInfo("Total number of fiber links (one side)");
      int numLinks = tracker.modules().size() / 2;
      myInfo->setValue(numLinks);
      efficiencyContent->addItem(myInfo);
      // Bundles
      myInfo = new RootWInfo("Total number of fiber bundles (one side)");
      int numBundles = myCablingMap->getBundles().size();
      myInfo->setValue(numBundles);
      efficiencyContent->addItem(myInfo);
      // Bundles efficiency
      myInfo = new RootWInfo("Fiber bundles efficiency (%)");
      double bundleEfficiency = numLinks / (double)(numBundles * outer_cabling_maxNumModulesPerBundle);
      myInfo->setValue(bundleEfficiency * 100, 0);
      efficiencyContent->addItem(myInfo);
      // Cables
      myInfo = new RootWInfo("Total number of fiber cables (one side)");
      int numCables = myCablingMap->getCables().size();
      myInfo->setValue(numCables);
      efficiencyContent->addItem(myInfo);
      // Cables efficiency
      myInfo = new RootWInfo("Fiber cables efficiency (%)");
      double cableEfficiency = numBundles / (double)(numCables * outer_cabling_maxNumBundlesPerCable);
      myInfo->setValue(cableEfficiency * 100, 0);
      efficiencyContent->addItem(myInfo);
      // Overall efficiency
      myInfo = new RootWInfo("Overall cabling efficiency (%)");
      double overallEfficiency = cableEfficiency * bundleEfficiency;
      myInfo->setValue(overallEfficiency * 100, 0);
      efficiencyContent->addItem(myInfo);


      // Distinct DTCs 2D map
      RootWContent* dtcMapContent = new RootWContent("DTCs per track", false);
      myPage->addContent(dtcMapContent);
      
      std::unique_ptr<TCanvas> hitMapDTCCanvas(new TCanvas("hitmapDTCcanvas", "Hit Map DTC", vis_min_canvas_sizeX, vis_min_canvas_sizeY));
      hitMapDTCCanvas->cd();
      hitMapDTCCanvas->SetFillColor(color_plot_background);
      hitMapDTCCanvas->SetBorderMode(0);
      hitMapDTCCanvas->SetBorderSize(0);
      analyzer.getMapPhiEtaDTC().Draw("colz");
      analyzer.getMapPhiEtaDTC().SetStats(0);
      hitMapDTCCanvas->Modified();
      myImage = new RootWImage(std::move(hitMapDTCCanvas), vis_min_canvas_sizeX, vis_min_canvas_sizeY);
      myImage->setComment("Number of distinct DTCs per track");
      dtcMapContent->addItem(myImage);


      // Modules to Services Channels (optical)
      std::unique_ptr<TCanvas> XYChannelOpticalNegCanvas = nullptr;
      std::unique_ptr<TCanvas> XYChannelOpticalNegFlatCanvas = nullptr;
      std::unique_ptr<TCanvas> XYChannelOpticalCanvas = nullptr; 
      std::unique_ptr<TCanvas> XYChannelOpticalFlatCanvas = nullptr; 
      std::vector<std::unique_ptr<TCanvas> > XYChannelOpticalCanvasesDisk;
       
      myContent = new RootWContent("Modules to Services Channels (optical)");
      myPage->addContent(myContent);

      createOuterCablingPlotsServicesChannelsOptical(tracker, myCablingMap, XYChannelOpticalNegCanvas, XYChannelOpticalNegFlatCanvas, XYChannelOpticalCanvas, XYChannelOpticalFlatCanvas, XYChannelOpticalCanvasesDisk);

      if (XYChannelOpticalNegCanvas) {
	myImage = new RootWImage(std::move(XYChannelOpticalNegCanvas), vis_min_canvas_sizeX, vis_min_canvas_sizeY);
	myImage->setComment("(XY) Section : Tracker barrel. Negative cabling side. (CMS +Z points towards you)");
	myContent->addItem(myImage);
      }
      if (XYChannelOpticalNegFlatCanvas) {
	myImage = new RootWImage(std::move(XYChannelOpticalNegFlatCanvas), vis_min_canvas_sizeX, vis_min_canvas_sizeY);
	myImage->setComment("(XY) Section : Tracker barrel, untilted modules. Negative cabling side. (CMS +Z points towards you)");
	myContent->addItem(myImage);
      }
      if (XYChannelOpticalCanvas) {
	myImage = new RootWImage(std::move(XYChannelOpticalCanvas), vis_min_canvas_sizeX, vis_min_canvas_sizeY);
	myImage->setComment("(XY) Section : Tracker barrel. Positive cabling side. (CMS +Z points towards you)");
	myContent->addItem(myImage);
      }
      if (XYChannelOpticalFlatCanvas) {
	myImage = new RootWImage(std::move(XYChannelOpticalFlatCanvas), vis_min_canvas_sizeX, vis_min_canvas_sizeY);
	myImage->setComment("(XY) Section : Tracker barrel, untilted modules. Positive cabling side. (CMS +Z points towards you)");
	myContent->addItem(myImage);
      }
      for (auto& XYChannelOpticalCanvasDisk : XYChannelOpticalCanvasesDisk ) {
	const std::string comment = XYChannelOpticalCanvasDisk->GetTitle();
	myImage = new RootWImage(std::move(XYChannelOpticalCanvasDisk), vis_min_canvas_sizeX, vis_min_canvas_sizeY);
	myImage->setComment(comment);
	myContent->addItem(myImage);
      }


      // Modules to Services Channels (powering)
      std::unique_ptr<TCanvas> XYChannelPowerNegCanvas = nullptr;
      std::unique_ptr<TCanvas> XYChannelPowerNegFlatCanvas = nullptr;
      std::unique_ptr<TCanvas> XYChannelPowerCanvas = nullptr; 
      std::unique_ptr<TCanvas> XYChannelPowerFlatCanvas = nullptr; 
      std::vector<std::unique_ptr<TCanvas> > XYChannelPowerCanvasesDisk;
      std::vector<std::unique_ptr<TCanvas> > XYNegChannelPowerCanvasesDisk;
       
      myContent = new RootWContent("Modules to Services Channels (powering)");
      myPage->addContent(myContent);

      createOuterCablingPlotsServicesChannelsPower(tracker, myCablingMap, XYChannelPowerNegCanvas, XYChannelPowerNegFlatCanvas, XYChannelPowerCanvas, XYChannelPowerFlatCanvas, XYChannelPowerCanvasesDisk, XYNegChannelPowerCanvasesDisk);

      // POSITIVE CABLING SIDE
      myContent->addItem(positiveSideName);
      if (XYChannelPowerCanvas) {
	myImage = new RootWImage(std::move(XYChannelPowerCanvas), vis_min_canvas_sizeX, vis_min_canvas_sizeY);
	myImage->setComment("(XY) Section : Tracker barrel. Positive cabling side. (CMS +Z points towards you)");
	myContent->addItem(myImage);
      }
      if (XYChannelPowerFlatCanvas) {
	myImage = new RootWImage(std::move(XYChannelPowerFlatCanvas), vis_min_canvas_sizeX, vis_min_canvas_sizeY);
	myImage->setComment("(XY) Section : Tracker barrel, untilted modules. Positive cabling side. (CMS +Z points towards you)");
	myContent->addItem(myImage);
      }
      for (auto& XYChannelPowerCanvasDisk : XYChannelPowerCanvasesDisk ) {
	const std::string comment = XYChannelPowerCanvasDisk->GetTitle();
	myImage = new RootWImage(std::move(XYChannelPowerCanvasDisk), vis_min_canvas_sizeX, vis_min_canvas_sizeY);
	myImage->setComment(comment);
	myContent->addItem(myImage);
      }
     
      myContent = new RootWContent("");
      myPage->addContent(myContent);
      // NEGATIVE CABLING SIDE
      myContent->addItem(negativeSideName);
      if (XYChannelPowerNegCanvas) {
	myImage = new RootWImage(std::move(XYChannelPowerNegCanvas), vis_min_canvas_sizeX, vis_min_canvas_sizeY);
	myImage->setComment("(XY) Section : Tracker barrel. Negative cabling side. (CMS +Z points towards the depth of the screen)");
	myContent->addItem(myImage);
      }
      if (XYChannelPowerNegFlatCanvas) {
	myImage = new RootWImage(std::move(XYChannelPowerNegFlatCanvas), vis_min_canvas_sizeX, vis_min_canvas_sizeY);
	myImage->setComment("(XY) Section : Tracker barrel, untilted modules. Negative cabling side. (CMS +Z points towards the depth of the screen)");
	myContent->addItem(myImage);
      }
      for (auto& XYNegChannelPowerCanvasDisk : XYNegChannelPowerCanvasesDisk ) {
	const std::string comment = XYNegChannelPowerCanvasDisk->GetTitle();
	myImage = new RootWImage(std::move(XYNegChannelPowerCanvasDisk), vis_min_canvas_sizeX, vis_min_canvas_sizeY);
	myImage->setComment(comment);
	myContent->addItem(myImage);
      }


      // SERVICES CHANNELS TABLES
      RootWContent* channelsContent = new RootWContent("Services per PP1 and channel", false);
      myPage->addContent(channelsContent);

      RootWTable* opticalName = new RootWTable();
      opticalName->setContent(0, 0, "Optical:");
      RootWTable* poweringName = new RootWTable();
      poweringName->setContent(0, 0, "Powering:");

      // POSITIVE CABLING SIDE
      isPositiveCablingSide = true;
      channelsContent->addItem(positiveSideName);
      // SLOT B
      channelsContent->addItem(opticalName);
      ChannelSlot requestedSlot = ChannelSlot::B;
      RootWTable* channelsTablePlusB = opticalServicesChannels(myCablingMap, isPositiveCablingSide, requestedSlot);
      channelsContent->addItem(channelsTablePlusB);
      // SLOTS A AND C
      channelsContent->addItem(spacer);
      channelsContent->addItem(poweringName);
      std::vector<ChannelSlot> slots;
      slots.push_back(ChannelSlot::A);
      slots.push_back(ChannelSlot::C);
      RootWTable* channelsTablePlusAC = powerServicesChannels(myCablingMap, isPositiveCablingSide, slots);
      channelsContent->addItem(channelsTablePlusAC);

      // NEGATIVE CABLING SIDE
      isPositiveCablingSide = false;
      channelsContent->addItem(spacer);
      channelsContent->addItem(spacer);
      channelsContent->addItem(negativeSideName);
      // SLOT B
      channelsContent->addItem(opticalName);
      requestedSlot = ChannelSlot::B;
      RootWTable* channelsTableMinusB = opticalServicesChannels(myCablingMap, isPositiveCablingSide, requestedSlot);
      channelsContent->addItem(channelsTableMinusB);
      // SLOTS A AND C
      channelsContent->addItem(spacer);
      channelsContent->addItem(poweringName);
      RootWTable* channelsTableMinusAC = powerServicesChannels(myCablingMap, isPositiveCablingSide, slots);
      channelsContent->addItem(channelsTableMinusAC);
    }
    return true;
  }


  /*
   * Create all Inner Tracker cabling plots and csv files, and display them on website.
   */
<<<<<<< HEAD
  bool Vizard::innerCablingSummary(Analyzer& analyzer, Tracker& tracker, RootWSite& site) {
    bool isPixelTracker = tracker.isPixelTracker();
=======
  RootWTable* Vizard::opticalServicesChannels(const CablingMap* myCablingMap, const bool isPositiveCablingSide, const ChannelSlot requestedSlot) {
    std::map<int, std::vector<int> > cablesPerChannel;
    std::map<int, int> tbpsBundlesPerChannel;
    std::map<int, int> tbssBundlesPerChannel;
    std::map<int, int> teddpsBundlesPerChannel;
    std::map<int, int> teddssBundlesPerChannel;

    // Fill services channels maps.
    analyzeOpticalServicesChannels(myCablingMap, cablesPerChannel, tbpsBundlesPerChannel, tbssBundlesPerChannel, teddpsBundlesPerChannel, teddssBundlesPerChannel, isPositiveCablingSide, requestedSlot);

    // Create table.
    RootWTable* channelsTable = createOpticalServicesChannelTable(cablesPerChannel, tbpsBundlesPerChannel, tbssBundlesPerChannel, teddpsBundlesPerChannel, teddssBundlesPerChannel, isPositiveCablingSide, requestedSlot);

    return channelsTable;
  }
>>>>>>> 4deee792

    if (isPixelTracker) {
      std::string name = "Inner";

<<<<<<< HEAD
      std::string pageTitle = "Cabling";
      pageTitle += " (" + name + ")";
      RootWPage* myPage = new RootWPage(pageTitle);
=======
  /* Get the requested Services Channels info from the cabling map.
   */
  void Vizard::analyzeOpticalServicesChannels(const CablingMap* myCablingMap, std::map<int, std::vector<int> > &cablesPerChannel, std::map<int, int> &tbpsBundlesPerChannel, std::map<int, int> &tbssBundlesPerChannel, std::map<int, int> &teddpsBundlesPerChannel, std::map<int, int> &teddssBundlesPerChannel, const bool isPositiveCablingSide, const ChannelSlot requestedSlot) {
>>>>>>> 4deee792

      std::string pageAddress ="cabling" + name + ".html";
      myPage->setAddress(pageAddress);

      site.addPage(myPage);
      RootWContent* myContent;

      //********************************//
      //*                              *//
      //*       Plots                  *//
      //*                              *//
      //********************************//
      RootWImage* myImage;

      RootWTable* barrelName = new RootWTable();
      barrelName->setContent(0, 0, "BPIX");
      RootWTable* forwardName = new RootWTable();
      forwardName->setContent(0, 0, "FPIX and EPIX, (+Z) End");

<<<<<<< HEAD

      // MODULES TO POWER CHAINS
      std::vector<std::unique_ptr<TCanvas> > ZPhiPowerChainLayerPlots;
      std::unique_ptr<TCanvas> XYPowerChainNegCanvas = nullptr;
      std::unique_ptr<TCanvas> XYPowerChainCentralCanvas = nullptr;
      std::unique_ptr<TCanvas> XYPowerChainCanvas = nullptr;
      std::vector<std::unique_ptr<TCanvas> > XYPosPowerChainsDiskSurfaces;
   
      myContent = new RootWContent("Modules to Serial Power Chains");
      myPage->addContent(myContent);  
      
      createInnerCablingPlotsPowerChains(tracker,
					 ZPhiPowerChainLayerPlots,
					 XYPowerChainNegCanvas, XYPowerChainCentralCanvas, XYPowerChainCanvas, 
					 XYPosPowerChainsDiskSurfaces);

      // bpix
      myContent->addItem(barrelName);
      for (auto& ZPhiPlot : ZPhiPowerChainLayerPlots) {
	const std::string comment = ZPhiPlot->GetTitle();
	myImage = new RootWImage(std::move(ZPhiPlot), vis_min_canvas_sizeX, vis_min_canvas_sizeY);
	myImage->setComment(comment);
	myContent->addItem(myImage);
      }
      if (XYPowerChainNegCanvas) {
	myImage = new RootWImage(std::move(XYPowerChainNegCanvas), vis_min_canvas_sizeX, vis_min_canvas_sizeY);
	myImage->setComment("(XY) Section : BPIX, (-Z) end. (CMS +Z points towards you)");
	myContent->addItem(myImage);
      }
      if (XYPowerChainCentralCanvas) {
	myImage = new RootWImage(std::move(XYPowerChainCentralCanvas), vis_min_canvas_sizeX, vis_min_canvas_sizeY);
	myImage->setComment("(XY) Section : BPIX, sensors at Z = 0 only. (CMS +Z points towards you)");
	myContent->addItem(myImage);
      }
      if (XYPowerChainCanvas) {
	myImage = new RootWImage(std::move(XYPowerChainCanvas), vis_min_canvas_sizeX, vis_min_canvas_sizeY);
	myImage->setComment("(XY) Section : BPIX, (+Z) end. (CMS +Z points towards you)");
	myContent->addItem(myImage);
      }
      // fpix and epix, (+z) end
      myContent = new RootWContent("");
      myPage->addContent(myContent);
      myContent->addItem(forwardName);
      for (auto& XYPosSurface : XYPosPowerChainsDiskSurfaces) {
	const std::string comment = XYPosSurface->GetTitle();
	myImage = new RootWImage(std::move(XYPosSurface), vis_min_canvas_sizeX, vis_min_canvas_sizeY);
	myImage->setComment(comment);
	myContent->addItem(myImage);
      }
 

      // MODULES TO GBTS
      std::vector<std::unique_ptr<TCanvas> > ZPhiGBTLayerPlots;
      std::vector<std::unique_ptr<TCanvas> > XYPosGBTsDiskSurfaces;
   
      myContent = new RootWContent("Modules to LP GBTs");
      myPage->addContent(myContent);
      
      createInnerCablingPlotsGBTs(tracker,
				  ZPhiGBTLayerPlots,
				  XYPosGBTsDiskSurfaces);
      // bpix
      myContent->addItem(barrelName);
      for (auto& ZPhiPlot : ZPhiGBTLayerPlots) {
	const std::string comment = ZPhiPlot->GetTitle();
	myImage = new RootWImage(std::move(ZPhiPlot), vis_min_canvas_sizeX, vis_min_canvas_sizeY);
	myImage->setComment(comment);
	myContent->addItem(myImage);
      }
      // fpix and epix, (+z) end
      myContent = new RootWContent("");
      myPage->addContent(myContent);
      myContent->addItem(forwardName);
      for (auto& XYPosSurface : XYPosGBTsDiskSurfaces) {
	const std::string comment = XYPosSurface->GetTitle();
	myImage = new RootWImage(std::move(XYPosSurface), vis_min_canvas_sizeX, vis_min_canvas_sizeY);
	myImage->setComment(comment);
	myContent->addItem(myImage);
      }


      // MODULES TO BUNDLES
      std::unique_ptr<TCanvas> XYBundleNegCanvas = nullptr;
      std::unique_ptr<TCanvas> XYBundlePosCanvas = nullptr;   
      std::vector<std::unique_ptr<TCanvas> > XYPosBundlesDisks;
   
      myContent = new RootWContent("Modules to Fiber Bundles");
      myPage->addContent(myContent);  
      
      createInnerCablingPlotsBundles(tracker,
				     XYBundleNegCanvas, XYBundlePosCanvas, 
				     XYPosBundlesDisks);
      // bpix
      myContent->addItem(barrelName);
      if (XYBundleNegCanvas) {
	myImage = new RootWImage(std::move(XYBundleNegCanvas), vis_min_canvas_sizeX, vis_min_canvas_sizeY);
	myImage->setComment("(XY) Section : BPIX, (-Z) end. (CMS +Z points towards you)");
	myContent->addItem(myImage);
      }
      if (XYBundlePosCanvas) {
	myImage = new RootWImage(std::move(XYBundlePosCanvas), vis_min_canvas_sizeX, vis_min_canvas_sizeY);
	myImage->setComment("(XY) Section : BPIX, (+Z) end. (CMS +Z points towards you)");
	myContent->addItem(myImage);
      }
      // fpix and epix, (+z) end
      myContent = new RootWContent("");
      myPage->addContent(myContent);
      myContent->addItem(forwardName);
      for (auto& XYPosDisk : XYPosBundlesDisks) {
	const std::string comment = XYPosDisk->GetTitle();
	myImage = new RootWImage(std::move(XYPosDisk), vis_min_canvas_sizeX, vis_min_canvas_sizeY);
	myImage->setComment(comment);
	myContent->addItem(myImage);
      }
=======
	const int cableId = myCable.first;
	cablesPerChannel[channelNumber].push_back(cableId);
      }
    }

    const std::map<int, Bundle*>& bundles = (isPositiveCablingSide ? myCablingMap->getBundles() : myCablingMap->getNegBundles());

    for (const auto& myBundle : bundles) {
      const ChannelSection* mySection = myBundle.second->opticalChannelSection();
      const ChannelSlot& myChannelSlot = mySection->channelSlot();

      // If necessary, can select the Services Channels corresponding to the requested slot.
      if ( requestedSlot == ChannelSlot::UNKNOWN 
	   || (requestedSlot != ChannelSlot::UNKNOWN && myChannelSlot == requestedSlot)
	   ) {

	const int channelNumber = mySection->channelNumber();

	const std::string subDetectorName = myBundle.second->subDetectorName();
	const Category bundleType = myBundle.second->type();      

	if (subDetectorName == cabling_tbps) tbpsBundlesPerChannel[channelNumber] += 1;
	else if (subDetectorName == cabling_tb2s) tbssBundlesPerChannel[channelNumber] += 1;
	else {
	  if (bundleType == Category::PS10G 
	      || bundleType == Category::PS10GA 
	      || bundleType == Category::PS10GB 
	      || bundleType == Category::PS5G) teddpsBundlesPerChannel[channelNumber] += 1;
	  else if (bundleType == Category::SS) teddssBundlesPerChannel[channelNumber] += 1;
	  else { std::cout << "analyzeServicesChannels : Undetected bundle type" << std::endl; }
	}
      }
    }

  }


  /* Create the table with Services Channel information.
   */
  RootWTable* Vizard::createOpticalServicesChannelTable(const std::map<int, std::vector<int> > &cablesPerChannel, std::map<int, int> &tbpsBundlesPerChannel, std::map<int, int> &tbssBundlesPerChannel, std::map<int, int> &teddpsBundlesPerChannel, std::map<int, int> &teddssBundlesPerChannel, const bool isPositiveCablingSide, const ChannelSlot requestedSlot) {
>>>>>>> 4deee792


<<<<<<< HEAD
      // MODULES TO DTCs
      std::unique_ptr<TCanvas> RZDTCCanvas = nullptr;
      std::unique_ptr<TCanvas> XYDTCPosCanvas = nullptr;   
      std::vector<std::unique_ptr<TCanvas> > XYPosDTCsDisks;
       
      myContent = new RootWContent("Modules to DTCs");
      myPage->addContent(myContent);

      createInnerCablingPlotsDTCs(tracker, RZDTCCanvas, XYDTCPosCanvas, XYPosDTCsDisks);

      if (RZDTCCanvas) {
	const int windowWidth = RZDTCCanvas->GetWindowWidth();
	const int windowHeight = RZDTCCanvas->GetWindowHeight();
	myImage = new RootWImage(std::move(RZDTCCanvas), windowWidth, windowHeight);
	myImage->setComment("(RZ) View : Inner Tracker modules colored by their connections to DTCs. 1 color <=> 1 DTC.");
	myContent->addItem(myImage);
      }
      if (XYDTCPosCanvas) {
	myImage = new RootWImage(std::move(XYDTCPosCanvas), vis_min_canvas_sizeX, vis_min_canvas_sizeY);
	myImage->setComment("(XY) Section : BPIX, (+Z) end. (CMS +Z points towards you). 1 color <=> 1 DTC.");
	myContent->addItem(myImage);
      }
      for (auto& XYPosDisk : XYPosDTCsDisks) {
	const std::string comment = XYPosDisk->GetTitle();
	myImage = new RootWImage(std::move(XYPosDisk), vis_min_canvas_sizeX, vis_min_canvas_sizeY);
	myImage->setComment(comment);
	myContent->addItem(myImage);
      }
=======
    // Header table
    channelsTable->setContent(0, 1, any2str(requestedSlot));
    channelsTable->setContent(0, 2, "# MFC");
    channelsTable->setContent(0, 3, "# MFB TBPS");
    channelsTable->setContent(0, 4, "# MFB TB2S");
    channelsTable->setContent(0, 5, "# MFB TEDD PS");
    channelsTable->setContent(0, 6, "# MFB TEDD 2S");
    channelsTable->setContent(0, 7, "# MFB Total");

    int totalCables = 0;
    int totalTbpsBundles = 0;
    int totalTbssBundles = 0;
    int totalTeddpsBundles = 0;
    int totalTeddssBundles = 0;
    int totalBundles = 0;

    // Fill table
    for (int i = 1; i <= 12; i++) {
      const int channelNumber = (isPositiveCablingSide ? i : -i);
      int numCablesPerChannel = (cablesPerChannel.count(channelNumber) != 0 ? cablesPerChannel.at(channelNumber).size() : 0);
      int numTbpsBundlesPerChannel = (tbpsBundlesPerChannel.count(channelNumber) != 0 ? tbpsBundlesPerChannel.at(channelNumber) : 0);
      int numTbssBundlesPerChannel = (tbssBundlesPerChannel.count(channelNumber) != 0 ? tbssBundlesPerChannel.at(channelNumber) : 0);
      int numTeddpsBundlesPerChannel = (teddpsBundlesPerChannel.count(channelNumber) != 0 ? teddpsBundlesPerChannel.at(channelNumber) : 0);
      int numTeddssBundlesPerChannel = (teddssBundlesPerChannel.count(channelNumber) != 0 ? teddssBundlesPerChannel.at(channelNumber) : 0);
      int numBundlesPerChannel = numTbpsBundlesPerChannel + numTbssBundlesPerChannel + numTeddpsBundlesPerChannel + numTeddssBundlesPerChannel;
>>>>>>> 4deee792

      
      const InnerCablingMap* myInnerCablingMap = tracker.getInnerCablingMap();

      // CSV files
      RootWContent* filesContent = new RootWContent("Cabling files", true);
      myPage->addContent(filesContent);   
      RootWTextFile* myTextFile;
      // Modules to DTCs
      myTextFile = new RootWTextFile(Form("%sTrackerModulesToDTCs.csv", name.c_str()), "Modules to DTCs");
      myTextFile->addText(createInnerTrackerModulesToDTCsCsv(tracker));
      filesContent->addItem(myTextFile);
      // DTCs to modules
      myTextFile = new RootWTextFile(Form("%sTrackerDTCsToModules.csv", name.c_str()), "DTCs to modules");
      myTextFile->addText(createInnerTrackerDTCsToModulesCsv(myInnerCablingMap));
      filesContent->addItem(myTextFile);

<<<<<<< HEAD

      // CABLING COUNT
      int numSensorsOneXSide = 0;
      int numSensorsPlusXSidePlusZEnd = 0;
      int numSensorsPlusXSideMinusZEnd = 0;
      int numPowerChainsOneXSide = 0;
      int numPowerChainsPlusXSidePlusZEnd = 0;
      int numPowerChainsPlusXSideMinusZEnd = 0;
      int numELinksOneXSide = 0;
      int numELinksPlusXSidePlusZEnd = 0;
      int numELinksPlusXSideMinusZEnd = 0;
      int numGBTsOneXSide = 0;
      int numGBTsPlusXSidePlusZEnd = 0;
      int numGBTsPlusXSideMinusZEnd = 0;
      int numBundlesOneXSide = 0;
      int numBundlesPlusXSidePlusZEnd = 0;
      int numBundlesPlusXSideMinusZEnd = 0;
      int numDTCsOneXSide = 0;
      int numDTCsPlusXSidePlusZEnd = 0;
      int numDTCsPlusXSideMinusZEnd = 0;
      computeInnerCablingCount(myInnerCablingMap,
			       numSensorsOneXSide, numSensorsPlusXSidePlusZEnd, numSensorsPlusXSideMinusZEnd,
			       numPowerChainsOneXSide, numPowerChainsPlusXSidePlusZEnd, numPowerChainsPlusXSideMinusZEnd,
			       numELinksOneXSide, numELinksPlusXSidePlusZEnd, numELinksPlusXSideMinusZEnd,
			       numBundlesOneXSide, numBundlesPlusXSidePlusZEnd, numBundlesPlusXSideMinusZEnd,
			       numGBTsOneXSide, numGBTsPlusXSidePlusZEnd, numGBTsPlusXSideMinusZEnd,
			       numDTCsOneXSide, numDTCsPlusXSidePlusZEnd, numDTCsPlusXSideMinusZEnd);

      // CABLING COUNT PER (X) SIDE
      RootWContent* countContent = new RootWContent("Cabling count (one X side, per Z end)", true);
      myPage->addContent(countContent);
      RootWInfo* myInfo = nullptr;
      // (+Z) end, (+X) side
      RootWTable* plusXSidePlusZEndName = new RootWTable();
      plusXSidePlusZEndName->setContent(0, 0, "(+X) side, (+Z) end.");
      countContent->addItem(plusXSidePlusZEndName);
      // Sensors
      myInfo = new RootWInfo("Total number of Sensors");
      myInfo->setValue(numSensorsPlusXSidePlusZEnd);
      countContent->addItem(myInfo);
      // PowerChains
      myInfo = new RootWInfo("Total number of Serial Power Chains");
      myInfo->setValue(numPowerChainsPlusXSidePlusZEnd);
      countContent->addItem(myInfo);
      // ELinks
      myInfo = new RootWInfo("Total number of ELinks");
      myInfo->setValue(numELinksPlusXSidePlusZEnd);
      countContent->addItem(myInfo);
      // GBTs
      myInfo = new RootWInfo("Total number of GBTs");
      myInfo->setValue(numGBTsPlusXSidePlusZEnd);
      countContent->addItem(myInfo);
      // Bundles
      myInfo = new RootWInfo("Total number of Fiber Bundles");
      myInfo->setValue(numBundlesPlusXSidePlusZEnd);
      countContent->addItem(myInfo);
      // DTCs
      myInfo = new RootWInfo("Total number of DTCs");
      myInfo->setValue(numDTCsPlusXSidePlusZEnd);
      countContent->addItem(myInfo);
      // (+Z) end, (-X) side
      RootWTable* spacer = new RootWTable();
      spacer->setContent(0, 0, " ");
      spacer->setContent(1, 0, " ");
      spacer->setContent(2, 0, " ");
      countContent->addItem(spacer);
      RootWTable* plusXSideMinusZEndName = new RootWTable();
      plusXSideMinusZEndName->setContent(0, 0, "(+X) side, (-Z) end.");
      countContent->addItem(plusXSideMinusZEndName);
      // Sensors
      myInfo = new RootWInfo("Total number of Sensors");
      myInfo->setValue(numSensorsPlusXSideMinusZEnd);
      countContent->addItem(myInfo);
      // PowerChains
      myInfo = new RootWInfo("Total number of Serial Power Chains");
      myInfo->setValue(numPowerChainsPlusXSideMinusZEnd);
      countContent->addItem(myInfo);
      // ELinks
      myInfo = new RootWInfo("Total number of ELinks");
      myInfo->setValue(numELinksPlusXSideMinusZEnd);
      countContent->addItem(myInfo);
      // GBTs
      myInfo = new RootWInfo("Total number of GBTs");
      myInfo->setValue(numGBTsPlusXSideMinusZEnd);
      countContent->addItem(myInfo);
      // Bundles
      myInfo = new RootWInfo("Total number of Fiber Bundles");
      myInfo->setValue(numBundlesPlusXSideMinusZEnd);
      countContent->addItem(myInfo);
      // DTCs
      myInfo = new RootWInfo("Total number of DTCs");
      myInfo->setValue(numDTCsPlusXSideMinusZEnd);
      countContent->addItem(myInfo);

      // CABLING EFFICIENCY
      RootWContent* efficiencyContent = new RootWContent("Cabling efficiency (one X side)", true);
      myPage->addContent(efficiencyContent);
      // Sensors
      myInfo = new RootWInfo("Total number of Sensors (one X side)");
      myInfo->setValue(numSensorsOneXSide);
      efficiencyContent->addItem(myInfo);
      // PowerChains
      myInfo = new RootWInfo("Total number of Serial Power Chains (one X side)");
      myInfo->setValue(numPowerChainsOneXSide);
      efficiencyContent->addItem(spacer);
      efficiencyContent->addItem(myInfo);
      // PowerChains efficiency
      myInfo = new RootWInfo("Sensors <-> Serial Power Chains efficiency (%)");
      const double powerChainEfficiency = (double)numSensorsOneXSide / (numPowerChainsOneXSide * inner_cabling_maxNumModulesPerPowerChain);
      myInfo->setValue(powerChainEfficiency * 100, 0);
      efficiencyContent->addItem(myInfo);
      // ELinks
      myInfo = new RootWInfo("Total number of ELinks (one X side)");
      myInfo->setValue(numELinksOneXSide);
      efficiencyContent->addItem(spacer);
      efficiencyContent->addItem(myInfo);
      // GBTs
      myInfo = new RootWInfo("Total number of LP GBTs (one X side)");
      myInfo->setValue(numGBTsOneXSide);
      efficiencyContent->addItem(spacer);
      efficiencyContent->addItem(myInfo);
      // GBTs efficiency
      myInfo = new RootWInfo("ELinks <-> LP GBTs efficiency (%)");
      const double GBTEfficiency = (double)numELinksOneXSide / (numGBTsOneXSide * inner_cabling_maxNumELinksPerGBT);
      myInfo->setValue(GBTEfficiency * 100, 0);
      efficiencyContent->addItem(myInfo);
      // Bundles
      myInfo = new RootWInfo("Total number of Fiber Bundles (one X side)");
      myInfo->setValue(numBundlesOneXSide);
      efficiencyContent->addItem(spacer);
      efficiencyContent->addItem(myInfo);
      // Bundles efficiency
      myInfo = new RootWInfo("LP GBTs <-> Fiber Bundles efficiency (%)");
      const double bundleEfficiency = (double)numGBTsOneXSide / (numBundlesOneXSide * inner_cabling_maxNumGBTsPerBundle);
      myInfo->setValue(bundleEfficiency * 100, 0);
      efficiencyContent->addItem(myInfo);
      // DTCs
      myInfo = new RootWInfo("Total number of DTCs (one X side)");
      myInfo->setValue(numDTCsOneXSide);
      efficiencyContent->addItem(spacer);
      efficiencyContent->addItem(myInfo);
      // DTCs efficiency
      myInfo = new RootWInfo("Fiber Bundles <-> DTCs efficiency (%)");
      const double dtcEfficiency = (double)numBundlesOneXSide / (numDTCsOneXSide * inner_cabling_maxNumBundlesPerCable);
      myInfo->setValue(dtcEfficiency * 100, 0);
      efficiencyContent->addItem(myInfo);
=======
      channelsTable->setContent(i, 2, numCablesPerChannel);
      channelsTable->setContent(i, 3, numTbpsBundlesPerChannel);
      channelsTable->setContent(i, 4, numTbssBundlesPerChannel);
      channelsTable->setContent(i, 5, numTeddpsBundlesPerChannel);
      channelsTable->setContent(i, 6, numTeddssBundlesPerChannel);
      channelsTable->setContent(i, 7, numBundlesPerChannel);

      totalCables += numCablesPerChannel;
      totalTbpsBundles += numTbpsBundlesPerChannel;
      totalTbssBundles += numTbssBundlesPerChannel;
      totalTeddpsBundles += numTeddpsBundlesPerChannel;
      totalTeddssBundles += numTeddssBundlesPerChannel;
      totalBundles += numBundlesPerChannel;
    }
    channelsTable->setContent(13, 1, "Total");
    channelsTable->setContent(13, 2, totalCables);
    channelsTable->setContent(13, 3, totalTbpsBundles);
    channelsTable->setContent(13, 4, totalTbssBundles);
    channelsTable->setContent(13, 5, totalTeddpsBundles);
    channelsTable->setContent(13, 6, totalTeddssBundles);
    channelsTable->setContent(13, 7, totalBundles);
>>>>>>> 4deee792

    } // end of isPixelTracker
    return true;
  }


  /**
   * This function draws the profile of hits obtained by the analysis of the geometry
   * together with the summaries in tables with the rootweb library. It also actually does a couple of
   * calculations to count modules and such, to put the results in the tables.
   * @param analyzer A reference to the analysing class that examined the material budget and filled the histograms
   * @param site the RootWSite object for the output
   */
  bool Vizard::geometrySummary(Analyzer& analyzer, Tracker& tracker, InactiveSurfaces* inactive, RootWSite& site, bool& debugResolution, std::string name) {
    trackers_.push_back(&tracker);

    std::map<std::string, double>& tagMapWeight = analyzer.getTagWeigth();

<<<<<<< HEAD

    std::string pageTitle = "Geometry";
    if (name!="") pageTitle+=" (" +name+")";
    const bool isPixelTracker = (name == "pixel");

    RootWPage* myPage = new RootWPage(pageTitle);
=======
    for (const auto& requestedSlot : slots) {
      std::map<int, int> tbpsBundlesPerChannel;
      std::map<int, int> tbssBundlesPerChannel;
      std::map<int, int> teddpsBundlesPerChannel;
      std::map<int, int> teddssBundlesPerChannel;

      // Fill powerServices channels maps.
      analyzePowerServicesChannels(myCablingMap, tbpsBundlesPerChannel, tbssBundlesPerChannel, teddpsBundlesPerChannel, teddssBundlesPerChannel, isPositiveCablingSide, requestedSlot);

      // Create table.
      createPowerServicesChannelTable(channelsTable, tbpsBundlesPerChannel, tbssBundlesPerChannel, teddpsBundlesPerChannel, teddssBundlesPerChannel, isPositiveCablingSide, requestedSlot);
    }
>>>>>>> 4deee792

    std::string pageAddress="layout"+name+".html";
    myPage->setAddress(pageAddress);

    site.addPage(myPage, 100);
    RootWContent* myContent;

<<<<<<< HEAD

=======
  /* Get the requested PowerServices Channels info from the cabling map.
   */
  void Vizard::analyzePowerServicesChannels(const CablingMap* myCablingMap, std::map<int, int> &tbpsBundlesPerChannel, std::map<int, int> &tbssBundlesPerChannel, std::map<int, int> &teddpsBundlesPerChannel, std::map<int, int> &teddssBundlesPerChannel, const bool isPositiveCablingSide, const ChannelSlot requestedSlot) {

    const std::map<int, Bundle*>& bundles = (isPositiveCablingSide ? myCablingMap->getBundles() : myCablingMap->getNegBundles());

    for (const auto& myBundle : bundles) {
      const ChannelSection* mySection = myBundle.second->powerChannelSection();
      const ChannelSlot& myChannelSlot = mySection->channelSlot();

      // If necessary, can select the PowerServices Channels corresponding to the requested slot.
      if ( requestedSlot == ChannelSlot::UNKNOWN 
	   || (requestedSlot != ChannelSlot::UNKNOWN && myChannelSlot == requestedSlot)
	   ) {

	const int channelNumber = mySection->channelNumber();

	const std::string subDetectorName = myBundle.second->subDetectorName();
	const Category bundleType = myBundle.second->type();      


	if (subDetectorName == cabling_tbps) tbpsBundlesPerChannel[channelNumber] += 1;
	else if (subDetectorName == cabling_tb2s) tbssBundlesPerChannel[channelNumber] += 1;
	else {
	  if (bundleType == Category::PS10G 
	      || bundleType == Category::PS10GA 
	      || bundleType == Category::PS10GB 
	      || bundleType == Category::PS5G) teddpsBundlesPerChannel[channelNumber] += 1;
	  else if (bundleType == Category::SS) teddssBundlesPerChannel[channelNumber] += 1;
	  else { std::cout << "analyzePowerServicesChannels : Undetected bundle type" << std::endl; }
	}
      }
    }
  }


  /* Create the table with PowerServices Channel information.
   */
  void Vizard::createPowerServicesChannelTable(RootWTable* channelsTable, std::map<int, int> &tbpsBundlesPerChannel, std::map<int, int> &tbssBundlesPerChannel, std::map<int, int> &teddpsBundlesPerChannel, std::map<int, int> &teddssBundlesPerChannel, const bool isPositiveCablingSide, const ChannelSlot requestedSlot) {

    const int maxCol = channelsTable->maxCol();
    const int startCol = (maxCol == 0 ? 0 : maxCol + 1);

    // Header table
    channelsTable->setContent(0, startCol + 1, any2str(requestedSlot));
    channelsTable->setContent(0, startCol + 2, "# PWR TBPS");
    channelsTable->setContent(0, startCol + 3, "# PWR TB2S");
    channelsTable->setContent(0, startCol + 4, "# PWR TEDD PS");
    channelsTable->setContent(0, startCol + 5, "# PWR TEDD 2S");
    channelsTable->setContent(0, startCol + 6, "# PWR Total");

    int totalTbpsBundles = 0;
    int totalTbssBundles = 0;
    int totalTeddpsBundles = 0;
    int totalTeddssBundles = 0;
    int totalBundles = 0;

    // Fill table
    for (int i = 1; i <= 12; i++) {
      const int channelNumber = (isPositiveCablingSide ? i : -i);
      int numTbpsBundlesPerChannel = (tbpsBundlesPerChannel.count(channelNumber) != 0 ? tbpsBundlesPerChannel.at(channelNumber) : 0);
      int numTbssBundlesPerChannel = (tbssBundlesPerChannel.count(channelNumber) != 0 ? tbssBundlesPerChannel.at(channelNumber) : 0);
      int numTeddpsBundlesPerChannel = (teddpsBundlesPerChannel.count(channelNumber) != 0 ? teddpsBundlesPerChannel.at(channelNumber) : 0);
      int numTeddssBundlesPerChannel = (teddssBundlesPerChannel.count(channelNumber) != 0 ? teddssBundlesPerChannel.at(channelNumber) : 0);
      int numBundlesPerChannel = numTbpsBundlesPerChannel + numTbssBundlesPerChannel + numTeddpsBundlesPerChannel + numTeddssBundlesPerChannel;

      // PP1 name
      const int pp1 = channelNumber + (channelNumber >= 0 ? (fabs(channelNumber) <= 6 ? 2 : 5) : -(fabs(channelNumber) <= 6 ? 2 : 5) );
      std::stringstream pp1Name;
      std::string sign = (pp1 >= 0 ? "+" : "");
      pp1Name << "PP1" << sign << pp1;
      if (requestedSlot != ChannelSlot::UNKNOWN) pp1Name << " " << any2str(requestedSlot);
      channelsTable->setContent(i, startCol, pp1Name.str());

      // Channel name
      std::stringstream channelName;
      channelName << "OT" << channelNumber;
      if (requestedSlot != ChannelSlot::UNKNOWN) channelName << " " << any2str(requestedSlot);
      channelsTable->setContent(i, startCol + 1, channelName.str());

      channelsTable->setContent(i, startCol + 2, numTbpsBundlesPerChannel);
      channelsTable->setContent(i, startCol + 3, numTbssBundlesPerChannel);
      channelsTable->setContent(i, startCol + 4, numTeddpsBundlesPerChannel);
      channelsTable->setContent(i, startCol + 5, numTeddssBundlesPerChannel);
      channelsTable->setContent(i, startCol + 6, numBundlesPerChannel);

      totalTbpsBundles += numTbpsBundlesPerChannel;
      totalTbssBundles += numTbssBundlesPerChannel;
      totalTeddpsBundles += numTeddpsBundlesPerChannel;
      totalTeddssBundles += numTeddssBundlesPerChannel;
      totalBundles += numBundlesPerChannel;
    }
    channelsTable->setContent(13, startCol + 1, "Total");
    channelsTable->setContent(13, startCol + 2, totalTbpsBundles);
    channelsTable->setContent(13, startCol + 3, totalTbssBundles);
    channelsTable->setContent(13, startCol + 4, totalTeddpsBundles);
    channelsTable->setContent(13, startCol + 5, totalTeddssBundles);
    channelsTable->setContent(13, startCol + 6, totalBundles);
  }


  /**
   * This function draws the profile of hits obtained by the analysis of the geometry
   * together with the summaries in tables with the rootweb library. It also actually does a couple of
   * calculations to count modules and such, to put the results in the tables.
   * @param analyzer A reference to the analysing class that examined the material budget and filled the histograms
   * @param site the RootWSite object for the output
   */
  bool Vizard::geometrySummary(Analyzer& analyzer, Tracker& tracker, InactiveSurfaces* inactive, RootWSite& site, bool& debugResolution, std::string name) {
    trackers_.push_back(&tracker);

    std::map<std::string, double>& tagMapWeight = analyzer.getTagWeigth();


    std::string pageTitle = "Geometry";
    if (name!="") pageTitle+=" (" +name+")";

    RootWPage* myPage = new RootWPage(pageTitle);

    std::string pageAddress="layout"+name+".html";
    myPage->setAddress(pageAddress);

    site.addPage(myPage, 100);
    RootWContent* myContent;


>>>>>>> 4deee792
    // Inactive surfaces
    double inactiveSurfacesTotalMass;
    if (inactive) {
      std::vector<InactiveElement>& inactiveBarrelServices = inactive->getBarrelServices();
      std::vector<InactiveElement>& inactiveEndcapServices = inactive->getEndcapServices();
      std::vector<InactiveElement>& inactiveSupports = inactive->getSupports();
      std::vector<InactiveElement> allInactives;
      allInactives.reserve( inactiveBarrelServices.size() + inactiveEndcapServices.size() + inactiveSupports.size() );
      allInactives.insert(allInactives.end(), inactiveBarrelServices.begin(), inactiveBarrelServices.end() );
      allInactives.insert(allInactives.end(), inactiveEndcapServices.begin(), inactiveEndcapServices.end() );
      allInactives.insert(allInactives.end(), inactiveSupports.begin(), inactiveSupports.end() );
      inactiveSurfacesTotalMass = 0;
      for (const auto elem : allInactives ) {
        if (elem.getTotalMass()>0) inactiveSurfacesTotalMass += elem.getTotalMass();
      }
    }


    //********************************//
    //*                              *//
    //*       Layers and disks       *//
    //*                              *//
    //********************************//
    myContent = new RootWContent("Layers and disks");
    myPage->addContent(myContent);

    LayerDiskSummaryVisitor v;
    v.preVisit();
    tracker.accept(v);
    v.postVisit();

    // TO DO : replace this with a better spacer
    RootWTable* spacer = new RootWTable();
    spacer->setContent(0, 0, " ");
    spacer->setContent(1, 0, " ");
    spacer->setContent(2, 0, " ");
    spacer->setContent(3, 0, " ");

    myContent->addItem(v.layerTable);
    myContent->addItem(spacer);
    myContent->addItem(v.diskTable);


    //***************************************//
    //*                                     *//
    //*              Barrel :               *//
    //*            Additional info          *//
    //*                                     *//
    //***************************************//
    myContent = new RootWContent("Barrel : additional info", false);

    SkewedLayersVisitor sv;
    tracker.accept(sv);

    if (sv.numSkewedLayers > 0) {
      myPage->addContent(myContent);

      for (int i = 0; i < sv.numSkewedLayers; i++) {
	// layer
	myContent->addItem(sv.tables.at(i));
	// spacer
	if (i < sv.numSkewedLayers - 1) { myContent->addItem(spacer); }
      }
    }


    //***************************************//
    //*                                     *//
    //* Automatic-placement tilted layers : *//
    //*            Additional info          *//
    //*                                     *//
    //***************************************//
    myContent = new RootWContent("Tilted layers with automatic placement : additional info", false);

    TiltedLayersVisitor tv;
    tracker.accept(tv);

    // If the layer is tilted, print flat and tilted parts tables.
    if (tv.numTiltedLayers > 0) {
      myPage->addContent(myContent);

      for (int i = 0; i < tv.numTiltedLayers; i++) {
	// layer name
	myContent->addItem(tv.tiltedLayerNames.at(i));
	// flat part
	myContent->addItem(tv.flatPartNames.at(i));
	myContent->addItem(tv.flatPartTables.at(i));
	// tilted part
	myContent->addItem(tv.tiltedPartNames.at(i));
	myContent->addItem(tv.tiltedPartTables.at(i));
	// spacer
	if (i < tv.numTiltedLayers - 1) { myContent->addItem(spacer); }
      }
    }


    //***************************************//
    //*                                     *//
    //*              Endcaps :              *//
    //*            Additional info          *//
    //*                                     *//
    //***************************************//
    myContent = new RootWContent("Endcaps : additional info", false);
    myPage->addContent(myContent);
    for (int i = 0; i < v.nEndcaps; i++) {
      if (i > 0) myContent->addItem(spacer);
      myContent->addItem(v.endcapNames.at(i));
      myContent->addItem(v.endcapTables.at(i));
    }
    for (int i = 0; i < v.nDisks; i++) {
      myContent->addItem(spacer);
      myContent->addItem(v.diskNames.at(i));
      myContent->addItem(v.zErrorTables.at(i));
    }


    //********************************//
    //*                              *//
    //*       Modules                *//
    //*                              *//
    //********************************//
    double totalPower=0;
    double moduleTotalWeight=0;

    std::ostringstream aName;
    std::ostringstream aTag;
    std::ostringstream aType;
    std::ostringstream aThickness;
    std::ostringstream aModuleArea;
    std::ostringstream aTotalArea;
    std::ostringstream aStripOccupancy;
    std::ostringstream aHitOccupancy;
    std::ostringstream anRphiResolution;
    std::ostringstream anRphiResolutionRmse;
    std::ostringstream aYResolution;
    std::ostringstream aYResolutionRmse;
    std::ostringstream anRphiResolutionTrigger;
    std::ostringstream aYResolutionTrigger;
    std::ostringstream aPitchPair;
    std::ostringstream aStripLength;
    std::ostringstream aSegment;
    std::ostringstream anNstrips;
    std::ostringstream aNumberMod;
    std::ostringstream aNumberSens;
    std::ostringstream aChannel;
    std::ostringstream aPower;
    std::ostringstream aPowerPerModule;
    std::ostringstream aSensorPower;
    std::ostringstream aSensorPowerPerModuleAvg;
    std::ostringstream aSensorPowerPerModuleMax;
    std::ostringstream aWeight;
    int barrelCount=0;
    int endcapCount=0;

    myContent = new RootWContent("Modules", false);
    myPage->addContent(myContent);
    RootWTable* moduleTable = new RootWTable(); myContent->addItem(moduleTable);

    static const int tagRow = 1;
    static const int typeRow = 2;
    static const int thicknessRow = 3;
    static const int moduleAreaRow = 4;
    static const int totalAreaRow = 5;
    static const int numbermodsRow = 6;
    static const int numbersensRow = 7;
    static const int channelRow = 8;
    static const int nstripsRow = 9;
    static const int segmentsRow = 10;
    static const int striplengthRow = 11;
    static const int pitchpairsRow = 12;
    static const int rphiResolutionRow = 13;
    static const int rphiResolutionRmseRow = 14;
    static const int yResolutionRow = 15;
    static const int yResolutionRmseRow = 16;
    static const int rphiResolutionTriggerRow = 17;
    static const int yResolutionTriggerRow = 18;
    static const int stripOccupancyRow = 19;
    static const int hitOccupancyRow = 20;
    static const int powerPerModuleRow = 21;
    static const int sensorPowerPerModuleAvgRow = 22;
    static const int sensorPowerPerModuleMaxRow = 23;
    static const int powerRow = 24;
    static const int sensorPowerRow = 25;
    static const int moduleWeightRow = 26;
    static const int inactiveWeightRow = 27;
    static const int totalWeightRow = 28;

    // Row names
    moduleTable->setContent(tagRow, 0, "Tag");
    moduleTable->setContent(typeRow, 0, "Type");
    moduleTable->setContent(thicknessRow, 0, "Sensor spacing");
    moduleTable->setContent(moduleAreaRow, 0, "Sensor area (mm"+superStart+"2"+superEnd+")");
    moduleTable->setContent(totalAreaRow, 0, "Total area (m"+superStart+"2"+superEnd+")");
    moduleTable->setContent(stripOccupancyRow, 0, "Strip Occ (max/av)");
    moduleTable->setContent(hitOccupancyRow, 0, "Hit Occ (max/av)");
    moduleTable->setContent(rphiResolutionRow, 0, "Local X axis resolution : " + muLetter + " ("+muLetter+"m)");
    moduleTable->setContent(rphiResolutionRmseRow, 0, "Local X axis resolution : " + sigmaLetter + " ("+muLetter+"m)");
    moduleTable->setContent(yResolutionRow, 0, "Local Y axis resolution : " + muLetter + " ("+muLetter+"m)");
    moduleTable->setContent(yResolutionRmseRow, 0, "Local Y axis resolution : " + sigmaLetter + " ("+muLetter+"m)");
    moduleTable->setContent(rphiResolutionTriggerRow, 0, "R/Phi resolution [pt] ("+muLetter+"m)");
    moduleTable->setContent(yResolutionTriggerRow, 0, "Y resolution [pt] ("+muLetter+"m)");
    moduleTable->setContent(pitchpairsRow, 0, "Pitch (min/max) ("+muLetter+"m)");
    moduleTable->setContent(striplengthRow, 0, "Strip length (mm)");
    moduleTable->setContent(segmentsRow, 0, "Segments x Chips");
    moduleTable->setContent(nstripsRow, 0, "Chan/Sensor");
    moduleTable->setContent(numbermodsRow, 0, "N. mod");
    moduleTable->setContent(numbersensRow, 0, "N. sens");
    moduleTable->setContent(channelRow, 0, "Channels (M)");
    moduleTable->setContent(powerRow, 0, "FE Power (kW)");
    moduleTable->setContent(sensorPowerRow, 0, "Sensor power (kW)");
    moduleTable->setContent(powerPerModuleRow, 0, "FE Power/mod (mW)");
    moduleTable->setContent(sensorPowerPerModuleAvgRow, 0, "Agerage sensor power/mod (mW)");
    moduleTable->setContent(sensorPowerPerModuleMaxRow, 0, "Max sensor power/mod (mW)");
    moduleTable->setContent(moduleWeightRow, 0, "Weight (av, g)");
    moduleTable->setContent(inactiveWeightRow, 0, "Service Weight");
    moduleTable->setContent(totalWeightRow, 0, "Total Weight");

    int loPitch;
    int hiPitch;


    // Summary cycle: prepares the rows cell by cell
    int iType=0;

    for (auto tagMapIt=v.tagMap.begin(); tagMapIt!=v.tagMap.end(); tagMapIt++) {
      ++iType;
      // Name
      aName.str("");
      auto aModule=(*tagMapIt).second;
      if (dynamic_cast<const BarrelModule*>(aModule)) {
        aName << std::dec << "B" << subStart << ++barrelCount << subEnd;
      }
      if (dynamic_cast<const EndcapModule*>(aModule)) {
        aName << std::dec << "E" << subStart << ++endcapCount << subEnd;
      }
      // Tag
      aTag.str("");
      //aTag << smallStart << aModule->getTag() << smallEnd;
      aTag << smallStart;
      for (std::set<std::string>::iterator strIt = v.tagMapPositions[(*tagMapIt).first].begin();
           strIt!=v.tagMapPositions[(*tagMapIt).first].end(); ++strIt)
        aTag << (*strIt) << "<br/> ";
      aTag << smallEnd;
      // Type
      aType.str("");
      aType << (*tagMapIt).second->moduleType();
      // Thickness
      aThickness.str("");
      aThickness << (*tagMapIt).second->dsDistance();
      // Area
      aModuleArea.str("");
      aModuleArea << std::dec << std::fixed << std::setprecision(areaPrecision) << (*tagMapIt).second->area();
      aTotalArea.str("");
      aTotalArea << std::dec << std::fixed << std::setprecision(areaPrecision) << (*tagMapIt).second->area() *
        (*tagMapIt).second->numSensors() * v.tagMapCount[(*tagMapIt).first] * 1e-6;
      // if ((*tagMapIt).second->getArea()<0) { anArea << "XXX"; } // TODO: what's this?
      // Occupancy
      aStripOccupancy.str("");
      aHitOccupancy.str("");
      aStripOccupancy << std::dec << std::fixed << std::setprecision(occupancyPrecision) <<  v.tagMapMaxStripOccupancy[(*tagMapIt).first]*100<< "/" <<v.tagMapAveStripOccupancy[(*tagMapIt).first]*100/v.tagMapCount[(*tagMapIt).first] ; // Percentage
      aHitOccupancy << std::dec << std::fixed << std::setprecision(occupancyPrecision) <<  v.tagMapMaxHitOccupancy[(*tagMapIt).first]*100<< "/" <<v.tagMapAveHitOccupancy[(*tagMapIt).first]*100/v.tagMapCount[(*tagMapIt).first] ; // Percentage

      // Formulae used for mean and RMSE in the parametric case :
      // mean = S / N
      // rmse = sqrt( (N*Q - S^2) / N^2 )
      // with the following notation :
      // N : count
      // S : sum
      // Q : sum of squares

      // RphiResolution
      anRphiResolution.str("");
      // modules' spatial resolution along the local X axis is not parametrized
      if (!v.tagMapIsParametrizedXResolution[(*tagMapIt).first]) {
	anRphiResolution << std::dec << std::fixed << std::setprecision(rphiResolutionPrecision) << v.tagMapAveRphiResolution[(*tagMapIt).first] / v.tagMapCount[(*tagMapIt).first] / Units::um; // mm -> um
      }
      // modules' spatial resolution along the local X axis is parametrized
      else {
	if (v.tagMapCountXResolution[(*tagMapIt).first] != 0) {
	  anRphiResolution << std::dec << std::fixed << std::setprecision(rphiResolutionPrecision) << (v.tagMapSumXResolution[(*tagMapIt).first]) / (v.tagMapCountXResolution[(*tagMapIt).first]) / Units::um; // mm -> um
	}
	else {
	  anRphiResolution << "n/a"; // resolution is parametrized but no run with -r or -R
	}
      }

      // RphiResolution Rmse
      anRphiResolutionRmse.str("");
      // modules' spatial resolution along the local X axis is not parametrized
      if (!v.tagMapIsParametrizedXResolution[(*tagMapIt).first]) {
	anRphiResolutionRmse << std::dec << std::fixed << std::setprecision(rphiResolutionRmsePrecision) << v.tagMapAveRphiResolutionRmse[(*tagMapIt).first] / v.tagMapCount[(*tagMapIt).first] / Units::um; // mm -> um
      }
      // modules' spatial resolution along the local X axis is parametrized
      else {
	if (v.tagMapCountXResolution[(*tagMapIt).first] != 0) {
	  anRphiResolutionRmse << std::dec << std::fixed << std::setprecision(rphiResolutionRmsePrecision) << sqrt(fabs((v.tagMapCountXResolution[(*tagMapIt).first] * v.tagMapSumSquaresXResolution[(*tagMapIt).first] - pow(v.tagMapSumXResolution[(*tagMapIt).first], 2)) / pow(v.tagMapCountXResolution[(*tagMapIt).first], 2))) / Units::um; // mm -> um
	}
	else {
	  anRphiResolutionRmse << "n/a"; // resolution is parametrized but no run with -r or -R
	}
      }

      // YResolution
      aYResolution.str("");
      // modules' spatial resolution along the local Y axis is not parametrized
      if (!v.tagMapIsParametrizedYResolution[(*tagMapIt).first]) {
	aYResolution << std::dec << std::fixed << std::setprecision(rphiResolutionPrecision) << v.tagMapAveYResolution[(*tagMapIt).first] / v.tagMapCount[(*tagMapIt).first] / Units::um; // mm -> um
      }
      // modules' spatial resolution along the local Y axis is parametrized
      else {
	if (v.tagMapCountYResolution[(*tagMapIt).first] != 0) {
	  aYResolution << std::dec << std::fixed << std::setprecision(rphiResolutionPrecision) << (v.tagMapSumYResolution[(*tagMapIt).first]) / (v.tagMapCountYResolution[(*tagMapIt).first]) / Units::um; // mm -> um
	}
	else {
	  aYResolution << "n/a"; // resolution is parametrized but no run with -r or -R
	}
      }

      // YResolution Rmse
      aYResolutionRmse.str("");
      // modules' spatial resolution along the local Y axis is not parametrized
      if (!v.tagMapIsParametrizedYResolution[(*tagMapIt).first]) {
	aYResolutionRmse << std::dec << std::fixed << std::setprecision(rphiResolutionRmsePrecision) << v.tagMapAveYResolutionRmse[(*tagMapIt).first] / v.tagMapCount[(*tagMapIt).first] / Units::um; // mm -> um
      }
      // modules' spatial resolution along the local Y axis is parametrized
      else {
	if (v.tagMapCountYResolution[(*tagMapIt).first] != 0) {
	  aYResolutionRmse << std::dec << std::fixed << std::setprecision(rphiResolutionRmsePrecision) << sqrt(fabs((v.tagMapCountYResolution[(*tagMapIt).first] * v.tagMapSumSquaresYResolution[(*tagMapIt).first] - pow(v.tagMapSumYResolution[(*tagMapIt).first], 2)) / pow(v.tagMapCountYResolution[(*tagMapIt).first], 2))) / Units::um; // mm -> um
	}
	else {
	  aYResolutionRmse << "n/a"; // resolution is parametrized but no run with -r or -R
	}
      }

      // RphiResolution (trigger)
      anRphiResolutionTrigger.str("");
      if ( v.tagMapAveRphiResolutionTrigger[(*tagMapIt).first] != v.tagMapAveRphiResolution[(*tagMapIt).first] )
        anRphiResolutionTrigger << std::dec << std::fixed << std::setprecision(rphiResolutionPrecision) << v.tagMapAveRphiResolutionTrigger[(*tagMapIt).first] / v.tagMapCount[(*tagMapIt).first] / Units::um; // mm -> um
      // YResolution (trigger)
      aYResolutionTrigger.str("");
      if ( v.tagMapAveYResolutionTrigger[(*tagMapIt).first] != v.tagMapAveYResolution[(*tagMapIt).first] )
        aYResolutionTrigger << std::dec << std::fixed << std::setprecision(rphiResolutionPrecision) << v.tagMapAveYResolutionTrigger [(*tagMapIt).first] / v.tagMapCount[(*tagMapIt).first] / Units::um; // mm -> um

      // Pitches
      aPitchPair.str("");
      loPitch=int((*tagMapIt).second->outerSensor().minPitch() / Units::um); // mm -> um
      hiPitch=int((*tagMapIt).second->outerSensor().maxPitch() / Units::um); // mm -> um

      if (loPitch==hiPitch) {
        aPitchPair << std::dec << std::fixed << std::setprecision(pitchPrecision) << loPitch;
      } else {
        aPitchPair << std::dec << std::fixed << std::setprecision(pitchPrecision)<< loPitch
          << "/" << std::fixed << std::setprecision(pitchPrecision) << hiPitch;
      }

      // Strip Lengths and segmentation
      aStripLength.str("");
      aSegment.str("");
      // One number only if all the same
      if ((*tagMapIt).second->minSegments() == (*tagMapIt).second->maxSegments()) {
        // Strip length
        aStripLength << std::fixed << std::setprecision(stripLengthPrecision)
          << (*tagMapIt).second->length()/(*tagMapIt).second->minSegments();  // CUIDADO!!!! what happens with single sided modules????
        // Segments
        aSegment << std::dec << (*tagMapIt).second->minSegments()
          << "x" << (*tagMapIt).second->outerSensor().numROCX();
      } else { // They are different
        for (int iFace=0; iFace<(*tagMapIt).second->numSensors(); ++iFace) {
          // Strip length
          aStripLength << std::fixed << std::setprecision(stripLengthPrecision)
            << (*tagMapIt).second->length()/(*tagMapIt).second->sensors().at(iFace).numSegmentsEstimate();
          // Segments
          aSegment << std::dec << (*tagMapIt).second->sensors().at(iFace).numSegmentsEstimate()
            << "x" << (*tagMapIt).second->sensors().at(iFace).numROCX();
          if (iFace<(*tagMapIt).second->numSensors() - 1) {
            aStripLength << ", ";
            aSegment << ", ";
          }
        }
      }

      // Nstrips
      anNstrips.str("");
      if ( (*tagMapIt).second->minChannels() == (*tagMapIt).second->maxChannels()) {
        anNstrips << std::dec << (*tagMapIt).second->minChannels();
      } else {
        for (int iFace=0; iFace<(*tagMapIt).second->numSensors(); ++iFace) {
          anNstrips << std::dec << (*tagMapIt).second->sensors().at(iFace).numChannels();
          if (iFace<(*tagMapIt).second->numSensors()-1) anNstrips << ", ";
        }
      }


      // Number Mod
      aNumberMod.str("");
      aNumberMod << std::dec << v.tagMapCount[(*tagMapIt).first];
      // Number Sensor
      aNumberSens.str("");
      aNumberSens << std::dec << v.tagMapCount[(*tagMapIt).first]*((*tagMapIt).second->numSensors());
      // Channels
      aChannel.str("");
      aChannel << std::fixed << std::setprecision(millionChannelPrecision)
        << v.tagMapCountChan[(*tagMapIt).first] / 1e6 ;

      // Power (per module and total)
      aPower.str("");
      double powerPerModule =  tagMapIt->second->totalPower(); // power [mW] of a module with this # strips // CUIDADO needs to take into account numChannels
      aPower << std::fixed << std::setprecision(totalPowerPrecision) << powerPerModule * v.tagMapCount[tagMapIt->first] * 1e-6; // converted from mW to kW
      // number of modules of this type

      aPowerPerModule.str("");
      aPowerPerModule << std::fixed << std::setprecision(modulePowerPrecision) << powerPerModule;
      totalPower += powerPerModule * v.tagMapCount[tagMapIt->first];
      // Power in sensors (per module and total)
      aSensorPower.str("");
      aSensorPowerPerModuleAvg.str("");
      aSensorPowerPerModuleMax.str("");
      double totalSensorPowerTag = v.tagMapSensorPowerAvg[tagMapIt->first];
      if (totalSensorPowerTag > 1e-6) { // non-zero checking with double
        aSensorPower << std::fixed << std::setprecision(totalPowerPrecision)
          << totalSensorPowerTag * 1e-3; // converted from W to kW
        aSensorPowerPerModuleAvg << std::fixed << std::setprecision(modulePowerPrecision)
          << totalSensorPowerTag / v.tagMapCount[tagMapIt->first] * 1e3; // converted from W to mW
        aSensorPowerPerModuleMax << std::fixed << std::setprecision(modulePowerPrecision)
          << v.tagMapSensorPowerMax[tagMapIt->first] * 1e3; // converted from W to mW
      } else { // if sensor power is 0, it means we haven't run the power analysis (-p)
        aSensorPower << "n/a";
        aSensorPowerPerModuleAvg << "n/a";
        aSensorPowerPerModuleMax << "n/a";
      }

      // Weight
      aWeight.str("");
      TagMaker tmak(*aModule);
      if (tagMapWeight[tmak.sensorGeoTag] > 1e-6) { // non-zero check for double
        aWeight << std::fixed << std::setprecision(weightPrecision) <<
          tagMapWeight[tmak.sensorGeoTag] / v.tagMapCount[(*tagMapIt).first];
      } else {
        aWeight << "n/a";
      }
      moduleTotalWeight += tagMapWeight[tmak.sensorGeoTag];

      moduleTable->setContent(0, iType, aName.str());
      moduleTable->setContent(tagRow, iType, aTag.str());
      moduleTable->setContent(typeRow, iType, aType.str());
      moduleTable->setContent(stripOccupancyRow, iType, aStripOccupancy.str());
      moduleTable->setContent(hitOccupancyRow, iType, aHitOccupancy.str());
      moduleTable->setContent(rphiResolutionRow, iType, anRphiResolution.str());
      moduleTable->setContent(rphiResolutionRmseRow, iType, anRphiResolutionRmse.str());
      moduleTable->setContent(yResolutionRow, iType, aYResolution.str());
      moduleTable->setContent(yResolutionRmseRow, iType, aYResolutionRmse.str());
      moduleTable->setContent(rphiResolutionTriggerRow, iType, anRphiResolutionTrigger.str());
      moduleTable->setContent(yResolutionTriggerRow, iType, aYResolutionTrigger.str());
      moduleTable->setContent(pitchpairsRow, iType, aPitchPair.str());
      moduleTable->setContent(striplengthRow, iType, aStripLength.str());
      moduleTable->setContent(segmentsRow, iType, aSegment.str());
      moduleTable->setContent(nstripsRow, iType, anNstrips.str());
      moduleTable->setContent(numbermodsRow, iType, aNumberMod.str());
      moduleTable->setContent(numbersensRow, iType, aNumberSens.str());
      moduleTable->setContent(powerRow, iType, aPower.str());
      moduleTable->setContent(powerPerModuleRow, iType, aPowerPerModule.str());
      moduleTable->setContent(sensorPowerRow, iType, aSensorPower.str());
      moduleTable->setContent(sensorPowerPerModuleAvgRow, iType, aSensorPowerPerModuleAvg.str());
      moduleTable->setContent(sensorPowerPerModuleMaxRow, iType, aSensorPowerPerModuleMax.str());
      moduleTable->setContent(moduleWeightRow, iType, aWeight.str());

      moduleTable->setContent(thicknessRow, iType, aThickness.str());
      moduleTable->setContent(moduleAreaRow, iType, aModuleArea.str());
      moduleTable->setContent(totalAreaRow, iType, aTotalArea.str());
      moduleTable->setContent(channelRow, iType, aChannel.str());
      // moduleTable->setContent(areaRow, iType, anArea.str());

    }

    // Score totals
    ++iType;
    moduleTable->setContent(0, iType, "Total");
    moduleTable->setContent(tagRow, iType, "");
    moduleTable->setContent(typeRow, iType, "");
    aTotalArea.str("");
    aTotalArea << emphStart << std::fixed << std::setprecision(areaPrecision) << v.totArea/1e6 << emphEnd;
    //moduleTable->setContent(areaRow, iType, anArea.str());
    //anArea.str("");
    //anArea << emphStart << std::fixed << std::setprecision(areaPrecision) << totArea/1e6
    //<< "(m" << superStart << "2" << superEnd << ")" << emphEnd;
    // moduleTable->setContent(totalAreaRow, iType, aTotalArea.str());
    moduleTable->setContent(totalAreaRow, iType, aTotalArea.str());
    moduleTable->setContent(stripOccupancyRow, iType, "");
    moduleTable->setContent(hitOccupancyRow, iType, "");
    moduleTable->setContent(rphiResolutionRow, iType, "");
    moduleTable->setContent(yResolutionRow, iType, "");
    moduleTable->setContent(pitchpairsRow, iType, "");
    moduleTable->setContent(striplengthRow, iType, "");
    moduleTable->setContent(segmentsRow, iType, "");
    moduleTable->setContent(nstripsRow, iType, "");
    aNumberMod.str("");
    aNumberMod << emphStart << v.totCountMod << emphEnd;
    aNumberSens.str("");
    aNumberSens << emphStart << v.totCountSens << emphEnd;
    moduleTable->setContent(numbermodsRow, iType, aNumberMod.str());
    moduleTable->setContent(numbersensRow, iType, aNumberSens.str());
    aChannel.str("");
    aChannel << emphStart << std::fixed
      << std::setprecision(millionChannelPrecision)
      << v.totChannel / 1e6 << emphEnd;
    moduleTable->setContent(channelRow, iType, aChannel.str());
    // aChannel.str("");
    // aChannel << emphStart << std::fixed
    // 	 << std::setprecision(millionChannelPrecision)
    // 	 << totChannelPts / 1e6 << emphEnd;
    // moduleTable->setContent(channelptRow, iType, aChannel.str());
    aPower.str("");
    aPowerPerModule.str("");
    aSensorPower.str("");
    aSensorPowerPerModuleAvg.str("");
    aSensorPowerPerModuleMax.str("");
    aPower << std::fixed << std::setprecision(totalPowerPrecision) << totalPower * 1e-6;
    if (v.totalSensorPower > 1e-6) { // non-zero check for double
      aSensorPower << std::fixed << std::setprecision(totalPowerPrecision) << v.totalSensorPower * 1e-3;
    } else {
      aSensorPower << "n/a";
    }
    moduleTable->setContent(powerRow, iType, aPower.str());
    moduleTable->setContent(powerPerModuleRow, iType, aPowerPerModule.str());
    moduleTable->setContent(sensorPowerRow, iType, aSensorPower.str());
    moduleTable->setContent(sensorPowerPerModuleAvgRow, iType, aSensorPowerPerModuleAvg.str());
    moduleTable->setContent(sensorPowerPerModuleMaxRow, iType, aSensorPowerPerModuleMax.str());
    aWeight.str("");
    if (moduleTotalWeight > 1e-6) { // non-zero check for double
      aWeight << std::fixed << std::setprecision(weightPrecision) << moduleTotalWeight/1.e3 << " (kg)";
    } else {
      aWeight << "n/a";
    }
    moduleTable->setContent(moduleWeightRow, iType, aWeight.str());
    aWeight.str("");
    if (inactiveSurfacesTotalMass > 1e-6) {
      aWeight << std::fixed << std::setprecision(weightPrecision) << inactiveSurfacesTotalMass/1.e3 << " (kg)";
    } else {
      aWeight << "n/a";
    }
    moduleTable->setContent(inactiveWeightRow, iType, aWeight.str());
    aWeight.str("");
    if (inactiveSurfacesTotalMass+moduleTotalWeight > 1e-6) {
      aWeight << std::fixed << std::setprecision(weightPrecision) << (moduleTotalWeight+inactiveSurfacesTotalMass)/1.e3 << " (kg)";
    } else {
      aWeight << "n/a";
    }
    moduleTable->setContent(totalWeightRow, iType, aWeight.str());


    //********************************//
    //*                              *//
    //*   Module types breakdown     *//
    //*                              *//
    //********************************//

    ReportModuleCount rmc;
    rmc.analyze(tracker);
    rmc.visualizeTo(*myContent);

    //********************************//
    //*                              *//
    //*    Modules parametrized      *//
    //*     spatial resolution       *//
    //*                              *//
    //********************************//
    // If debug requested, add modules' parametrized spatial resolution maps and distributions to website resolution tabs
    if (debugResolution) {

      std::string tag;
      if (name == "" ) tag = "tracker";
      else tag = name;

      RootWContent& parametrizedResolutionContent  = myPage->addContent("Modules parametrized spatial resolution");

      // Modules' parametrized spatial resolution maps
      std::map<std::string, TH2D>& parametrizedResolutionLocalXBarrelMap = analyzer.getParametrizedResolutionLocalXBarrelMap();
      std::map<std::string, TH2D>& parametrizedResolutionLocalYBarrelMap = analyzer.getParametrizedResolutionLocalYBarrelMap();
      std::map<std::string, TH2D>& parametrizedResolutionLocalXEndcapsMap = analyzer.getParametrizedResolutionLocalXEndcapsMap();
      std::map<std::string, TH2D>& parametrizedResolutionLocalYEndcapsMap = analyzer.getParametrizedResolutionLocalYEndcapsMap();

      // Modules' parametrized spatial resolution distributions
      std::map<std::string, TH1D>& parametrizedResolutionLocalXBarrelDistribution = analyzer.getParametrizedResolutionLocalXBarrelDistribution();
      std::map<std::string, TH1D>& parametrizedResolutionLocalYBarrelDistribution = analyzer.getParametrizedResolutionLocalYBarrelDistribution();
      std::map<std::string, TH1D>& parametrizedResolutionLocalXEndcapsDistribution = analyzer.getParametrizedResolutionLocalXEndcapsDistribution();
      std::map<std::string, TH1D>& parametrizedResolutionLocalYEndcapsDistribution = analyzer.getParametrizedResolutionLocalYEndcapsDistribution();

      // Modules' incident angles distributions (view from modules)
      std::map<std::string, TH1D>& incidentAngleLocalXBarrelDistribution = analyzer.getIncidentAngleLocalXBarrelDistribution();
      std::map<std::string, TH1D>& incidentAngleLocalYBarrelDistribution = analyzer.getIncidentAngleLocalYBarrelDistribution();
      std::map<std::string, TH1D>& incidentAngleLocalXEndcapsDistribution = analyzer.getIncidentAngleLocalXEndcapsDistribution();
      std::map<std::string, TH1D>& incidentAngleLocalYEndcapsDistribution = analyzer.getIncidentAngleLocalYEndcapsDistribution();

      // Tracks angles distributions (global coordinates)
      std::map<std::string, TH1D>& trackPhiBarrelDistribution = analyzer.getTrackPhiBarrelDistribution();
      std::map<std::string, TH1D>& trackEtaBarrelDistribution = analyzer.getTrackEtaBarrelDistribution();
      std::map<std::string, TH1D>& trackPhiEndcapsDistribution = analyzer.getTrackPhiEndcapsDistribution();
      std::map<std::string, TH1D>& trackEtaEndcapsDistribution = analyzer.getTrackEtaEndcapsDistribution();

      if (parametrizedResolutionLocalXBarrelMap[tag].GetEntries() == 0 && parametrizedResolutionLocalYBarrelMap[tag].GetEntries() == 0 && parametrizedResolutionLocalXEndcapsMap[tag].GetEntries() == 0 && parametrizedResolutionLocalYEndcapsMap[tag].GetEntries() == 0) {
	parametrizedResolutionContent.addText(Form("Spatial resolution is not parametrized for any module. To get spatial resolution values, please have a look at modules table."));
      }

      // If maps not empty, add modules' parametrized spatial resolution maps and corresponding distributions
      else {
	RootWTable* myTable = new RootWTable();
	parametrizedResolutionContent.addItem(myTable);
	myTable->setContent(1, 1, "These plots are for all modules types, over full barrel or endcaps volumes.");
	myTable->setContent(2, 1, "To get statistics per module type, please have a look at modules table.");
	myTable->setContent(3, 1, " ");
	myTable->setContent(4, 1, " ");

	gStyle->SetOptStat("emr");
	if (parametrizedResolutionLocalXBarrelMap[tag].GetEntries() != 0) {
	  std::unique_ptr<TCanvas> resoXBarCanvas(new TCanvas());
	  resoXBarCanvas->SetFillColor(color_plot_background);
	  resoXBarCanvas->Divide(2,2);
	  TVirtualPad* myPad;
	  myPad = resoXBarCanvas->GetPad(0);
	  myPad->SetFillColor(color_pad_background);
	  myPad = resoXBarCanvas->GetPad(1);
	  myPad->cd();
	  parametrizedResolutionLocalXBarrelMap[tag].Draw();
	  myPad = resoXBarCanvas->GetPad(2);
	  myPad->cd();
	  parametrizedResolutionLocalXBarrelDistribution[tag].SetStats(1);
	  const double normA = 1. / parametrizedResolutionLocalXBarrelDistribution[tag].Integral();
	  parametrizedResolutionLocalXBarrelDistribution[tag].Scale(normA, "width");
	  parametrizedResolutionLocalXBarrelDistribution[tag].Draw();
	  myPad = resoXBarCanvas->GetPad(3);
	  myPad->cd();
	  incidentAngleLocalXBarrelDistribution[tag].SetStats(1);
	  const double normB = 1. / incidentAngleLocalXBarrelDistribution[tag].Integral();
	  incidentAngleLocalXBarrelDistribution[tag].Scale(normB, "width");
	  incidentAngleLocalXBarrelDistribution[tag].Draw();
	  myPad = resoXBarCanvas->GetPad(4);
	  myPad->cd();
	  trackPhiBarrelDistribution[tag].SetStats(1);
	  const double normC = 1. / trackPhiBarrelDistribution[tag].Integral();
	  trackPhiBarrelDistribution[tag].Scale(normC, "width");
	  trackPhiBarrelDistribution[tag].Draw();
	  RootWImage& resoXBarImage = parametrizedResolutionContent.addImage(std::move(resoXBarCanvas), vis_std_canvas_sizeX, vis_min_canvas_sizeY);
	  resoXBarImage.setComment(Form("Resolution on local X coordinate for %s barrel modules", tag.c_str()));
	  resoXBarImage.setName(Form("Resolution on local X coordinate for %s barrel modules", tag.c_str()));
	}
	if (parametrizedResolutionLocalYBarrelMap[tag].GetEntries() != 0) {
	  std::unique_ptr<TCanvas> resoYBarCanvas(new TCanvas());
	  resoYBarCanvas->SetFillColor(color_plot_background);
	  resoYBarCanvas->Divide(2,2);
	  TVirtualPad* myPad;
	  myPad = resoYBarCanvas->GetPad(0);
	  myPad->SetFillColor(color_pad_background);
	  myPad = resoYBarCanvas->GetPad(1);
	  myPad->cd();
	  parametrizedResolutionLocalYBarrelMap[tag].Draw();
	  myPad = resoYBarCanvas->GetPad(2);
	  myPad->cd();
	  parametrizedResolutionLocalYBarrelDistribution[tag].SetStats(1);
	  const double normA = 1. / parametrizedResolutionLocalYBarrelDistribution[tag].Integral();
	  parametrizedResolutionLocalYBarrelDistribution[tag].Scale(normA, "width");
	  parametrizedResolutionLocalYBarrelDistribution[tag].Draw();
	  myPad = resoYBarCanvas->GetPad(3);
	  myPad->cd();
	  incidentAngleLocalYBarrelDistribution[tag].SetStats(1);
	  const double normB = 1. / incidentAngleLocalYBarrelDistribution[tag].Integral();
	  incidentAngleLocalYBarrelDistribution[tag].Scale(normB, "width");
	  incidentAngleLocalYBarrelDistribution[tag].Draw();
	  myPad = resoYBarCanvas->GetPad(4);
	  myPad->cd();
	  trackEtaBarrelDistribution[tag].SetStats(1);
	  const double normC = 1. / trackEtaBarrelDistribution[tag].Integral();
	  trackEtaBarrelDistribution[tag].Scale(normC, "width");
	  trackEtaBarrelDistribution[tag].Draw();
	  RootWImage& resoYBarImage = parametrizedResolutionContent.addImage(std::move(resoYBarCanvas), vis_std_canvas_sizeX, vis_min_canvas_sizeY);
	  resoYBarImage.setComment(Form("Resolution on local Y coordinate for %s barrel modules", tag.c_str()));
	  resoYBarImage.setName(Form("Resolution on local Y coordinate for %s barrel modules", tag.c_str()));
	}
	if (parametrizedResolutionLocalXEndcapsMap[tag].GetEntries() != 0) {
	  std::unique_ptr<TCanvas> resoXEndCanvas(new TCanvas());
	  resoXEndCanvas->SetFillColor(color_plot_background);
	  resoXEndCanvas->Divide(2,2);
	  TVirtualPad* myPad;
	  myPad = resoXEndCanvas->GetPad(0);
	  myPad->SetFillColor(color_pad_background);
	  myPad = resoXEndCanvas->GetPad(1);
	  myPad->cd();
	  parametrizedResolutionLocalXEndcapsMap[tag].Draw();
	  myPad = resoXEndCanvas->GetPad(2);
	  myPad->cd();
	  parametrizedResolutionLocalXEndcapsDistribution[tag].SetStats(1);
	  const double normA = 1. / parametrizedResolutionLocalXEndcapsDistribution[tag].Integral();
	  parametrizedResolutionLocalXEndcapsDistribution[tag].Scale(normA, "width");
	  parametrizedResolutionLocalXEndcapsDistribution[tag].Draw();
	  myPad = resoXEndCanvas->GetPad(3);
	  myPad->cd();
	  incidentAngleLocalXEndcapsDistribution[tag].SetStats(1);
	  const double normB = 1. / incidentAngleLocalXEndcapsDistribution[tag].Integral();
	  incidentAngleLocalXEndcapsDistribution[tag].Scale(normB, "width");
	  incidentAngleLocalXEndcapsDistribution[tag].Draw();
	  myPad = resoXEndCanvas->GetPad(4);
	  myPad->cd();
	  trackPhiEndcapsDistribution[tag].SetStats(1);
	  const double normC = 1. / trackPhiEndcapsDistribution[tag].Integral();
	  trackPhiEndcapsDistribution[tag].Scale(normC, "width");
	  trackPhiEndcapsDistribution[tag].Draw();
	  RootWImage& resoXEndImage = parametrizedResolutionContent.addImage(std::move(resoXEndCanvas), vis_std_canvas_sizeX, vis_min_canvas_sizeY);
	  resoXEndImage.setComment(Form("Resolution on local X coordinate for %s endcaps modules", tag.c_str()));
	  resoXEndImage.setName(Form("Resolution on local X coordinate for %s endcaps modules", tag.c_str()));
	}
	if (parametrizedResolutionLocalYEndcapsMap[tag].GetEntries() != 0) {
	  std::unique_ptr<TCanvas> resoYEndCanvas(new TCanvas());
	  resoYEndCanvas->SetFillColor(color_plot_background);
	  resoYEndCanvas->Divide(2,2);
	  TVirtualPad* myPad;
	  myPad = resoYEndCanvas->GetPad(0);
	  myPad->SetFillColor(color_pad_background);
	  myPad = resoYEndCanvas->GetPad(1);
	  myPad->cd();
	  parametrizedResolutionLocalYEndcapsMap[tag].Draw();
	  myPad = resoYEndCanvas->GetPad(2);
	  myPad->cd();
	  parametrizedResolutionLocalYEndcapsDistribution[tag].SetStats(1);
	  const double normA = 1. / parametrizedResolutionLocalYEndcapsDistribution[tag].Integral();
	  parametrizedResolutionLocalYEndcapsDistribution[tag].Scale(normA, "width");
	  parametrizedResolutionLocalYEndcapsDistribution[tag].Draw();
	  myPad = resoYEndCanvas->GetPad(3);
	  myPad->cd();
	  incidentAngleLocalYEndcapsDistribution[tag].SetStats(1);
	  const double normB = 1. / incidentAngleLocalYEndcapsDistribution[tag].Integral();
	  incidentAngleLocalYEndcapsDistribution[tag].Scale(normB, "width");
	  incidentAngleLocalYEndcapsDistribution[tag].Draw();
	  myPad = resoYEndCanvas->GetPad(4);
	  myPad->cd();
	  trackEtaEndcapsDistribution[tag].SetStats(1);
	  const double normC = 1. / trackEtaEndcapsDistribution[tag].Integral();
	  trackEtaEndcapsDistribution[tag].Scale(normC, "width");
	  trackEtaEndcapsDistribution[tag].Draw();
	  RootWImage& resoYEndImage = parametrizedResolutionContent.addImage(std::move(resoYEndCanvas), vis_std_canvas_sizeX, vis_min_canvas_sizeY);
	  resoYEndImage.setComment(Form("Resolution on local Y coordinate for %s endcaps modules", tag.c_str()));
	  resoYEndImage.setName(Form("Resolution on local Y coordinate for %s endcaps modules", tag.c_str()));
	}
      }
    } // debugResolution


    //********************************//
    //*                              *//
    //*       Plots                  *//
    //*                              *//
    //********************************//
    RootWImage* myImage;
    std::unique_ptr<TCanvas> summaryCanvas = nullptr;
    std::unique_ptr<TCanvas> RZCanvas = nullptr;
    std::unique_ptr<TCanvas> RZCanvasBarrel = nullptr;
    std::unique_ptr<TCanvas> XYCanvas = nullptr;
    std::vector<std::unique_ptr<TCanvas>> XYCanvasesEC;
    std::unique_ptr<TCanvas> myCanvas = nullptr;
    createSummaryCanvasNicer(tracker, RZCanvas, RZCanvasBarrel, XYCanvas, XYCanvasesEC);
    if (isPixelTracker) {
      logINFO("PIXEL HACK for beam pipe");
      TPolyLine* beampipe  = new TPolyLine();
      beampipe->SetPoint(0, 0, 45/2.);
      beampipe->SetPoint(1, 2915/2., 45/2.);
      beampipe->SetPoint(2, 3804/2., 56.6/2.);
      beampipe->SetPoint(3, 3804/2.+1164, 91/2.);
      for (auto& XYCanvasEC : XYCanvasesEC) {
	XYCanvasEC->cd();
	drawCircle(22.5, true, 18); // "grey18"
      }
      XYCanvas->cd();
      drawCircle(22.5, true, 18); // "grey18"
      RZCanvas->cd();
      beampipe->Draw("same");
      RZCanvasBarrel->cd();
      beampipe->Draw("same");

      RZCanvas->cd();
      TPolyLine* etafour  = new TPolyLine();
      etafour->SetPoint(0, 0, 0);
      etafour->SetPoint(1, 2700, 98.9376398798);
      etafour->Draw("same");
    }
    // createColorPlotCanvas(tracker, 1, RZCanvas);


    //TVirtualPad* myPad;
    myContent = new RootWContent("Plots");
    myPage->addContent(myContent);

    if (summaryCanvas) {
      myImage = new RootWImage(std::move(summaryCanvas), vis_min_canvas_sizeX, vis_min_canvas_sizeY);
      myImage->setComment("Tracker summary: modules position in XY (endcap and barrel), YZ and number of hits vs. eta.");
      myContent->addItem(myImage);
    }
 
    if (RZCanvas) {
      const int windowWidth = RZCanvas->GetWindowWidth();
      const int windowHeight = RZCanvas->GetWindowHeight();
      myImage = new RootWImage(std::move(RZCanvas), windowWidth, windowHeight);
      myImage->setComment("RZ positions of the modules.");
      myContent->addItem(myImage);
    }
    if ((RZCanvasBarrel) && isPixelTracker) {
      myImage = new RootWImage(std::move(RZCanvasBarrel), vis_min_canvas_sizeX, vis_min_canvas_sizeY);
      myImage->setComment("RZ positions of the barrel modules.");
      myContent->addItem(myImage);
    }
    if (XYCanvas) {
      myImage = new RootWImage(std::move(XYCanvas), vis_min_canvas_sizeX, vis_min_canvas_sizeY);
      myImage->setComment("XY Section of the tracker barrel.");
      myContent->addItem(myImage);
    }
    for (auto& XYCanvasEC : XYCanvasesEC ) {
      const std::string comment = XYCanvasEC->GetTitle();
      myImage = new RootWImage(std::move(XYCanvasEC), vis_min_canvas_sizeX, vis_min_canvas_sizeY);
      myImage->setComment(comment);
      myContent->addItem(myImage);
    }

    // Eta profile big plot
    myCanvas.reset(new TCanvas("EtaProfileHits", "Eta profile (Hit Modules)", vis_min_canvas_sizeX, vis_min_canvas_sizeY));
    drawEtaProfiles(*myCanvas.get(), analyzer);
    myImage = new RootWImage(std::move(myCanvas), vis_min_canvas_sizeX, vis_min_canvas_sizeY);
    myImage->setComment("Hit modules across eta.");
    myContent->addItem(myImage);

    myCanvas.reset(new TCanvas("EtaProfileSensors", "Eta profile (Hits)", vis_min_canvas_sizeX, vis_min_canvas_sizeY));
    drawEtaProfilesSensors(*myCanvas.get(), analyzer);
    myImage = new RootWImage(std::move(myCanvas), vis_min_canvas_sizeX, vis_min_canvas_sizeY);
    myImage->setComment("Hit coverage across eta.");
    myContent->addItem(myImage);

    myCanvas.reset(new TCanvas("EtaProfileStubs", "Eta profile (Stubs)", vis_min_canvas_sizeX, vis_min_canvas_sizeY));
    drawEtaProfilesStubs(*myCanvas.get(), analyzer);
    myImage = new RootWImage(std::move(myCanvas), vis_min_canvas_sizeX, vis_min_canvas_sizeY);
    myImage->setComment("Stub coverage across eta.");
    myContent->addItem(myImage);

    myCanvas.reset(new TCanvas("EtaProfileNumberOfStubsRatios", "Eta profile (Stubs)", vis_min_canvas_sizeX, vis_min_canvas_sizeY));
    if (myCanvas) drawTracksDistributionPerNumberOfStubs(*myCanvas.get(), analyzer, isPixelTracker);
    myImage = new RootWImage(std::move(myCanvas), vis_min_canvas_sizeX, vis_min_canvas_sizeY);
    myImage->setComment("Stub coverage across eta.");
    myContent->addItem(myImage);

    myCanvas.reset(new TCanvas("EtaProfileLayers", "Eta profile (Layers)", vis_min_canvas_sizeX, vis_min_canvas_sizeY));
    drawEtaProfilesLayers(*myCanvas.get(), analyzer);
    myImage = new RootWImage(std::move(myCanvas), vis_min_canvas_sizeX, vis_min_canvas_sizeY);
    myImage->setComment("Layer coverage across eta.");
    myContent->addItem(myImage);

    if (!isPixelTracker) {
      totalEtaProfileSensors_ = &analyzer.getTotalEtaProfileSensors();
      totalEtaProfileLayers_ = &analyzer.getTotalEtaProfileLayers();
    }
    else {
      totalEtaProfileSensorsPixel_ = &analyzer.getTotalEtaProfileSensors();
      totalEtaProfileLayersPixel_ = &analyzer.getTotalEtaProfileLayers();
    }

    std::unique_ptr<TCanvas> hitMapCanvas(new TCanvas("hitmapcanvas", "Hit Map", vis_min_canvas_sizeX, vis_min_canvas_sizeY));
    hitMapCanvas->cd();
    //gStyle->SetPalette(1);
    hitMapCanvas->SetFillColor(color_plot_background);
    hitMapCanvas->SetBorderMode(0);
    hitMapCanvas->SetBorderSize(0);
    analyzer.getMapPhiEta().Draw("colz");
    analyzer.getMapPhiEta().SetStats(0);
    hitMapCanvas->Modified();
    myImage = new RootWImage(std::move(hitMapCanvas), vis_min_canvas_sizeX, vis_min_canvas_sizeY);
    myImage->setComment("Hit coverage in eta, phi");
    myContent->addItem(myImage);

    drawHitCoveragePerLayer(*myPage, analyzer, isPixelTracker);
    drawStubCoveragePerLayer(*myPage, analyzer, isPixelTracker);
    if (isPixelTracker) { drawStubWith3HitsCoveragePerLayer(*myPage, analyzer); }

    // Add detailed geometry info here
    RootWContent* filesContent = new RootWContent("Geometry files", false);
    myPage->addContent(filesContent);
    RootWTextFile* myTextFile;
    // Barrel coordinates
    myTextFile = new RootWTextFile(Form("barrelCoordinates%s.csv", name.c_str()), "Barrel modules coordinate file");
    myTextFile->addText(createBarrelModulesCsv(tracker));
    filesContent->addItem(myTextFile);
    // Endcap coordinates
    myTextFile = new RootWTextFile(Form("endcapCoordinates%s.csv", name.c_str()), "Endcap modules coordinate file");
    myTextFile->addText(createEndcapModulesCsv(tracker));
    filesContent->addItem(myTextFile);
    // All coordinates
    myTextFile = new RootWTextFile(Form("allCoordinates%s.csv", name.c_str()), "Complete coordinate file");
    bool withHeader = true;
    myTextFile->addText(createAllModulesCsv(tracker, withHeader));
    filesContent->addItem(myTextFile);

    return true;
  }

  // Draws all the profile plots present in the analyzer into the given TCanvas
  // @param myPad the target TPad
  // @param analyzer the plot data container
  bool Vizard::drawEtaProfiles(TVirtualPad& myPad, Analyzer& analyzer) {
    myPad.cd();
    myPad.SetFillColor(color_plot_background);
    TProfile& totalEtaProfile = analyzer.getTotalEtaProfile();
    std::vector<TProfile>& etaProfiles = analyzer.getTypeEtaProfiles();
    return drawEtaProfilesAny(totalEtaProfile, etaProfiles);
  }

  bool Vizard::drawEtaProfilesSensors(TVirtualPad& myPad, Analyzer& analyzer, bool total/*=true*/) {
    myPad.cd();
    myPad.SetFillColor(color_plot_background);
    TProfile& totalEtaProfileSensors = analyzer.getTotalEtaProfileSensors();
    std::vector<TProfile>& etaProfilesSensors = analyzer.getTypeEtaProfilesSensors();
    return drawEtaProfilesAny(totalEtaProfileSensors, etaProfilesSensors, total);
  }

  bool Vizard::drawEtaProfilesStubs(TVirtualPad& myPad, Analyzer& analyzer) {
    myPad.cd();
    myPad.SetFillColor(color_plot_background);
    TProfile& totalEtaProfileStubs = analyzer.getTotalEtaProfileStubs();
    std::vector<TProfile>& etaProfilesStubs = analyzer.getTypeEtaProfilesStubs();
    return drawEtaProfilesAny(totalEtaProfileStubs, etaProfilesStubs);
  }

  /*
   * Draw the distribution of tracks which have exactly a given number of stubs.
   * If the stubs number is higher than plotMaxNumberOfStubs, all the tracks are gathered into the same category.
   */
  bool Vizard::drawTracksDistributionPerNumberOfStubs(TVirtualPad& myPad, Analyzer& analyzer, const bool isPixelTracker) {
    myPad.cd();
    myPad.SetFillColor(color_plot_background);
    std::map<int, TProfile>& tracksDistributionPerNumberOfStubs = analyzer.getTracksDistributionPerNumberOfStubs();
    
    const int plotMaxNumberOfStubs = (!isPixelTracker ? plotMaxNumberOfOuterTrackerStubs :  plotMaxNumberOfInnerTrackerStubs);

    TLegend* layerLegend = new TLegend(0.905, 0.5, 1., 0.9);
    int colorIndex = 1;
    for (auto& detailIt : tracksDistributionPerNumberOfStubs) {
      const int numberOfStubs = detailIt.first;
      ostringstream titleStream;
      if (numberOfStubs < plotMaxNumberOfStubs) {
	titleStream << numberOfStubs << " stub";
      }
      else { titleStream << ">=" << numberOfStubs << " stub"; }
      if (numberOfStubs >= 2) titleStream << "s";

      TProfile& detailProfile = detailIt.second;
      detailProfile.SetMinimum(0);
      detailProfile.SetMaximum(1.05);
      detailProfile.SetMarkerColor(Palette::color(colorIndex));
      detailProfile.SetLineColor(Palette::color(colorIndex));
      detailProfile.SetFillColor(Palette::color(colorIndex));
      detailProfile.SetMarkerStyle(8);
      detailProfile.SetMarkerSize(1.5);
      detailProfile.GetYaxis()->SetTitleOffset(1.3);
      detailProfile.SetStats(0);
      detailProfile.Draw("same");
      layerLegend->AddEntry(&detailProfile, titleStream.str().c_str(), "f");
      colorIndex++;
    }
    layerLegend->Draw("same");


    return true;
  }

  bool Vizard::drawEtaProfilesLayers(TVirtualPad& myPad, Analyzer& analyzer) {
    myPad.cd();
    myPad.SetFillColor(color_plot_background);
    TProfile& totalEtaProfileLayers = analyzer.getTotalEtaProfileLayers();
    std::vector<TProfile> etaProfilesLayers; // Empty vector: we count layers, therefore there is no plot "by module type" here
    return drawEtaProfilesAny(totalEtaProfileLayers, etaProfilesLayers);
  }

  bool Vizard::drawEtaProfilesAny(TProfile& totalEtaProfile, std::vector<TProfile>& etaProfiles, bool total/*=true*/) {
    std::vector<TProfile>::iterator etaProfileIterator;
    //totalEtaProfile.SetMaximum(15); // TODO: make this configurable
    totalEtaProfile.SetMinimum(0); // TODO: make this configurable

    if (total) totalEtaProfile.Draw();
    for (etaProfileIterator=etaProfiles.begin();
         etaProfileIterator!=etaProfiles.end();
         ++etaProfileIterator) {
      etaProfileIterator->SetMinimum(0);
      (*etaProfileIterator).Draw("same");
    }
    return true; // TODO: make this meaningful
  }
  // Draws all the profile plots present in the analyzer into the given TCanvas
  // @param myCanvas the target TCanvas
  // @param analyzer the plot data container
  bool Vizard::drawEtaProfiles(TCanvas& myCanvas, Analyzer& analyzer) {
    TVirtualPad* myVirtualPad = myCanvas.GetPad(0);
    if (!myVirtualPad) return false;
    return drawEtaProfiles(*myVirtualPad, analyzer);
  }

  bool Vizard::drawEtaProfilesSensors(TCanvas& myCanvas, Analyzer& analyzer, bool total/*=true*/) {
    TVirtualPad* myVirtualPad = myCanvas.GetPad(0);
    if (!myVirtualPad) return false;
    return drawEtaProfilesSensors(*myVirtualPad, analyzer, total);
  }

  bool Vizard::drawEtaProfilesStubs(TCanvas& myCanvas, Analyzer& analyzer) {
    TVirtualPad* myVirtualPad = myCanvas.GetPad(0);
    if (!myVirtualPad) return false;
    return drawEtaProfilesStubs(*myVirtualPad, analyzer);
  }

  bool Vizard::drawTracksDistributionPerNumberOfStubs(TCanvas& myCanvas, Analyzer& analyzer, const bool isPixelTracker) {
    TVirtualPad* myVirtualPad = myCanvas.GetPad(0);
    if (!myVirtualPad) return false;
    return drawTracksDistributionPerNumberOfStubs(*myVirtualPad, analyzer, isPixelTracker);
  }

  bool Vizard::drawEtaProfilesLayers(TCanvas& myCanvas, Analyzer& analyzer) {
    TVirtualPad* myVirtualPad = myCanvas.GetPad(0);
    if (!myVirtualPad) return false;
    return drawEtaProfilesLayers(*myVirtualPad, analyzer);
  }

  bool Vizard::drawHitCoveragePerLayer(RootWPage& myPage, Analyzer& analyzer, const bool isPixelTracker) {
    std::map<std::string, std::map<int, double> > emptyStubWith3HitsCountCount;
    return drawCoveragePerlayer(myPage, isPixelTracker, "hit", analyzer.getHitCoveragePerLayer(), analyzer.getHitCoveragePerLayerDetails(), emptyStubWith3HitsCountCount);
  }

  bool Vizard::drawStubCoveragePerLayer(RootWPage& myPage, Analyzer& analyzer, const bool isPixelTracker) {   
    const std::string type = (!isPixelTracker ? "stub" : "1 stub <-> (>= 2 hits)");
    std::map<std::string, CoveragePerNumberOfHits> emptyDetailedPlots;
    std::map<std::string, std::map<int, double> > emptyStubWith3HitsCountCount;
    return drawCoveragePerlayer(myPage, isPixelTracker, type, analyzer.getStubCoveragePerLayer(), emptyDetailedPlots, emptyStubWith3HitsCountCount);
  }

  bool Vizard::drawStubWith3HitsCoveragePerLayer(RootWPage& myPage, Analyzer& analyzer) {
    const bool isPixelTracker = true;
    std::map<std::string, CoveragePerNumberOfHits> emptyDetailedPlots;
    return drawCoveragePerlayer(myPage, isPixelTracker, "1 stub <-> (>= 3 hits)", analyzer.getStubWith3HitsCoveragePerLayer(), emptyDetailedPlots, analyzer.getStubWith3HitsCountPerDiskAndRing());
  }

  /*
   * For each layer, draw dedicated hits or stubs coverage plots.
   */
  bool Vizard::drawCoveragePerlayer(RootWPage& myPage, const bool isPixelTracker, const std::string type, 
				    std::map<std::string, TProfile>& coveragePerLayer, 
				    std::map<std::string, CoveragePerNumberOfHits>& coveragePerLayerDetails, 
				    std::map<std::string, std::map<int, double> >& stubWith3HitsCountPerDiskAndRing) {

    if (coveragePerLayer.size() == 0) return false;

    RootWContent* myContent = new RootWContent("Layer coverage (" + type + ")", false);
    myPage.addContent(myContent);

    const bool is3HitsStubStudy = (isPixelTracker && type.find("stub") != std::string::npos && type.find("3") != std::string::npos);

    // Loop on all layer(s) / disk(s)
    for (auto& layerIt : coveragePerLayer) {
      const std::string layerName = layerIt.first;

      std::unique_ptr<TCanvas> myCanvas(new TCanvas(Form("LayerCoverage%s%s", layerName.c_str(), type.c_str()), ("Layer eta coverage (" + type + ")").c_str(), vis_std_canvas_sizeX, vis_min_canvas_sizeY));
      myCanvas->cd();

      // Distribution of tracks with at least 1 hit / stub.
      TProfile& overallCoverage = layerIt.second;
      overallCoverage.SetMinimum(0);
      overallCoverage.SetMaximum(1.05);
      overallCoverage.SetMarkerColor(Palette::color(1));
      overallCoverage.SetLineColor(Palette::color(1));
      overallCoverage.SetMarkerStyle(1);    
      
      // Regarding Inner tracker 'stubs', it doesn't make sense to zoom in to [0.9 1.0].
      // The 'stub' coverage does not intend to be hermetic here.
      if (isPixelTracker && type.find("stub") != std::string::npos) {
	overallCoverage.Draw();
	TLegend* centralLegend = new TLegend(0.85, 0.8, 0.999, 0.9);
	// In IT, a stub is defined by (>=2 hits / layer) or (>=3 hits/layer).
	std::string entry = (is3HitsStubStudy ? ">= 3 hits" : ">= 2 hits"); 
	centralLegend->AddEntry(&overallCoverage, entry.c_str());
	centralLegend->Draw();
      }
      else {
	// Prepare 3 pads
	TPad* upperLeftPad = new TPad(Form("%s_upper_left", myCanvas->GetName()), "upperLeft", 0, 0.4, 0.5, 1);
	upperLeftPad->Draw();
	TPad* upperRightPad = new TPad(Form("%s_upper_right", myCanvas->GetName()), "upperRight", 0.5, 0.4, 1, 1);
	upperRightPad->Draw();
	TPad* lowerPad = new TPad(Form("%s_lower", myCanvas->GetName()), "upper", 0, 0, 1, 0.4);
	lowerPad->Draw();

	// Top left pad: overall hit coverage.
	// Also draw detailed counts, if exist.
	upperLeftPad->cd();
	overallCoverage.Draw();
	TLegend* layerLegend = new TLegend(0.85, 0.65, 0.999, 0.95);
	std::string overallCoverageTitle = ">=1 " + type + "(s)";
	layerLegend->AddEntry(&overallCoverage, overallCoverageTitle.c_str());
	// Draw detailed hit counts per layer
	if (type == "hit") {
	  const int plotMaxNumberOfHits = (!isPixelTracker ? plotMaxNumberOfOuterTrackerHitsPerLayer : plotMaxNumberOfInnerTrackerHitsPerLayer);
	  const auto& found = coveragePerLayerDetails.find(layerName);
	  if (found != coveragePerLayerDetails.end()) {
	    CoveragePerNumberOfHits& detailedInfo = found->second;
	    drawCoveragePerlayerDetails(detailedInfo, type, layerLegend, plotMaxNumberOfHits);
	  }	  
	}
	layerLegend->Draw("same");
	
	// Top right pad: statistics.
	upperRightPad->cd();
	TH1D* efficiencyHistogram = new TH1D(Form("%s_histo", overallCoverage.GetName()), overallCoverage.GetTitle(), 50, 0, .1);
	efficiencyHistogram->SetXTitle("Inefficiency");
	efficiencyHistogram->SetYTitle("Eta bins");
	efficiencyHistogram->SetFillColor(Palette::color(1));
	efficiencyHistogram->Draw();
	for (int i=1; i<=overallCoverage.GetNbinsX(); ++i) efficiencyHistogram->Fill(1-overallCoverage.GetBinContent(i));
	TPaveText* tpt;
	tpt = new TPaveText(0.65, 0.65, 0.95, 0.95, "NB NDC");
	tpt->SetBorderSize(1);
	tpt->AddText(Form("#mu = %f%%", 100*efficiencyHistogram->GetMean()));
	tpt->AddText(Form("#sigma = %f%%", 100*efficiencyHistogram->GetRMS()));	
	tpt->Draw();

	// Bottom pad: overall coverage is showed zoomed in to [0.9 1.01] window.
	lowerPad->cd();
	TProfile* zoomedProfile = (TProfile*) overallCoverage.Clone();
	zoomedProfile->SetMinimum(0.9);
	zoomedProfile->SetMaximum(1.01);
	zoomedProfile->SetTitle("");	
	zoomedProfile->Draw();
	std::ostringstream entry;
	entry << ">=1 " << type << "(s)";
	TLegend* zoomedLegend = new TLegend(0.85, 0.65, 0.999, 0.95);
	zoomedLegend->AddEntry(zoomedProfile, entry.str().c_str());
	zoomedLegend->Draw();
      }

      RootWImage* myImage = new RootWImage(std::move(myCanvas), vis_std_canvas_sizeX, vis_min_canvas_sizeY);
      const std::string title = (type.find("stub") != std::string::npos ? "stub" : type);
      myImage->setComment("Layer coverage in eta for " + title + "s.");
      myContent->addItem(myImage);
    }

    // IT only: add tables with detailed 3-hit stubs counts, per ring transition.
    if (is3HitsStubStudy && !stubWith3HitsCountPerDiskAndRing.empty()) {
      for (auto& diskIt : stubWith3HitsCountPerDiskAndRing) {
	RootWTable* stubWith3HitsCountTable = new RootWTable();
	const std::string diskName = diskIt.first;
	const std::map<int, double>& stubWith3HitsCountPerRing = diskIt.second;
	stubWith3HitsCountTable->setContent(0, 0, diskName);
	stubWith3HitsCountTable->setContent(1, 0, "Ring transition (Ring i & i+1):");
	stubWith3HitsCountTable->setContent(2, 0, "Fraction of tracks (‰)");

	for (auto& ringTransitionIt : stubWith3HitsCountPerRing) {
	  const int ringTransition = ringTransitionIt.first;
	  const double stubWith3HitsCount = ringTransitionIt.second;
	  stubWith3HitsCountTable->setContent(1, ringTransition, ringTransition);
	  stubWith3HitsCountTable->setContent(2, ringTransition, stubWith3HitsCount * 1000., 1);
	}
	myContent->addItem(stubWith3HitsCountTable);
      }
    }

    return true;
  }

  /*
   * Draw detailed hits or stubs counts per layer.
   */
  void Vizard::drawCoveragePerlayerDetails(CoveragePerNumberOfHits& detailedInfo, const std::string type, TLegend* layerLegend, const int plotMaxNumberOfHits) {
    int colorIndex = 2;

    for (auto& detailIt : detailedInfo) {
      const int numberOfHits = detailIt.first;
      TProfile& detailProfile = detailIt.second;

      if (detailProfile.GetMaximum() > insur::hits_negligible) {	  
	detailProfile.SetMinimum(0);
	detailProfile.SetMaximum(1.05);
	detailProfile.SetMarkerColor(Palette::color(colorIndex));
	detailProfile.SetLineColor(Palette::color(colorIndex));
	detailProfile.SetMarkerStyle(8);
	detailProfile.SetMarkerSize(0.3);  
	detailProfile.Draw("same");

	std::ostringstream titleStream;
	if (numberOfHits < plotMaxNumberOfHits) {
	  titleStream << "= " << numberOfHits << " " << type;
	}
	else { titleStream << ">=" << numberOfHits << " " << type; }
	if (numberOfHits >= 2) titleStream << "s";
	layerLegend->AddEntry(&detailProfile, titleStream.str().c_str());
      }
      colorIndex++;
    }

  }


  static int nLayoutCanvases = 0;
  
  std::unique_ptr<TCanvas> Vizard::drawFullLayoutRZ() {
    std::unique_ptr<TCanvas> result = nullptr;
    PlotDrawer<YZ, Type> yzDrawer;

    for (unsigned int i=0; i< trackers_.size(); ++i) {
      Tracker& tracker = *(trackers_[i]);
      yzDrawer.addModules(tracker);
    }

    int rzCanvasX = vis_max_canvas_sizeX;
    int rzCanvasY = vis_min_canvas_sizeY;
    result.reset(new TCanvas(Form("FullRZCanvas%d", nLayoutCanvases++), "RZView Canvas (full layout)", rzCanvasX, rzCanvasY ));
    result->cd();
    yzDrawer.drawFrame<SummaryFrameStyle>(*result.get());
    yzDrawer.drawModules<ContourStyle>(*result.get());

    return result;
  }

  std::unique_ptr<TCanvas> Vizard::drawFullLayoutServicesRZ() {
    std::unique_ptr<TCanvas> result = drawFullLayoutRZ();
    result->cd();
    for (auto& matBud : materialBudgets_ ) {
      std::vector<InactiveElement> allServices = matBud->getAllServices();
      for (auto& iter : allServices) {
	double z1 = iter.getZOffset();
	double z2 = iter.getZOffset()+iter.getZLength();
	double r1 = iter.getInnerRadius();
	double r2 = iter.getInnerRadius()+iter.getRWidth();
	if ((z1>=0)||(z2>0)) {
	  TBox* myBox = new TBox(z1, r1, z2, r2);
	  myBox->SetLineColor(kGray);
	  myBox->SetFillColor(kGray);
	  myBox->SetFillStyle(1);
	  myBox->SetLineStyle(1);
	  myBox->Draw("l");
	}
      }
    }
    
    return result;
  }

  
  std::unique_ptr<TCanvas> Vizard::drawFullLayoutBarrelXY() {
    std::unique_ptr<TCanvas> result = nullptr;
    PlotDrawer<XY, Type> xyDrawer;

    for (unsigned int i=0; i< trackers_.size(); ++i) {
      Tracker& tracker = *(trackers_[i]);
      xyDrawer.addModulesType(tracker, BARREL);
    }

    int xyCanvasX = vis_min_canvas_sizeX;
    int xyCanvasY = vis_min_canvas_sizeY;
    result.reset(new TCanvas("FullXYCanvas", "XYView Canvas (full layout)", xyCanvasX, xyCanvasY ));
    result->cd();
    xyDrawer.drawFrame<SummaryFrameStyle>(*result.get());
    xyDrawer.drawModules<ContourStyle>(*result.get());

    return result;
  }


  void Vizard::stackHistos(std::vector<std::pair<std::string, TH1D*>>& histoMap, RootWTable*& myTable, int& index, THStack*& totalStack, THStack*& myStack, TLegend*& legend, bool& isRadiation) {
    TProfile* prof;
    TH1D* histo;
    for (const auto& it : histoMap) {
      prof = newProfile((TH1D*)it.second, 0., 4.0, materialNBins);
      histo = prof->ProjectionX();
      histo->SetLineColor(Palette::color(index));
      histo->SetFillColor(Palette::color(index));
      histo->SetTitle(it.first.c_str());
      if (isRadiation) legend->AddEntry(histo, it.first.c_str());
      myStack->Add(histo);
      totalStack->Add(histo);
      myTable->setContent(index, 0, it.first);
      int column = (isRadiation ? 1 : 2);
      myTable->setContent(index++, column, averageHistogramValues(*histo, 4.0), 5);
    }
  }


  void Vizard::stackHistos(std::map<std::string, TH1D*>& histoMap, RootWTable*& myTable, int& index, THStack*& totalStack, THStack*& myStack, TLegend*& legend, bool& isRadiation) {
    TProfile* prof;
    TH1D* histo;
    for (const auto& it : histoMap) {
      prof = newProfile((TH1D*)it.second, 0., 4.0, materialNBins);
      histo = prof->ProjectionX();
      histo->SetLineColor(Palette::color(index));
      histo->SetFillColor(Palette::color(index));
      histo->SetTitle(it.first.c_str());
      if (isRadiation) legend->AddEntry(histo, it.first.c_str());
      myStack->Add(histo);
      totalStack->Add(histo);
      myTable->setContent(index, 0, it.first);
      int column = (isRadiation ? 1 : 2);
      myTable->setContent(index++, column, averageHistogramValues(*histo, 4.0), 5);
    }
  }

  void Vizard::totalMaterialSummary(Analyzer& analyzer, Analyzer& pixelAnalyzer, RootWSite& site) {
    // Pointer to an image to create on the fly
    RootWImage* myImage;
    RootWPage& myPage = site.addPage("Material (total)");
    
    // Define web-page sections
    RootWContent* materialCategoriesContent = new RootWContent("Full layout Material : Categories details (tracking volume)", true);
    myPage.addContent(materialCategoriesContent);
    RootWContent* materialOverviewContent   = new RootWContent("Full layout Material : 1d overview (tracking volume)", false);
    myPage.addContent(materialOverviewContent);
    RootWContent* materialComponentsContent = new RootWContent("Full layout Material : Components details (tracking volume)", false);
    myPage.addContent(materialComponentsContent);

    // COMPONENTS DETAILS (TRACKING VOLUME)
    RootWTable* myTable = new RootWTable();
    char titleString[256];
    sprintf(titleString, "Average (eta = [0, %.1f])", analyzer.getEtaMaxMaterial());
    myTable->setContent(0, 0, titleString);
    myTable->setContent(0, 1, "Radiation length");
    myTable->setContent(0, 2, "Interaction length");

    THStack* rCompBeamPipeStack = new THStack("rcompbeampipestack", "Radiation Length by Component in beam pipe");
    THStack* iCompBeamPipeStack = new THStack("icompbeampipestack", "Interaction Length by Component in beam pipe");
    THStack* rCompPixelIntersticeStack = new THStack("rcomppixelintersticestack", "Radiation Length by Component in pixel interstice");
    THStack* iCompPixelIntersticeStack = new THStack("icomppixelintersticestack", "Interaction Length by Component in pixel interstice");
    THStack* rCompPixelTrackingVolumeStack = new THStack("rcomppixeltrackingvolumestack", "Radiation Length by Component in pixel tracking volume");
    THStack* iCompPixelTrackingVolumeStack = new THStack("icomppixeltrackingvolumestack", "Interaction Length by Component in pixel tracking volume");
    THStack* rCompIntersticeStack = new THStack("rcompintersticestack", "Radiation Length by Component in interstice");
    THStack* iCompIntersticeStack = new THStack("icompintersticestack", "Interaction Length by Component in interstice");
    THStack* rCompOuterTrackingVolumeStack = new THStack("rcompoutertrackingvolumestack", "Radiation Length by Component in outer tracking volume");
    THStack* iCompOuterTrackingVolumeStack = new THStack("icompoutertrackingvolumestack", "Interaction Length by Component in outer tracking volume");
    THStack* rCompTotalTrackingVolumeStack = new THStack("rcomptotaltrackingvolumestack", "Radiation Length by Component in tracking volume");
    THStack* iCompTotalTrackingVolumeStack = new THStack("icomptotaltrackingvolumestack", "Interaction Length by Component in tracking volume");

    TLegend* compLegend = new TLegend(0.1,0.6,0.35,0.9);

    std::unique_ptr<TCanvas> myCanvas(new TCanvas("FullLayoutMaterialComponentsTrackingVolumeRI"));
    myCanvas->SetFillColor(color_plot_background);
    myCanvas->Divide(2, 1);
    TVirtualPad* myPad = myCanvas->GetPad(0);
    myPad->SetFillColor(color_pad_background);

    myPad = myCanvas->GetPad(1);
    myPad->cd();
    bool isRadiation = true;
    int index = 1;
    stackHistos(analyzer.getHistoBeamPipeR(), myTable, index, rCompTotalTrackingVolumeStack, rCompBeamPipeStack, compLegend, isRadiation);
    stackHistos(analyzer.getHistoPixelIntersticeR(), myTable, index, rCompTotalTrackingVolumeStack, rCompPixelIntersticeStack, compLegend, isRadiation);
    stackHistos(analyzer.getHistoPixelTrackingVolumeR(), myTable, index, rCompTotalTrackingVolumeStack, rCompPixelTrackingVolumeStack, compLegend, isRadiation);
    stackHistos(analyzer.getHistoIntersticeR(), myTable, index, rCompTotalTrackingVolumeStack, rCompIntersticeStack, compLegend, isRadiation);
    stackHistos(analyzer.getHistoOuterTrackingVolumeR(), myTable, index, rCompTotalTrackingVolumeStack, rCompOuterTrackingVolumeStack, compLegend, isRadiation);
    rCompTotalTrackingVolumeStack->Draw("hist");
    compLegend->Draw();

    myPad = myCanvas->GetPad(2);
    myPad->cd();
    isRadiation = false;
    index = 1;
    stackHistos(analyzer.getHistoBeamPipeI(), myTable, index, iCompTotalTrackingVolumeStack, iCompBeamPipeStack, compLegend, isRadiation);
    stackHistos(analyzer.getHistoPixelIntersticeI(), myTable, index, iCompTotalTrackingVolumeStack, iCompPixelIntersticeStack, compLegend, isRadiation);
    stackHistos(analyzer.getHistoPixelTrackingVolumeI(), myTable, index, iCompTotalTrackingVolumeStack, iCompPixelTrackingVolumeStack, compLegend, isRadiation);
    stackHistos(analyzer.getHistoIntersticeI(), myTable, index, iCompTotalTrackingVolumeStack, iCompIntersticeStack, compLegend, isRadiation);
    stackHistos(analyzer.getHistoOuterTrackingVolumeI(), myTable, index, iCompTotalTrackingVolumeStack, iCompOuterTrackingVolumeStack, compLegend, isRadiation);
    iCompTotalTrackingVolumeStack->Draw("hist");
    compLegend->Draw();

    materialComponentsContent->addItem(myTable);
    myImage = new RootWImage(std::move(myCanvas), 2*vis_min_canvas_sizeX, vis_min_canvas_sizeY);
    myImage->setComment("Radiation and interaction length distribution in eta by component type in total tracking volume");
    myImage->setName("fullLayoutMatComponentsTrackingVolume");
    materialComponentsContent->addItem(myImage);

    // CATEGORIES DETAILS (TRACKING VOLUME)
    myTable = new RootWTable();
    sprintf(titleString, "Average (eta = [0, %.1f])", analyzer.getEtaMaxMaterial());
    myTable->setContent(0, 0, titleString);
    myTable->setContent(0, 1, "Radiation length");
    myTable->setContent(0, 2, "Interaction length");
    compLegend = new TLegend(0.1,0.6,0.35,0.9);

    std::vector<std::pair<std::string, TH1D*>> histoPerCategoryR, histoPerCategoryI;
    if (rCompBeamPipeStack->GetHists()) histoPerCategoryR.push_back(std::make_pair("Beam pipe", (TH1D*)rCompBeamPipeStack->GetStack()->Last()));
    if (iCompBeamPipeStack->GetHists()) histoPerCategoryI.push_back(std::make_pair("Beam pipe", (TH1D*)iCompBeamPipeStack->GetStack()->Last()));
    if (rCompPixelIntersticeStack->GetHists()) histoPerCategoryR.push_back(std::make_pair("Services and Supports under Pixel Tracking Volume", (TH1D*)rCompPixelIntersticeStack->GetStack()->Last()));
    if (iCompPixelIntersticeStack->GetHists()) histoPerCategoryI.push_back(std::make_pair("Services and Supports under Pixel Tracking Volume", (TH1D*)iCompPixelIntersticeStack->GetStack()->Last()));
    if (rCompPixelTrackingVolumeStack->GetHists()) histoPerCategoryR.push_back(std::make_pair("Pixel Tracking Volume", (TH1D*)rCompPixelTrackingVolumeStack->GetStack()->Last()));
    if (iCompPixelTrackingVolumeStack->GetHists()) histoPerCategoryI.push_back(std::make_pair("Pixel Tracking Volume", (TH1D*)iCompPixelTrackingVolumeStack->GetStack()->Last()));
    if (rCompIntersticeStack->GetHists()) histoPerCategoryR.push_back(std::make_pair("Services and Supports between Pixel and Outer Tracking Volumes", (TH1D*)rCompIntersticeStack->GetStack()->Last()));
    if (iCompIntersticeStack->GetHists()) histoPerCategoryI.push_back(std::make_pair("Services and Supports between Pixel and Outer Tracking Volumes", (TH1D*)iCompIntersticeStack->GetStack()->Last()));
    if (rCompOuterTrackingVolumeStack->GetHists()) histoPerCategoryR.push_back(std::make_pair("Outer Tracking Volume", (TH1D*)rCompOuterTrackingVolumeStack->GetStack()->Last()));
    if (iCompOuterTrackingVolumeStack->GetHists()) histoPerCategoryI.push_back(std::make_pair("Outer Tracking Volume", (TH1D*)iCompOuterTrackingVolumeStack->GetStack()->Last()));
    THStack* rCompCategoryTrackingVolumeStack = new THStack("rcompcategorytrackingvolumestack", "Radiation Length by Category in tracking volume");
    THStack* iCompCategoryTrackingVolumeStack = new THStack("icompcategorytrackingvolumestack", "Interaction Length by Category in tracking volume");
    THStack* dummy = new THStack("dummy", "dummy");

    myCanvas.reset(new TCanvas("FullLayoutMaterialCategoriesTrackingVolumeRI"));
    myCanvas->SetFillColor(color_plot_background);
    myCanvas->Divide(2, 1);
    myPad = myCanvas->GetPad(0);
    myPad->SetFillColor(color_pad_background);

    myPad = myCanvas->GetPad(1);
    myPad->cd();
    isRadiation = true;
    index = 1;
    stackHistos(histoPerCategoryR, myTable, index, dummy, rCompCategoryTrackingVolumeStack, compLegend, isRadiation);
    rCompCategoryTrackingVolumeStack->Draw("hist");
    compLegend->Draw();

    myPad = myCanvas->GetPad(2);
    myPad->cd();
    isRadiation = false;
    index = 1;
    stackHistos(histoPerCategoryI, myTable, index, dummy, iCompCategoryTrackingVolumeStack, compLegend, isRadiation);
    iCompCategoryTrackingVolumeStack->Draw("hist");
    compLegend->Draw();

    materialCategoriesContent->addItem(myTable);
    myImage = new RootWImage(std::move(myCanvas), 2*vis_min_canvas_sizeX, vis_min_canvas_sizeY);
    myImage->setComment("Radiation and interaction length distribution in eta by category in total tracking volume");
    myImage->setName("fullLayoutMatCategoriesTrackingVolume");
    materialCategoriesContent->addItem(myImage);
   
    // 1D OVERVIEW (TRACKING VOLUME)
    TH1D *cr = nullptr, *ci = nullptr;
    TProfile *crProf, *ciProf;
    // Work area re-init
    myCanvas.reset(new TCanvas("FullLayoutMaterialOverviewTrackingVolumeRI"));
    myCanvas->SetFillColor(color_plot_background);
    myCanvas->Divide(2, 1);
    myPad = myCanvas->GetPad(0);
    myPad->SetFillColor(color_pad_background);
    myPad = myCanvas->GetPad(1);
    myPad->cd();
    // global plots in tracking volume: radiation length
    if (rCompTotalTrackingVolumeStack->GetHists()) {
      cr = (TH1D*)rCompTotalTrackingVolumeStack->GetStack()->Last()->Clone();
      crProf = newProfile(cr, 0., analyzer.getEtaMaxMaterial(), materialNBins);
      crProf->SetFillColor(kGray + 2);
      crProf->SetTitle("Radiation Length within Full Tracking Volume; #eta; x/X_{0}");
      crProf->Draw("hist");
    }
    myPad = myCanvas->GetPad(2);
    myPad->cd();
    // global plots in tracking volume: interaction length
    if (iCompTotalTrackingVolumeStack->GetHists()) {
      ci = (TH1D*)iCompTotalTrackingVolumeStack->GetStack()->Last()->Clone();
      ciProf = newProfile(ci, 0., analyzer.getEtaMaxMaterial(), materialNBins);
      ciProf->SetFillColor(kGray + 2);
      ciProf->SetTitle("Interaction Length within Full Tracking Volume; #eta; #lambda/#lambda_{0}");
      ciProf->Draw("hist");
    }
    // Write global tracking volume plots to web pag
    myImage = new RootWImage(std::move(myCanvas), 2*vis_min_canvas_sizeX, vis_min_canvas_sizeY);
    myImage->setComment("Material in total tracking volume");
    myImage->setName("fullLayoutMatOverviewTrackingVolume");
    myTable = new RootWTable();
    sprintf(titleString, "Average radiation length in tracking volume (eta = [0, %.1f])", analyzer.getEtaMaxMaterial());
    myTable->setContent(1, 1, titleString);
    sprintf(titleString, "Average interaction length in tracking volume (eta = [0, %.1f])", analyzer.getEtaMaxMaterial());
    myTable->setContent(2, 1, titleString);
    if (cr) myTable->setContent(1, 2, averageHistogramValues(*cr, analyzer.getEtaMaxMaterial()), 5);
    if (ci) myTable->setContent(2, 2, averageHistogramValues(*ci, analyzer.getEtaMaxMaterial()), 5);
    materialOverviewContent->addItem(myTable);
    materialOverviewContent->addItem(myImage);
    
  }

  bool Vizard::additionalInfoSite(const std::string& settingsfile,
                                  Analyzer& analyzer, Analyzer& pixelAnalyzer, Tracker& tracker, RootWSite& site) {
    RootWPage* myPage = new RootWPage("Info");
    myPage->setAddress("info.html");

    site.addPage(myPage, RootWeb::most_relevant);
    RootWContent *simulationContent, *summaryContent, *fullLayoutContent, *configFilesContent;

    RootWBinaryFile* myBinaryFile;
    std::string trackerName = tracker.myid();

    int materialTracksUsed = analyzer.getMaterialTracksUsed();
    int geometryTracksUsed = analyzer.getGeometryTracksUsed();

    //********************************//
    //*                              *//
    //*  Simulation and files        *//
    //*                              *//
    //********************************//

    // Detector full layout
    std::unique_ptr<TCanvas> aLayout = drawFullLayoutRZ();
    std::unique_ptr<TCanvas> aLayoutServices = drawFullLayoutServicesRZ();
    std::unique_ptr<TCanvas> aLayoutXY = drawFullLayoutBarrelXY();
    if (aLayout||aLayoutXY) {
      fullLayoutContent = new RootWContent("Full layout Geometry", true);
      myPage->addContent(fullLayoutContent);
      if (aLayout) {
	const int windowWidth = aLayout->GetWindowWidth();
	const int windowHeight = aLayout->GetWindowHeight();
	RootWImage* anImage = new RootWImage(std::move(aLayout), windowWidth, windowHeight);
	anImage->setComment("RZ position of the modules (full layout)");
	anImage->setName("fullLayout");
	fullLayoutContent->addItem(anImage);
      }
      if (aLayoutXY) {
	const int windowWidth = aLayoutXY->GetWindowWidth();
	const int windowHeight = aLayoutXY->GetWindowHeight();
	RootWImage* anImage = new RootWImage(std::move(aLayoutXY), windowWidth, windowHeight);
	anImage->setComment("XY position of the barrel modules (full layout)");
	anImage->setName("fullLayoutBarrelXY");
	fullLayoutContent->addItem(anImage);
      }
      if (aLayoutServices) {
	const int windowWidth = aLayoutServices->GetWindowWidth();
	const int windowHeight = aLayoutServices->GetWindowHeight();
	RootWImage* anImage = new RootWImage(std::move(aLayoutServices), windowWidth, windowHeight);
	anImage->setComment("RZ position of the modules (full layout with services)");
	anImage->setName("fullLayout");
	fullLayoutContent->addItem(anImage);
      }
    }

    simulationContent = new RootWContent("Simulation parameters");
    myPage->addContent(simulationContent);
    RootWContent* materialsTablesContent = new RootWContent("Materials tables");
    myPage->addContent(materialsTablesContent);
    summaryContent = new RootWContent("Summary");
    myPage->addContent(summaryContent);
    configFilesContent = new RootWContent("Configuration files", false);
    myPage->addContent(configFilesContent);

    THStack* totalEtaStack = new THStack();
    if (totalEtaProfileSensors_) totalEtaStack->Add(totalEtaProfileSensors_->ProjectionX());
    if (totalEtaProfileSensorsPixel_) totalEtaStack->Add(totalEtaProfileSensorsPixel_->ProjectionX());
    std::unique_ptr<TCanvas> totalEtaProfileFull(new TCanvas("TotalEtaProfileFull", "Full eta profile (Hits)", vis_std_canvas_sizeX, vis_std_canvas_sizeY));
    totalEtaProfileFull->cd();
    ((TH1D*)totalEtaStack->GetStack()->Last())->SetMarkerStyle(8);
    ((TH1D*)totalEtaStack->GetStack()->Last())->SetMarkerSize(1);
    ((TH1D*)totalEtaStack->GetStack()->Last())->SetMinimum(0.);
    ((TH1D*)totalEtaStack->GetStack()->Last())->SetStats(0.);
    totalEtaStack->GetStack()->Last()->Draw();
    // add profile for types here...#####
    drawEtaProfilesSensors(*totalEtaProfileFull, analyzer, false);
    drawEtaProfilesSensors(*totalEtaProfileFull, pixelAnalyzer, false);
    totalEtaStack->GetStack()->Last()->Draw("same");
    RootWImage* myImage = new RootWImage(std::move(totalEtaProfileFull), vis_std_canvas_sizeX, vis_std_canvas_sizeY);
    myImage->setComment("Full hit coverage across eta");
    if (fullLayoutContent) fullLayoutContent->addItem(myImage);

    // Number of layers count
    std::unique_ptr<TCanvas> totalEtaProfileLayersFull(new TCanvas("totalEtaProfileLayersFull", "Full eta profile (Layers)", vis_std_canvas_sizeX, vis_std_canvas_sizeY));
    totalEtaProfileLayersFull->cd();
    THStack* totalLayersEtaStack = new THStack();
    TH1D* totalLayersCountOuter = (totalEtaProfileLayers_ ? (TH1D*)totalEtaProfileLayers_->ProjectionX()->Clone() : nullptr);
    if (totalLayersCountOuter) {
      totalLayersCountOuter->SetBit(1);
      totalLayersEtaStack->Add(totalLayersCountOuter);
      totalLayersCountOuter->SetMarkerStyle(8);
      totalLayersCountOuter->SetMarkerSize(1);
      totalLayersCountOuter->SetMarkerColor(Palette::color(1));
      totalLayersCountOuter->SetStats(0);
    }
    TH1D* totalLayersCountInner = (totalEtaProfileLayersPixel_ ? (TH1D*)totalEtaProfileLayersPixel_->ProjectionX()->Clone() : nullptr);
    if (totalLayersCountInner) {   
      totalLayersCountInner->SetBit(1);
      totalLayersEtaStack->Add(totalLayersCountInner);
      totalLayersCountInner->SetMarkerStyle(8);
      totalLayersCountInner->SetMarkerSize(1);
      totalLayersCountInner->SetMarkerColor(Palette::color(2));
      totalLayersCountInner->SetStats(0);
    }
    ((TH1D*)totalLayersEtaStack->GetStack()->Last())->SetMarkerStyle(8);
    ((TH1D*)totalLayersEtaStack->GetStack()->Last())->SetMarkerSize(1);
    ((TH1D*)totalLayersEtaStack->GetStack()->Last())->SetMarkerColor(kBlack);
    ((TH1D*)totalLayersEtaStack->GetStack()->Last())->SetMinimum(0.);
    ((TH1D*)totalLayersEtaStack->GetStack()->Last())->SetStats(0);
    totalLayersEtaStack->GetStack()->Last()->Draw();
    // Per detector here
    if (totalLayersCountOuter) totalLayersCountOuter->Draw("same");
    if (totalLayersCountInner) totalLayersCountInner->Draw("same");
    totalLayersEtaStack->GetStack()->Last()->Draw("same"); // To overwrite where total is the same as one of the two
    RootWImage* myImageLayers = new RootWImage(std::move(totalEtaProfileLayersFull), vis_std_canvas_sizeX, vis_std_canvas_sizeY);
    myImageLayers->setComment("Full layer coverage across eta (OT = blue, pixel = red)");
    if (fullLayoutContent) fullLayoutContent->addItem(myImageLayers);
    
    RootWInfo* cmdLineInfo;
    cmdLineInfo = new RootWInfo("Command line arguments");
    cmdLineInfo->setValue(commandLine_);
    simulationContent->addItem(cmdLineInfo);

    std::string destinationFilename;

    // Let's add the included files from the main configuration
    mainConfigHandler& mainConfig = mainConfigHandler::instance();
    std::vector<std::string> origSet;
    std::vector<std::string> destSet;
    mainConfig.createEncodedFileList(origSet, destSet);
    RootWBinaryFileList* myBinaryFileList = new RootWBinaryFileList(destSet.begin(), destSet.end(), "Geometry configuration file(s)", origSet.begin(), origSet.end());
    configFilesContent->addItem(myBinaryFileList);

    RootWInfo* myInfo;
    myInfo = new RootWInfo("Minimum bias per bunch crossing");
    myInfo->setValue(SimParms::getInstance().numMinBiasEvents(), minimumBiasPrecision);
    simulationContent->addItem(myInfo);
    myInfo = new RootWInfo("Integrated luminosity");
    myInfo->setValue(SimParms::getInstance().timeIntegratedLumi(), luminosityPrecision);
    myInfo->appendValue(" fb" + superStart + "-1" + superEnd);
    simulationContent->addItem(myInfo);
    myInfo = new RootWInfo("Number of tracks used for material");
    myInfo->setValue(materialTracksUsed);
    simulationContent->addItem(myInfo);
    myInfo = new RootWInfo("Number of tracks used for geometry");
    myInfo->setValue(geometryTracksUsed);
    simulationContent->addItem(myInfo);
    myInfo = new RootWInfo(Form("Irradiation &alpha; parameter (at reference temperature %.0f °C)", SimParms::getInstance().referenceTemp()));
    myInfo->setValueSci(SimParms::getInstance().alphaParam(), alphaParamPrecision);
    myInfo->appendValue(" A/cm");
    simulationContent->addItem(myInfo);

    //********************************//
    //*                              *//
    //*  Summary files               *//
    //*                              *//
    //********************************//

    // Summary file with all root plots
    myBinaryFile = new RootWBinaryFile("summary.root", "ROOT file with all relevant plots");
    myBinaryFile->setNoCopy(true);
    summaryContent->addItem(myBinaryFile);

    RootWTextFile* myTextFile;

    // DetId modules list with associated geometry info
    myTextFile = new RootWTextFile("DetId_modules_list.csv", "DetId modules list with associated geometry info");
    myTextFile->addText(createModulesDetIdListCsv());
    summaryContent->addItem(myTextFile);

    // DetId sensors list with associated geometry info
    myTextFile = new RootWTextFile("DetId_sensors_list.csv", "DetId sensors list with associated geometry info");
    myTextFile->addText(createSensorsDetIdListCsv());
    summaryContent->addItem(myTextFile);

    RootWGraphViz* myGv = new RootWGraphViz("include_graph.gv", "Include structure");
    myGv->addText(mainConfigHandler::instance().createGraphVizFile());
    summaryContent->addItem(myGv);


    //********************************//
    //*                              *//
    //*  Materials tables            *//
    //*                              *//
    //********************************//
 
    // Chemical elements
    RootWTextFile* chemicalElementsFile = new RootWTextFile("chemical_elements.csv", "Chemical elements");
    chemicalElementsFile->addText(createChemicalElementsCsv());
    materialsTablesContent->addItem(chemicalElementsFile);

    // Chemical compounds
    bool hasChemicalFormula = true;
    RootWTextFile* chemicalCompoundsFile = new RootWTextFile("chemical_compounds.csv", "Chemical compounds");
    chemicalCompoundsFile->addText(createChemicalMixturesCsv(hasChemicalFormula));
    materialsTablesContent->addItem(chemicalCompoundsFile);

    // Chemical mixtures
    hasChemicalFormula = false;
    RootWTextFile* chemicalMixturesFile = new RootWTextFile("chemical_mixtures.csv", "Chemical mixtures");
    chemicalMixturesFile->addText(createChemicalMixturesCsv(hasChemicalFormula));
    materialsTablesContent->addItem(chemicalMixturesFile);

    return true;
  }


  bool Vizard::bandwidthSummary(Analyzer& analyzer, Tracker& tracker, RootWSite& site) {
    RootWPage* myPage = new RootWPage("Bandwidth");
    myPage->setAddress("bandwidth.html");
    site.addPage(myPage);
    RootWContent* myContent;

    //********************************//
    //*                              *//
    //*       Bandwidth              *//
    //*                              *//
    //********************************//
    // (also todo: handle this properly: with a not-hardcoded model)
    myContent = new RootWContent("Distributions and models");
    myPage->addContent(myContent);
    std::unique_ptr<TCanvas> bandWidthCanvas(new TCanvas("ModuleBandwidthC", "Modules needed bandwidthC", vis_min_canvas_sizeX, vis_min_canvas_sizeY));
    std::unique_ptr<TCanvas> moduleHitCanvas(new TCanvas("ModuleHitC", "Module hit countC", vis_min_canvas_sizeX, vis_min_canvas_sizeY));
    bandWidthCanvas->SetLogy(1);
    moduleHitCanvas->SetLogy(1);

    bandWidthCanvas->cd();
    TH1D& bandwidthDistribution = analyzer.getBandwidthDistribution();
    TH1D& bandwidthDistributionSparsified = analyzer.getBandwidthDistributionSparsified();
    bandwidthDistribution.Draw();
    bandwidthDistributionSparsified.Draw("same");
    TLegend* myLegend = new TLegend(0.75, 0.5, 1, .75);
    myLegend->AddEntry(&bandwidthDistribution, "Unsparsified", "l");
    myLegend->AddEntry(&bandwidthDistributionSparsified, "Sparsified", "l");
    myLegend->Draw();
    RootWImage* myImage = new RootWImage(std::move(bandWidthCanvas), vis_min_canvas_sizeX, vis_min_canvas_sizeY);
    myImage->setComment("Module bandwidth distribution in the sparsified and unsparsified model");
    myContent->addItem(myImage);

    moduleHitCanvas->cd();
    TH1D& chanHitDistribution = analyzer.getChanHitDistribution();
    chanHitDistribution.Draw();
    myImage = new RootWImage(std::move(moduleHitCanvas), vis_min_canvas_sizeX, vis_min_canvas_sizeY);
    myImage->setComment("Distribution of number of hits per bunch crossing (each sensor is counted separately)");
    myContent->addItem(myImage);

    RootWText* myDescription = new RootWText();
    myContent->addItem(myDescription);
    myDescription->addText( "Bandwidth useage estimate:<br/>");
    myDescription->addText( "(Pt modules: ignored)<br/>");
    myDescription->addText( "Sparsified (binary) bits/event: 23 bits/chip + 9 bit/hit<br/>");
    myDescription->addText( "Unsparsified (binary) bits/event: 16 bits/chip + 1 bit/channel<br/>");
    ostringstream aStringStream; aStringStream.str("100 kHz trigger, "); aStringStream << SimParms::getInstance().numMinBiasEvents();
    aStringStream <<" minimum bias events assumed</br>";
    myDescription->addText( aStringStream.str() );


    std::map<std::string, SummaryTable>& particleSummaries = analyzer.getTriggerFrequencyInterestingSummaries();
    std::map<std::string, SummaryTable>& trueSummaries = analyzer.getTriggerFrequencyTrueSummaries();
    std::map<std::string, SummaryTable>& fakeSummaries = analyzer.getTriggerFrequencyFakeSummaries();
    std::map<std::string, SummaryTable>& misfilteredSummaries = analyzer.getTriggerFrequencyMisfilteredSummaries();
    std::map<std::string, SummaryTable>& combinatorialSummaries = analyzer.getTriggerFrequencyCombinatorialSummaries();
    std::map<std::string, SummaryTable>& rateSummaries = analyzer.getTriggerRateSummaries();
    std::map<std::string, SummaryTable>& efficiencySummaries = analyzer.getTriggerEfficiencySummaries();
    std::map<std::string, SummaryTable>& puritySummaries = analyzer.getTriggerPuritySummaries();
    std::map<std::string, SummaryTable>& dataBandwidthSummaries = analyzer.getTriggerDataBandwidthSummaries();
    std::map<std::string, SummaryTable>& stripOccupancySummaries = analyzer.getStripOccupancySummaries();
    std::map<std::string, SummaryTable>& hitOccupancySummaries = analyzer.getHitOccupancySummaries();

    for (std::map<std::string, SummaryTable>::iterator it = particleSummaries.begin(); it != particleSummaries.end(); ++it) {
      myPage->addContent(std::string("Interesting particle rate (") + it->first + ")", false).addTable().setContent(it->second.getContent());
    }
    for (std::map<std::string, SummaryTable>::iterator it = trueSummaries.begin(); it != trueSummaries.end(); ++it) {
      myPage->addContent(std::string("True stub rate (") + it->first + ")", false).addTable().setContent(it->second.getContent());
    }
    for (std::map<std::string, SummaryTable>::iterator it = misfilteredSummaries.begin(); it != misfilteredSummaries.end(); ++it) {
      myPage->addContent(std::string("Low-pT over-threshold stub rate (") + it->first + ")", false).addTable().setContent(it->second.getContent());
    }
    for (std::map<std::string, SummaryTable>::iterator it = combinatorialSummaries.begin(); it != combinatorialSummaries.end(); ++it) {
      myPage->addContent(std::string("Combinatorial stub rate (") + it->first + ")", false).addTable().setContent(it->second.getContent());
    }
    for (std::map<std::string, SummaryTable>::iterator it = fakeSummaries.begin(); it != fakeSummaries.end(); ++it) {
      myPage->addContent(std::string("Fake (over-threshold + combinatorial) stub rate (") + it->first + ")", false).addTable().setContent(it->second.getContent());
    }
    for (std::map<std::string, SummaryTable>::iterator it = rateSummaries.begin(); it != rateSummaries.end(); ++it) {
      myPage->addContent(std::string("Total (true + fake) stub rate (") + it->first + ")", false).addTable().setContent(it->second.getContent());
    }
    for (std::map<std::string, SummaryTable>::iterator it = efficiencySummaries.begin(); it != efficiencySummaries.end(); ++it) {
      myPage->addContent(std::string("Stub efficiency (") + it->first + ")", false).addTable().setContent(it->second.getContent());
    }
    for (std::map<std::string, SummaryTable>::iterator it = puritySummaries.begin(); it != puritySummaries.end(); ++it) {
      myPage->addContent(std::string("Stub purity (") + it->first + ")", false).addTable().setContent(it->second.getContent());
    }
    for (std::map<std::string, SummaryTable>::iterator it = dataBandwidthSummaries.begin(); it != dataBandwidthSummaries.end(); ++it) {
      myPage->addContent(std::string("Trigger data bandwidth Gbps (") + it->first + ")", false).addTable().setContent(it->second.getContent());
    }
    for (std::map<std::string, SummaryTable>::iterator it = stripOccupancySummaries.begin(); it != stripOccupancySummaries.end(); ++it) {
      myPage->addContent(std::string("Strip occupancy (") + it->first + ")", false).addTable().setContent(it->second.getContent());
    }
    for (std::map<std::string, SummaryTable>::iterator it = hitOccupancySummaries.begin(); it != hitOccupancySummaries.end(); ++it) {
      myPage->addContent(std::string("Hit occupancy (") + it->first + ")", false).addTable().setContent(it->second.getContent());
    }


    myContent = &myPage->addContent("Trigger bandwidth and frequency maps", true);

    std::unique_ptr<TCanvas> triggerDataBandwidthCanvas(new TCanvas());
    std::unique_ptr<TCanvas> triggerFrequencyPerEventCanvas(new TCanvas());

    PlotDrawer<YZ, Type, Max> yzbwDrawer(0, 0); // we take the MAX because the Analyzer only sweeps across the first quadrant (up to PI/2),
    PlotDrawer<YZ, Type, Max> yztfDrawer(0, 0); // so there's plenty modules in Phi which don't have their property set, but Max disregards all the 0's

    yzbwDrawer.addModulesType(tracker.modules().begin(), tracker.modules().end(), BARREL | ENDCAP);
    yztfDrawer.addModulesType(tracker.modules().begin(), tracker.modules().end(), BARREL | ENDCAP);

    yzbwDrawer.drawFrame<HistogramFrameStyle>(*triggerDataBandwidthCanvas.get());
    yztfDrawer.drawFrame<HistogramFrameStyle>(*triggerFrequencyPerEventCanvas.get());

    yzbwDrawer.drawModules<ContourStyle>(*triggerDataBandwidthCanvas.get());
    yztfDrawer.drawModules<ContourStyle>(*triggerFrequencyPerEventCanvas.get());

    RootWImage& triggerDataBandwidthImage = myContent->addImage(std::move(triggerDataBandwidthCanvas), vis_std_canvas_sizeX, vis_min_canvas_sizeY);
    triggerDataBandwidthImage.setComment("Map of the bandwidth for trigger data in Gbps");
    triggerDataBandwidthImage.setName("triggerDataBandwidthMap");

    RootWImage& triggerFrequencyPerEventImage = myContent->addImage(std::move(triggerFrequencyPerEventCanvas), vis_std_canvas_sizeX, vis_min_canvas_sizeY);
    triggerFrequencyPerEventImage.setComment("Map of the trigger frequency per event (a.k.a. stubs per event)");
    triggerFrequencyPerEventImage.setName("triggerFrequencyPerEventMap");




    StubRateHistos& totalHistos = analyzer.getTotalStubRateHistos();
    StubRateHistos& trueHistos = analyzer.getTrueStubRateHistos();

    std::string currCntName = "";
    for (StubRateHistos::iterator totalIt = totalHistos.begin(), trueIt = trueHistos.begin(); totalIt != totalHistos.end(); ++totalIt, ++trueIt) {
      std::pair<std::string, int> layer = totalIt->first;
      TH1D* totalHisto = totalIt->second;
      TH1D* trueHisto = trueIt->second;
      if (layer.first != currCntName) {
        myContent = &myPage->addContent(std::string("Stub rate plots (") + layer.first + ")", false);
        currCntName = layer.first;
      }
      std::unique_ptr<TCanvas> graphCanvas(new TCanvas());
      graphCanvas->cd();
      totalHisto->SetLineColor(1);
      totalHisto->SetMinimum(trueHisto->GetMinimum()*.9 < 0.1 ? 0 : trueHisto->GetMinimum()*.9);
      totalHisto->Draw();
      trueHisto->SetLineColor(2);
      trueHisto->Draw("SAME");
      RootWImage& graphImage = myContent->addImage(std::move(graphCanvas), vis_min_canvas_sizeX, vis_min_canvas_sizeY);
      graphImage.setComment("Stub rate for layer " + any2str(layer.second) + " (MHz/cm^2)");
      graphImage.setName("stubRate" + layer.first + any2str(layer.second));

    }


    return true;
  }


  bool Vizard::triggerProcessorsSummary(Analyzer& analyzer, Tracker& tracker, RootWSite& site) {
    RootWPage* myPage = new RootWPage("Trigger CPUs");
    RootWTextFile* myTextFile;
    myPage->setAddress("trigger_cpus.html");
    site.addPage(myPage);

    SummaryTable& processorSummary = analyzer.getProcessorConnectionSummary();
    SummaryTable& processorCommonSummary = analyzer.getProcessorCommonConnectionSummary();
    //std::map<std::string, SummaryTable>& moduleSummaries = analyzer.getModuleConnectionSummaries();

    // Connections between modules and trigger towers
    RootWContent& summaryContent = myPage->addContent("Summary tables", false);
    createTriggerSectorMapCsv(analyzer.getTriggerSectorMap());
    myTextFile = new RootWTextFile("trigger_sector_map.csv", "Trigger Towers to Modules connections");
    myTextFile->addText(triggerSectorMapCsv_);
    summaryContent.addItem(myTextFile);
    createModuleConnectionsCsv(analyzer.getModuleConnectionMap());
    myTextFile = new RootWTextFile("module_connections.csv", "Modules to Trigger Towers connections");
    myTextFile->addText(moduleConnectionsCsv_);
    summaryContent.addItem(myTextFile);
    
    myPage->addContent("Processor inbound connections").addTable().setContent(processorSummary.getContent());
    RootWContent& sharedConnContent = myPage->addContent("Processor shared inbound connections", false);
    std::unique_ptr<TCanvas> sharedConnCanvas(new TCanvas());
    sharedConnCanvas->cd();
    TH2I& sharedConnMap = analyzer.getProcessorCommonConnectionMap();
    sharedConnMap.GetXaxis()->LabelsOption("v");
    sharedConnMap.GetXaxis()->SetLabelSize(0.03);
    sharedConnMap.GetYaxis()->SetLabelSize(0.03);
    sharedConnMap.Draw("colz");
    RootWImage& sharedConnImage = sharedConnContent.addImage(std::move(sharedConnCanvas), vis_std_canvas_sizeX, vis_min_canvas_sizeY);
    sharedConnImage.setComment("Map of the shared processor connections (on the diagonal unshared connections are reported)");
    sharedConnImage.setName("sharedConnMap");

    sharedConnContent.addTable().setContent(processorCommonSummary.getContent());
    sharedConnContent.addText("Columns and rows both report trigger towers, in the format 't Eta# , Phi#'. Each table cell contains the number of connections the TT on the column shares with the TT on the corresponding row. On the diagonal the number of unshared (i.e. belonging to a single TT) connections for each TT is reported.");

    SummaryTable& processorBandwidthSummary = analyzer.getProcessorInboundBandwidthSummary();
    SummaryTable& processorStubSummary = analyzer.getProcessorInboundStubPerEventSummary();
    myPage->addContent("Processor inbound bandwidth Gbps").addTable().setContent(processorBandwidthSummary.getContent());
    myPage->addContent("Processor inbound stubs per event").addTable().setContent(processorStubSummary.getContent());

    // Some helper string objects
    ostringstream tempSS;
    std::string tempString;

    RootWContent& myContent = myPage->addContent("Module outbound connection maps", true);

    std::unique_ptr<TCanvas> moduleConnectionEtaCanvas(new TCanvas());
    std::unique_ptr<TCanvas> moduleConnectionPhiCanvas(new TCanvas());
    std::unique_ptr<TCanvas> moduleConnectionEndcapPhiCanvas(new TCanvas());

    struct EtaConnections {
      const ModuleConnectionMap& mm_;
      EtaConnections(const ModuleConnectionMap& mm) : mm_(mm) {}
      double operator()(const Module& m) { return mm_.at(&m).etaCpuConnections(); }
    };
    struct PhiConnections {
      const ModuleConnectionMap& mm_;
      PhiConnections(const ModuleConnectionMap& mm) : mm_(mm) {}
      double operator()(const Module& m) { return mm_.at(&m).phiCpuConnections(); }
    };
    PlotDrawer<YZFull, EtaConnections, Max> yzDrawer(0, 0, EtaConnections(analyzer.getModuleConnectionMap())); //(2*getDrawAreaZ(tracker), getDrawAreaR(tracker));
    PlotDrawer<XY, PhiConnections, Max> xyDrawer(0, 0, PhiConnections(analyzer.getModuleConnectionMap())); //(getDrawAreaX(tracker), getDrawAreaY(tracker));
    PlotDrawer<XY, PhiConnections, Max> xyecDrawer(0, 0, PhiConnections(analyzer.getModuleConnectionMap())); //(getDrawAreaX(tracker), getDrawAreaY(tracker));

    yzDrawer.addModulesType(tracker.modules().begin(), tracker.modules().end());
    //xyDrawer.addModules<CheckSection<Layer::XYSection> >(tracker.getLayers());
    xyDrawer.addModules<CheckType<BARREL>>(tracker.modules().begin(), tracker.modules().end());
    xyecDrawer.addModules<CheckType<ENDCAP>>(tracker.modules().begin(), tracker.modules().end());

    yzDrawer.drawFrame<HistogramFrameStyle>(*moduleConnectionEtaCanvas.get());
    xyDrawer.drawFrame<HistogramFrameStyle>(*moduleConnectionPhiCanvas.get());
    std::pair<Circle, Circle> petal = analyzer.getSampleTriggerPetal();
    TArc* a1 = new TArc(petal.first.x0, petal.first.y0, petal.first.r, (XYPoint(petal.first.x0, petal.first.y0)).Phi()*180./M_PI + 180.);
    TArc* a2 = new TArc(petal.second.x0, petal.second.y0, petal.second.r, 0., (XYPoint(petal.second.x0, petal.second.y0)).Phi()*180./M_PI + 180.);
    a1->SetFillStyle(0);
    a2->SetFillStyle(0);
    moduleConnectionPhiCanvas->cd();
    a1->Draw("only");
    a2->Draw("only");

    xyecDrawer.drawFrame<HistogramFrameStyle>(*moduleConnectionEndcapPhiCanvas.get());
    moduleConnectionEndcapPhiCanvas->cd();
    a1->Draw("only");
    a2->Draw("only");
    a1->SetBit(1);
    a2->SetBit(1);

    yzDrawer.drawModules<ContourStyle>(*moduleConnectionEtaCanvas.get());
    xyDrawer.drawModules<ContourStyle>(*moduleConnectionPhiCanvas.get());
    xyecDrawer.drawModules<ContourStyle>(*moduleConnectionEndcapPhiCanvas.get());



    /*
       moduleConnectionEtaCanvas->SetFillColor(color_plot_background);
       moduleConnectionPhiCanvas->SetFillColor(color_plot_background);
    //moduleConnectionEndcapPhiCanvas->SetFillColor(color_plot_background);

    moduleConnectionEtaCanvas->cd();
    moduleConnectionEtaMap.Draw("colz");
    */
    RootWImage& moduleConnectionEtaImage = myContent.addImage(std::move(moduleConnectionEtaCanvas), vis_max_canvas_sizeX, vis_min_canvas_sizeY);
    moduleConnectionEtaImage.setComment("Map of the number of connections to trigger processors per module (eta section)");
    moduleConnectionEtaImage.setName("moduleConnectionEtaMap");
    /*
       moduleConnectionPhiCanvas->cd();
       moduleConnectionPhiMap.Draw("colz");
       */
    RootWImage& moduleConnectionPhiImage = myContent.addImage(std::move(moduleConnectionPhiCanvas), vis_min_canvas_sizeX, vis_min_canvas_sizeY);
    moduleConnectionPhiImage.setComment("Map of the number of connections to trigger processors per barrel module (phi section)");
    moduleConnectionPhiImage.setName("moduleConnectionPhiMap");

    // moduleConnectionEndcapPhiCanvas->cd();
    // moduleConnectionEndcapPhiMap.Draw("colz");

    RootWImage& moduleConnectionEndcapPhiImage = myContent.addImage(std::move(moduleConnectionEndcapPhiCanvas), vis_min_canvas_sizeX, vis_min_canvas_sizeY);
    moduleConnectionEndcapPhiImage.setComment("Map of the number of connections to trigger processors per endcap module (phi section)");
    moduleConnectionEndcapPhiImage.setName("moduleConnectionEndcapPhiMap");

    //    myContent = myPage->addContent("Module Connections distribution", true);

    std::unique_ptr<TCanvas> moduleConnectionsCanvas(new TCanvas("ModuleConnectionsC", "Modules connectionsC", vis_min_canvas_sizeX, vis_min_canvas_sizeY));
    moduleConnectionsCanvas->cd();
    TH1I& moduleConnectionsDistribution = analyzer.getModuleConnectionsDistribution();
    moduleConnectionsDistribution.SetFillColor(Palette::color(2));
    moduleConnectionsDistribution.Draw();
    RootWImage& myImage = myContent.addImage(std::move(moduleConnectionsCanvas), vis_min_canvas_sizeX, vis_min_canvas_sizeY);
    myImage.setComment("Module connections distribution");

    return true;
  }

  bool Vizard::errorSummary(Analyzer& a, RootWSite& site, std::string additionalTag, bool isTrigger) {

    //********************************//
    //*                              *//
    //*    Resolution estimate       *//
    //*                              *//
    //********************************//

    // Here you should check if the TGraph
    // list is empty => maybe not?
    if (!(a.getRhoGraphs(false, isTrigger).empty() && a.getDGraphs(false, isTrigger).empty() && a.getPhiGraphs(false, isTrigger).empty())) {
      // Create a page for the errors
      std::string pageTitle = "Resolution";
      std::string additionalSummaryTag;
      //double verticalScale=1;
      if (additionalTag!="") {
        pageTitle += " ("+additionalTag+")";
        additionalSummaryTag = "_"+additionalTag+"_";
        //verticalScale = 10;
      } else {
        additionalSummaryTag = "";
      }
      std::string pageAddress = "errors" + additionalTag + ".html";
      RootWPage& myPage = site.addPage(pageTitle);
      myPage.setAddress(pageAddress);

      // Create the contents
      RootWContent& resolutionContent = myPage.addContent("Track resolution");
      RootWContent& idealResolutionContent = myPage.addContent("Track resolution (without material)");

      std::string scenarioStr;
      for (int scenario=0; scenario<2; ++scenario) {
        bool idealMaterial;
        RootWContent* myContent;
        if (scenario==0) {
          idealMaterial=false;
          myContent = &resolutionContent;

        } else {
          idealMaterial=true;
          myContent = &idealResolutionContent;
          scenarioStr = "noMS";
        }

        std::unique_ptr<TCanvas> linearMomentumCanvas(new TCanvas());
        std::unique_ptr<TCanvas> momentumCanvas(new TCanvas());
        std::unique_ptr<TCanvas> distanceCanvas(new TCanvas());
        std::unique_ptr<TCanvas> angleCanvas(new TCanvas());
        std::unique_ptr<TCanvas> ctgThetaCanvas(new TCanvas());
        std::unique_ptr<TCanvas> etaCanvas(new TCanvas());
        std::unique_ptr<TCanvas> z0Canvas(new TCanvas());
        std::unique_ptr<TCanvas> pCanvas(new TCanvas());

        int myColor=0;
        int nRebin = 2;
        int markerStyle = 21;
        double markerSize = 1.;
        double lineWidth = 2.;

        linearMomentumCanvas->SetGrid(1,1);
        momentumCanvas->SetGrid(1,1);
        distanceCanvas->SetGrid(1,1);
        angleCanvas->SetGrid(1,1);
        ctgThetaCanvas->SetGrid(1,1);
        etaCanvas->SetGrid(1,1);
        z0Canvas->SetGrid(1,1);
        pCanvas->SetGrid(1,1);
        std::string plotOption = "";
        std::map<int, TGraph>::iterator g_iter, g_guard;
        // momentum canvas loop
        g_guard = a.getRhoGraphs(idealMaterial, isTrigger).end();
        gStyle->SetGridStyle(style_grid);
        gStyle->SetGridColor(color_hard_grid);
        for (g_iter = a.getRhoGraphs(idealMaterial, isTrigger).begin(); g_iter != g_guard; g_iter++) {
          TGraph& momentumGraph = g_iter->second;
          TProfile& momentumProfile = newProfile(momentumGraph, 0, a.getEtaMaxTracker(), nRebin);

          if (idealMaterial) {
            momentumProfile.SetMinimum(vis_min_dPtOverPt);//1E-5*100);
            momentumProfile.SetMaximum(vis_max_dPtOverPt);//.11*100*verticalScale);
          } else {
            momentumProfile.SetMinimum(vis_min_dPtOverPt);//4E-3*100);
            momentumProfile.SetMaximum(vis_max_dPtOverPt);//.5*100*verticalScale);
          }
          linearMomentumCanvas->SetLogy(0);
          momentumCanvas->SetLogy(1);
          momentumProfile.SetLineColor(momentumColor(myColor));
          momentumProfile.SetMarkerColor(momentumColor(myColor));
          momentumProfile.SetLineWidth(lineWidth);
          myColor++;
          momentumProfile.SetMarkerStyle(markerStyle);
          momentumProfile.SetMarkerSize(markerSize);
          momentumCanvas->SetFillColor(color_plot_background);
          linearMomentumCanvas->SetFillColor(color_plot_background);
          if (momentumGraph.GetN()>0) {
            momentumCanvas->cd();
            momentumProfile.Draw(plotOption.c_str());
            linearMomentumCanvas->cd();
            momentumProfile.Draw(plotOption.c_str());
            plotOption = "same";
          }
        }
        plotOption = "";
        myColor=0;
        // distance canvas loop
        g_guard = a.getDGraphs(idealMaterial, isTrigger).end();
        for (g_iter = a.getDGraphs(idealMaterial, isTrigger).begin(); g_iter != g_guard; g_iter++) {
          TGraph& distanceGraph = g_iter->second;
          TProfile& distanceProfile = newProfile(distanceGraph, 0, a.getEtaMaxTracker(), nRebin);
          if (idealMaterial) {
            distanceProfile.SetMinimum(vis_min_dD0);//4*1e-4);
            distanceProfile.SetMaximum(vis_max_dD0);//4E2*1e-4*verticalScale);
          } else {
            distanceProfile.SetMinimum(vis_min_dD0);//4*1e-4);
            distanceProfile.SetMaximum(vis_max_dD0);//4E2*1e-4*verticalScale);
          }
          distanceCanvas->SetLogy();
          distanceProfile.SetLineColor(momentumColor(myColor));
          distanceProfile.SetMarkerColor(momentumColor(myColor));
          distanceProfile.SetLineWidth(lineWidth);
          myColor++;
          distanceProfile.SetMarkerStyle(markerStyle);
          distanceProfile.SetMarkerSize(markerSize);
          distanceCanvas->SetFillColor(color_plot_background);
          if (distanceGraph.GetN()>0) {
            distanceCanvas->cd();
            distanceProfile.Draw(plotOption.c_str());
            plotOption = "same";
          }
        }
        plotOption = "";
        myColor=0;
        // angle canvas loop
        g_guard = a.getPhiGraphs(idealMaterial, isTrigger).end();
        for (g_iter = a.getPhiGraphs(idealMaterial, isTrigger).begin(); g_iter != g_guard; g_iter++) {
          TGraph& angleGraph = g_iter->second;
          TProfile& angleProfile = newProfile(angleGraph, 0, a.getEtaMaxTracker(), nRebin);
          if (idealMaterial) {
            angleProfile.SetMinimum(vis_min_dPhi);//1E-5);
            angleProfile.SetMaximum(vis_max_dPhi);//0.01*verticalScale);
          } else {
            angleProfile.SetMinimum(vis_min_dPhi);//1E-5);
            angleProfile.SetMaximum(vis_max_dPhi);//0.01*verticalScale);
          }
          angleCanvas->SetLogy();
          angleProfile.SetLineColor(momentumColor(myColor));
          angleProfile.SetMarkerColor(momentumColor(myColor));
          angleProfile.SetLineWidth(lineWidth);
          myColor++;
          angleProfile.SetMarkerStyle(markerStyle);
          angleProfile.SetMarkerSize(markerSize);
          angleCanvas->SetFillColor(color_plot_background);
          if (angleGraph.GetN() > 0) {
            angleCanvas->cd();
            angleProfile.Draw(plotOption.c_str());
            plotOption = "same";
          }
        }
        plotOption = "";
        myColor=0;
        // ctgTheta and eta canvas loop
        g_guard = a.getCtgThetaGraphs(idealMaterial, isTrigger).end();
        for (g_iter = a.getCtgThetaGraphs(idealMaterial, isTrigger).begin(); g_iter != g_guard; g_iter++) {
          TGraph& ctgThetaGraph = g_iter->second;
          TProfile& ctgThetaProfile = newProfile(ctgThetaGraph, 0, a.getEtaMaxTracker(), nRebin);
	  TProfile& etaProfile = newProfile_timesSin(ctgThetaGraph, 0, a.getEtaMaxTracker(), nRebin);
	  etaProfile.SetTitle("Pseudorapidity error - const P_{T} across #eta;#eta;#delta #eta");
          ctgThetaProfile.SetMinimum(vis_min_dCtgTheta);
          ctgThetaProfile.SetMaximum(vis_max_dCtgTheta);
          ctgThetaCanvas->SetLogy();
          ctgThetaProfile.SetLineColor(momentumColor(myColor));
          ctgThetaProfile.SetMarkerColor(momentumColor(myColor));
          etaProfile.SetMinimum(vis_min_dCtgTheta);
          etaProfile.SetMaximum(vis_max_dCtgTheta);
          etaCanvas->SetLogy();
          etaProfile.SetLineColor(momentumColor(myColor));
          etaProfile.SetMarkerColor(momentumColor(myColor));
          myColor++;
          ctgThetaProfile.SetMarkerStyle(markerStyle);
          ctgThetaProfile.SetMarkerSize(markerSize);
          ctgThetaCanvas->SetFillColor(color_plot_background);
          etaProfile.SetMarkerStyle(markerStyle);
          etaProfile.SetMarkerSize(markerSize);
          etaCanvas->SetFillColor(color_plot_background);
          if (ctgThetaGraph.GetN() > 0) {
            ctgThetaCanvas->cd();
            ctgThetaProfile.Draw(plotOption.c_str());
            etaCanvas->cd();
            etaProfile.Draw(plotOption.c_str());
            plotOption = "same";
          }
        }
        plotOption = "";
        myColor=0;
        // z0 canvas loop
        g_guard = a.getZ0Graphs(idealMaterial, isTrigger).end();
        for (g_iter = a.getZ0Graphs(idealMaterial, isTrigger).begin(); g_iter != g_guard; g_iter++) {
          TGraph& z0Graph = g_iter->second;
          TProfile& z0Profile = newProfile(z0Graph, 0, a.getEtaMaxTracker(), nRebin);
          z0Profile.SetMinimum(vis_min_dZ0);//1E-5);
          z0Profile.SetMaximum(vis_max_dZ0);//1*verticalScale);
          z0Canvas->SetLogy();
          z0Profile.SetLineColor(momentumColor(myColor));
          z0Profile.SetMarkerColor(momentumColor(myColor));
          myColor++;
          z0Profile.SetMarkerStyle(markerStyle);
          z0Profile.SetMarkerSize(markerSize);
          z0Canvas->SetFillColor(color_plot_background);
          if (z0Graph.GetN() > 0) {
            z0Canvas->cd();
            z0Profile.Draw(plotOption.c_str());
            plotOption = "p same";
          }
        }
        plotOption = "";
        myColor=0;
        // p canvas loop
        g_guard = a.getPGraphs(idealMaterial, isTrigger).end();
        for (g_iter = a.getPGraphs(idealMaterial, isTrigger).begin(); g_iter != g_guard; g_iter++) {
          TGraph& pGraph = g_iter->second;
          TProfile& pProfile = newProfile(pGraph, 0, a.getEtaMaxTracker(), nRebin);
          if (idealMaterial) {
            pProfile.SetMinimum(vis_min_dPtOverPt);//1E-5*100);
            pProfile.SetMaximum(vis_max_dPtOverPt);//.11*100*verticalScale);
          } else {
            pProfile.SetMinimum(vis_min_dPtOverPt);//4E-3*100);
            pProfile.SetMaximum(vis_max_dPtOverPt);//.11*100*verticalScale);
          }
          pCanvas->SetLogy();
          pProfile.SetLineColor(momentumColor(myColor));
          pProfile.SetMarkerColor(momentumColor(myColor));
          myColor++;
          pProfile.SetMarkerStyle(markerStyle);
          pProfile.SetMarkerSize(markerSize);
          pCanvas->SetFillColor(color_plot_background);
          if (pGraph.GetN() > 0) {
            pCanvas->cd();
            pProfile.Draw(plotOption.c_str());
            plotOption = "p same";
          }
        }
        RootWImage& linearMomentumImage = myContent->addImage(std::move(linearMomentumCanvas), vis_std_canvas_sizeX, vis_min_canvas_sizeY);
        linearMomentumImage.setComment("Transverse momentum resolution vs. eta (linear scale)");
        linearMomentumImage.setName(Form("linptres_%s_%s",additionalTag.c_str(), scenarioStr.c_str()));
        RootWImage& momentumImage = myContent->addImage(std::move(momentumCanvas), vis_std_canvas_sizeX, vis_min_canvas_sizeY);
        momentumImage.setComment("Transverse momentum resolution vs. eta");
        momentumImage.setName(Form("ptres_%s_%s",additionalTag.c_str(), scenarioStr.c_str()));
        RootWImage& distanceImage = myContent->addImage(std::move(distanceCanvas), vis_std_canvas_sizeX, vis_min_canvas_sizeY);
        distanceImage.setComment("Distance of closest approach resolution vs. eta");
        distanceImage.setName(Form("dxyres_%s_%s",additionalTag.c_str(), scenarioStr.c_str()));
        RootWImage& angleImage = myContent->addImage(std::move(angleCanvas), vis_std_canvas_sizeX, vis_min_canvas_sizeY);
        angleImage.setComment("Angle resolution vs. eta");
        angleImage.setName(Form("phires_%s_%s",additionalTag.c_str(), scenarioStr.c_str()));
        RootWImage& ctgThetaImage = myContent->addImage(std::move(ctgThetaCanvas), vis_std_canvas_sizeX, vis_min_canvas_sizeY);
        ctgThetaImage.setComment("CtgTheta resolution vs. eta");
        ctgThetaImage.setName(Form("cotThetares_%s_%s",additionalTag.c_str(), scenarioStr.c_str()));
        RootWImage& etaImage = myContent->addImage(std::move(etaCanvas), vis_std_canvas_sizeX, vis_min_canvas_sizeY);
        etaImage.setComment("Eta resolution vs. eta");
        etaImage.setName(Form("etares_%s_%s",additionalTag.c_str(), scenarioStr.c_str()));
	RootWImage& z0Image = myContent->addImage(std::move(z0Canvas), vis_std_canvas_sizeX, vis_min_canvas_sizeY);
        z0Image.setComment("z0 resolution vs. eta");
        z0Image.setName(Form("dzres_%s_%s",additionalTag.c_str(), scenarioStr.c_str()));
        RootWImage& pImage = myContent->addImage(std::move(pCanvas), vis_std_canvas_sizeX, vis_min_canvas_sizeY);
        pImage.setComment("Momentum resolution vs. eta");
        pImage.setName(Form("pres_%s_%s",additionalTag.c_str(), scenarioStr.c_str()));
      }

      // Check that the ideal and real have the same pts
      // Otherwise the table cannot be prepared

      RootWContent& summaryContent = myPage.addContent("Summary", false);
      RootWTable& cutsTable = summaryContent.addTable();
      std::vector<std::string> plotNames;
      std::map<std::string, RootWTable*> tableMap;
      std::map<std::string, RootWTable*>::iterator tableMapIt;
      plotNames.push_back("pt");
      plotNames.push_back("d");
      plotNames.push_back("phi");
      plotNames.push_back("ctg(theta)");
      plotNames.push_back("z0");
      plotNames.push_back("p");
      for (std::vector<std::string>::iterator it=plotNames.begin();
           it!=plotNames.end(); ++it) {
        tableMap[(*it)] = &(summaryContent.addTable());
        tableMap[(*it)]->setContent(0,0,(*it));
      }

      // Prepare the cuts for the averages
      ostringstream label;
      std::string name;
      RootWTable* myTable;

      // Table explaining the cuts
      cutsTable.setContent(0,0,"Region");
      cutsTable.setContent(1,0,"etaMin");
      cutsTable.setContent(2,0,"etaMax");
      myTable = &cutsTable;
      for (unsigned int iBorder=0; iBorder<geom_name_eta_regions.size()-1; ++iBorder) {
        myTable->setContent(0,iBorder+1,geom_name_eta_regions[iBorder+1]);
        label.str(""); label << std::fixed << std::setprecision(1) << geom_range_eta_regions[iBorder];
        myTable->setContent(1,iBorder+1,label.str());
        label.str(""); label << std::fixed << std::setprecision(1) << geom_range_eta_regions[iBorder+1];
        myTable->setContent(2,iBorder+1,label.str());
      }

      std::map<graphIndex, TGraph*> myPlotMap;
      graphIndex myIndex;

      fillPlotMap(plotNames[0], myPlotMap, &a, &Analyzer::getRhoGraphs, isTrigger);
      fillPlotMap(plotNames[1], myPlotMap, &a, &Analyzer::getDGraphs, isTrigger);
      fillPlotMap(plotNames[2], myPlotMap, &a, &Analyzer::getPhiGraphs, isTrigger);
      fillPlotMap(plotNames[3], myPlotMap, &a, &Analyzer::getCtgThetaGraphs, isTrigger);
      fillPlotMap(plotNames[4], myPlotMap, &a, &Analyzer::getZ0Graphs, isTrigger);
      fillPlotMap(plotNames[5], myPlotMap, &a, &Analyzer::getPGraphs, isTrigger);

      // Cycle over the different measurements
      for (std::vector<std::string>::iterator plotNameIt = plotNames.begin();
           plotNameIt!=plotNames.end(); ++plotNameIt) {

        //std::cerr << "tableMap[\""<< *plotNameIt <<"\"] = " << tableMap[*plotNameIt] << std::endl; // debug
        myTable = tableMap[*plotNameIt];
        if (!myTable) continue;

        // Count the realistic plots' momenta
        std::vector<double> momentum;
        std::vector<double>::iterator momentumIt;

        for (std::map<graphIndex, TGraph*>::iterator myPlotMapIt = myPlotMap.begin();
             myPlotMapIt!=myPlotMap.end(); ++myPlotMapIt) {
          myIndex =  (*myPlotMapIt).first;
          //std::cerr << "Check3: myIndex.name = " << myIndex.name << std::endl; // debug
          if (myIndex.name==(*plotNameIt)) {
            //std::cerr << "found momentum " << myIndex.p <<std::endl; // debug
            momentumIt = std::find(momentum.begin(), momentum.end(), myIndex.p);
            if (momentumIt == momentum.end()) momentum.push_back(myIndex.p);
          }
        }

        std::sort(momentum.begin(), momentum.end());
        //std::cerr << "momentum.size() = " << momentum.size() <<std::endl; // debug

        // Fill the table with the values
        // First the heading of momentum
        int baseColumn;
        std::vector<double> averagesReal;
        std::vector<double> averagesIdeal;
        TGraph* myGraph;
        int myColor = kBlack;
        myIndex.name=(*plotNameIt);
        std::ostringstream myLabel;
        for (unsigned int i=0; i<momentum.size(); ++i) {
          baseColumn = (geom_name_eta_regions.size()-1)*i + 1;
          myTable->setContent(0, baseColumn, momentum[i],0);
          myIndex.p=momentum[i];
          myIndex.ideal = false;
          myGraph = myPlotMap[myIndex];
          myTable->setContent(2, 0, "Real");
          myTable->setContent(3, 0, "Ideal");
          myTable->setContent(4, 0, "Loss");
          if (myGraph) {
            averagesReal=Analyzer::average(*myGraph, geom_range_eta_regions);
            myColor = myGraph->GetMarkerColor();
            myTable->setColor(0, baseColumn, myColor);
          }
          myIndex.ideal = true;
          myGraph = myPlotMap[myIndex];
          if (myGraph) averagesIdeal=Analyzer::average(*myGraph, geom_range_eta_regions);
          for (unsigned int j=0; j<(geom_name_eta_regions.size()-1); ++j) {
            myTable->setContent(1, baseColumn+j, geom_name_eta_regions[j+1]);
            myTable->setColor(1, baseColumn+j, myColor);
            if (averagesReal.size() > j) {
              myTable->setContent(2, baseColumn+j,averagesReal[j],tableResolutionPrecisionHigh);
              myTable->setColor(2, baseColumn+j, myColor);
            }
            if (averagesIdeal.size() > j) {
              myTable->setContent(3, baseColumn+j,averagesIdeal[j],tableResolutionPrecisionHigh);
              myTable->setColor(3, baseColumn+j, myColor);
            }
            if ((averagesReal.size() > j)&&(averagesIdeal.size() > j)) {
              myTable->setContent(4, baseColumn+j,averagesReal[j]/averagesIdeal[j],1);
              myTable->setColor(4, baseColumn+j, myColor);
            }
            myLabel.str("");
            myLabel << myIndex.name
              << std::dec << std::fixed << std::setprecision(0)
              << myIndex.p << "(" << geom_name_eta_regions[j+1] << ")";
          }
        }
      }
      return true;
    }
    return false;
  }

  bool Vizard::taggedErrorSummary(Analyzer& analyzer, RootWSite& site) {

    //********************************//
    //*                              *//
    //*    Resolution estimate       *//
    //*                              *//
    //********************************//

    GraphBag& gb = analyzer.getGraphBag();

    for (auto tag : gb.getTagSet()) {

      std::string pageTitle = "Resolution";
      std::string additionalSummaryTag;
      //double verticalScale=1;

      pageTitle              += " ("+tag+")";
      additionalSummaryTag    = "_"+tag+"_";
      //verticalScale           = 10;
      std::string pageAddress = "errors" + tag + ".html";

      RootWPage* myPage = new RootWPage(pageTitle);
      myPage->setAddress(pageAddress);
      site.addPage(myPage);

      // Create the contents
      RootWContent& resolutionContent_Pt      = myPage->addContent("Track resolution for const Pt across "  +etaLetter+" (material)");
      RootWContent& idealResolutionContent_Pt = myPage->addContent("Track resolution for const Pt across "  +etaLetter+" (no material)", false);
      RootWContent& resolutionContent_P       = myPage->addContent("Track resolution for const P across "   +etaLetter+" (material)"   , false);
      RootWContent& idealResolutionContent_P  = myPage->addContent("Track resolution for const P across "   +etaLetter+" (no material)", false);

      // Create a page for the errors - scenarios with/without multiple scattering (active+pasive or just active material), extra scenario includes dipole magnet
      std::string scenarioStr="";
      for (int scenario=0; scenario<2; ++scenario) {
        int idealMaterial;
        RootWContent* myContent;

        // Draw case I with const Pt across eta
        if (!gb.getTaggedGraphs(GraphBag::RealGraph | GraphBag::RhoGraph_Pt     , tag).empty() &&
            !gb.getTaggedGraphs(GraphBag::RealGraph | GraphBag::DGraph_Pt       , tag).empty() &&
            !gb.getTaggedGraphs(GraphBag::RealGraph | GraphBag::Z0Graph_Pt      , tag).empty() &&
            !gb.getTaggedGraphs(GraphBag::RealGraph | GraphBag::PhiGraph_Pt     , tag).empty() &&
            !gb.getTaggedGraphs(GraphBag::RealGraph | GraphBag::CtgthetaGraph_Pt, tag).empty() &&
            !gb.getTaggedGraphs(GraphBag::RealGraph | GraphBag::LGraph_Pt       , tag).empty() &&
            !gb.getTaggedGraphs(GraphBag::RealGraph | GraphBag::BetaGraph_Pt    , tag).empty() &&
            !gb.getTaggedGraphs(GraphBag::RealGraph | GraphBag::OmegaGraph_Pt   , tag).empty() &&
            !gb.getTaggedGraphs(GraphBag::RealGraph | GraphBag::PGraph_Pt       , tag).empty()) {

          // Set link to myContent
          if (scenario==0) {
            idealMaterial=GraphBag::RealGraph;
            myContent = &resolutionContent_Pt;
            scenarioStr = "MS_Pt";
          } else {
            idealMaterial=GraphBag::IdealGraph;
            myContent = &idealResolutionContent_Pt;
            scenarioStr = "noMS_Pt";
          }

          std::unique_ptr<TCanvas> linMomCanvas_Pt(new TCanvas());
          std::unique_ptr<TCanvas> logMomCanvas_Pt(new TCanvas());
          std::unique_ptr<TCanvas> d0Canvas_Pt(new TCanvas());
          std::unique_ptr<TCanvas> phiCanvas_Pt(new TCanvas());
          std::unique_ptr<TCanvas> ctgThetaCanvas_Pt(new TCanvas());
          std::unique_ptr<TCanvas> etaCanvas_Pt(new TCanvas());
          std::unique_ptr<TCanvas> z0Canvas_Pt(new TCanvas());
          std::unique_ptr<TCanvas> pCanvas_Pt(new TCanvas());
          std::unique_ptr<TCanvas> lCanvas_Pt(new TCanvas());
          std::unique_ptr<TCanvas> betaCanvas_Pt(new TCanvas());
          std::unique_ptr<TCanvas> omegaCanvas_Pt(new TCanvas());

          // Default attributes
          int myColor            = 0;
          int nBins              = insur::vis_n_bins;
          int markerStyle        = 21;
          double markerSize      = 1.;
          double lineWidth       = 2.;
          std::string plotOption = "";

          linMomCanvas_Pt->SetGrid(1,1);
          logMomCanvas_Pt->SetGrid(1,1);
          d0Canvas_Pt->SetGrid(1,1);
          phiCanvas_Pt->SetGrid(1,1);
          ctgThetaCanvas_Pt->SetGrid(1,1);
          etaCanvas_Pt->SetGrid(1,1);
          z0Canvas_Pt->SetGrid(1,1);
          pCanvas_Pt->SetGrid(1,1);
          lCanvas_Pt->SetGrid(1,1);
          betaCanvas_Pt->SetGrid(1,1);
          omegaCanvas_Pt->SetGrid(1,1);

          gStyle->SetGridStyle(style_grid);
          gStyle->SetGridColor(color_hard_grid);

          // Draw pt
          plotOption = "";
          myColor    = 0;
          for (const auto& mapel : gb.getTaggedGraphs(GraphBag::RhoGraph_Pt | idealMaterial, tag)) {

            const TGraph& momentumGraph = mapel.second;
            TProfile& momentumProfile   = newProfile(momentumGraph, 0, analyzer.getEtaMaxTracker(), 1, nBins);

            if (idealMaterial == GraphBag::IdealGraph) {
              momentumProfile.SetMinimum(insur::vis_min_dPtOverPt); //1E-5*100);
              momentumProfile.SetMaximum(insur::vis_max_dPtOverPt); //.11*100*verticalScale);
            } else {
              momentumProfile.SetMinimum(insur::vis_min_dPtOverPt); //4E-3*100);
              momentumProfile.SetMaximum(insur::vis_max_dPtOverPt); //.5*100*verticalScale);
            }
            linMomCanvas_Pt->SetLogy(0);
            logMomCanvas_Pt->SetLogy(1);
            linMomCanvas_Pt->SetFillColor(color_plot_background);
            logMomCanvas_Pt->SetFillColor(color_plot_background);

            momentumProfile.SetLineColor(momentumColor(myColor));
            momentumProfile.SetMarkerColor(momentumColor(myColor));
            momentumProfile.SetLineWidth(lineWidth);
            myColor++;
            momentumProfile.SetMarkerStyle(markerStyle);
            momentumProfile.SetMarkerSize(markerSize);

            if (momentumGraph.GetN()>0) {
              linMomCanvas_Pt->cd();
              momentumProfile.Draw(plotOption.c_str());
              logMomCanvas_Pt->cd();
              momentumProfile.Draw(plotOption.c_str());
              plotOption = "same";
            }
          }
          // Draw p
          plotOption = "";
          myColor    = 0;
          for (const auto& mapel : gb.getTaggedGraphs(GraphBag::PGraph_Pt | idealMaterial, tag)) {

            const TGraph& pGraph = mapel.second;
            TProfile& pProfile   = newProfile(pGraph, 0, analyzer.getEtaMaxTracker(), 1, nBins);

            if (idealMaterial == GraphBag::IdealGraph) {
              pProfile.SetMinimum(insur::vis_min_dPtOverPt); //1E-5*100);
              pProfile.SetMaximum(insur::vis_max_dPtOverPt); //.11*100*verticalScale);
            } else {
              pProfile.SetMinimum(insur::vis_min_dPtOverPt); //4E-3*100);
              pProfile.SetMaximum(insur::vis_max_dPtOverPt); //.11*100*verticalScale);
            }
            pCanvas_Pt->SetLogy();
            pCanvas_Pt->SetFillColor(color_plot_background);

            pProfile.SetLineColor(momentumColor(myColor));
            pProfile.SetMarkerColor(momentumColor(myColor));
            pProfile.SetLineWidth(lineWidth);
            myColor++;
            pProfile.SetMarkerStyle(markerStyle);
            pProfile.SetMarkerSize(markerSize);

            if (pGraph.GetN() > 0) {
              pCanvas_Pt->cd();
              pProfile.Draw(plotOption.c_str());
              plotOption = "p same";
            }
          }
          // Draw d0
          plotOption = "";
          myColor    = 0;
          for (const auto& mapel : gb.getTaggedGraphs(GraphBag::DGraph_Pt | idealMaterial, tag)) {

            const TGraph& distanceGraph = mapel.second;
            TProfile& distanceProfile   = newProfile(distanceGraph, 0, analyzer.getEtaMaxTracker(), 1, nBins);

            if (idealMaterial == GraphBag::IdealGraph) {
              distanceProfile.SetMinimum(vis_min_dD0);
              distanceProfile.SetMaximum(vis_max_dD0);//*verticalScale);
            } else {
              distanceProfile.SetMinimum(vis_min_dD0);
              distanceProfile.SetMaximum(vis_max_dD0);//*verticalScale);
            }
            d0Canvas_Pt->SetLogy();
            d0Canvas_Pt->SetFillColor(color_plot_background);

            distanceProfile.SetLineColor(momentumColor(myColor));
            distanceProfile.SetMarkerColor(momentumColor(myColor));
            distanceProfile.SetLineWidth(lineWidth);
            myColor++;
            distanceProfile.SetMarkerStyle(markerStyle);
            distanceProfile.SetMarkerSize(markerSize);

            if (distanceGraph.GetN()>0) {
              d0Canvas_Pt->cd();
              distanceProfile.Draw(plotOption.c_str());
              plotOption = "same";
            }
          }
          // Draw phi angle
          plotOption = "";
          myColor    = 0;
          for (const auto& mapel : gb.getTaggedGraphs(GraphBag::PhiGraph_Pt | idealMaterial, tag)) {

            const TGraph& angleGraph = mapel.second;
            TProfile& angleProfile   = newProfile(angleGraph, 0, analyzer.getEtaMaxTracker(), 1, nBins);

            if (idealMaterial == GraphBag::IdealGraph) {
            angleProfile.SetMinimum(vis_min_dPhi);
            angleProfile.SetMaximum(vis_max_dPhi);//*verticalScale);
            } else {
              angleProfile.SetMinimum(vis_min_dPhi);
              angleProfile.SetMaximum(vis_max_dPhi);//*verticalScale);
            }
            phiCanvas_Pt->SetLogy();
            phiCanvas_Pt->SetFillColor(color_plot_background);

            angleProfile.SetLineColor(momentumColor(myColor));
            angleProfile.SetMarkerColor(momentumColor(myColor));
            angleProfile.SetLineWidth(lineWidth);
            myColor++;
            angleProfile.SetMarkerStyle(markerStyle);
            angleProfile.SetMarkerSize(markerSize);

            if (angleGraph.GetN() > 0) {
              phiCanvas_Pt->cd();
              angleProfile.Draw(plotOption.c_str());
              plotOption = "same";
            }
          }
          // Draw ctgTheta and eta
          plotOption = "";
          myColor    = 0;
          for (const auto& mapel : gb.getTaggedGraphs(GraphBag::CtgthetaGraph_Pt | idealMaterial, tag)) {

            const TGraph& ctgThetaGraph = mapel.second;
            TProfile& ctgThetaProfile   = newProfile(ctgThetaGraph, 0, analyzer.getEtaMaxTracker(), 1, nBins);
	    TProfile& etaProfile        = newProfile_timesSin(ctgThetaGraph, 0, analyzer.getEtaMaxTracker(), 1, nBins);
	    etaProfile.SetTitle("Pseudorapidity error - const P_{T} across #eta;#eta;#delta #eta");

            ctgThetaProfile.SetMinimum(vis_min_dCtgTheta);
            ctgThetaProfile.SetMaximum(vis_max_dCtgTheta);
            ctgThetaCanvas_Pt->SetLogy();
            ctgThetaCanvas_Pt->SetFillColor(color_plot_background);
            etaProfile.SetMinimum(vis_min_dCtgTheta);
            etaProfile.SetMaximum(vis_max_dCtgTheta);
            etaCanvas_Pt->SetLogy();
            etaCanvas_Pt->SetFillColor(color_plot_background);

            ctgThetaProfile.SetLineColor(momentumColor(myColor));
            ctgThetaProfile.SetMarkerColor(momentumColor(myColor));
            ctgThetaProfile.SetLineWidth(lineWidth);
            etaProfile.SetLineColor(momentumColor(myColor));
            etaProfile.SetMarkerColor(momentumColor(myColor));
            etaProfile.SetLineWidth(lineWidth);
            myColor++;
            ctgThetaProfile.SetMarkerStyle(markerStyle);
            ctgThetaProfile.SetMarkerSize(markerSize);
            etaProfile.SetMarkerStyle(markerStyle);
            etaProfile.SetMarkerSize(markerSize);

            if (ctgThetaGraph.GetN() > 0) {
              ctgThetaCanvas_Pt->cd();
              ctgThetaProfile.Draw(plotOption.c_str());
              etaCanvas_Pt->cd();
              etaProfile.Draw(plotOption.c_str());
              plotOption = "same";
            }
          }
          // Draw z0
          plotOption = "";
          myColor    = 0;
          for (const auto& mapel : gb.getTaggedGraphs(GraphBag::Z0Graph_Pt | idealMaterial, tag)) {

            const TGraph& z0Graph = mapel.second;
            TProfile& z0Profile   = newProfile(z0Graph, 0, analyzer.getEtaMaxTracker(), 1, nBins);

            z0Profile.SetMinimum(vis_min_dZ0);
            z0Profile.SetMaximum(vis_max_dZ0);//*verticalScale);
            z0Canvas_Pt->SetLogy();
            z0Canvas_Pt->SetFillColor(color_plot_background);

            z0Profile.SetLineColor(momentumColor(myColor));
            z0Profile.SetMarkerColor(momentumColor(myColor));
            z0Profile.SetLineWidth(lineWidth);
            myColor++;
            z0Profile.SetMarkerStyle(markerStyle);
            z0Profile.SetMarkerSize(markerSize);
            z0Canvas_Pt->SetFillColor(color_plot_background);

            if (z0Graph.GetN() > 0) {
              z0Canvas_Pt->cd();
              z0Profile.Draw(plotOption.c_str());
              plotOption = "p same";
            }
          }

          // Draw l0
          plotOption = "";
          myColor    = 0;
          for (const auto& mapel : gb.getTaggedGraphs(GraphBag::LGraph_Pt | idealMaterial, tag)) {

            const TGraph& LGraph = mapel.second;
            TProfile& lProfile   = newProfile(LGraph, 0, analyzer.getEtaMaxTracker(), 1, nBins);

            lProfile.SetMinimum(vis_min_dL);
            lProfile.SetMaximum(vis_max_dL);//*verticalScale);
            lCanvas_Pt->SetLogy();
            lCanvas_Pt->SetFillColor(color_plot_background);

            lProfile.SetLineColor(momentumColor(myColor));
            lProfile.SetMarkerColor(momentumColor(myColor));
            lProfile.SetLineWidth(lineWidth);
            myColor++;
            lProfile.SetMarkerStyle(markerStyle);
            lProfile.SetMarkerSize(markerSize);
            lCanvas_Pt->SetFillColor(color_plot_background);

            if (LGraph.GetN() > 0) {
              lCanvas_Pt->cd();
              lProfile.Draw(plotOption.c_str());
              plotOption = "p same";
            }
          }

          // Draw beta
          plotOption = "";
          myColor    = 0;
          for (const auto& mapel : gb.getTaggedGraphs(GraphBag::BetaGraph_Pt | idealMaterial, tag)) {

            const TGraph& BetaGraph = mapel.second;
            TProfile& betaProfile   = newProfile(BetaGraph, 0, analyzer.getEtaMaxTracker(), 1, nBins);

            betaProfile.SetMinimum(vis_min_beta);
            betaProfile.SetMaximum(vis_max_beta);
            betaCanvas_Pt->SetLogy(0);
            betaCanvas_Pt->SetFillColor(color_plot_background);

            betaProfile.SetLineColor(momentumColor(myColor));
            betaProfile.SetMarkerColor(momentumColor(myColor));
            betaProfile.SetLineWidth(lineWidth);
            myColor++;
            betaProfile.SetMarkerStyle(markerStyle);
            betaProfile.SetMarkerSize(markerSize);
            betaCanvas_Pt->SetFillColor(color_plot_background);

            if (BetaGraph.GetN() > 0) {
              betaCanvas_Pt->cd();
              betaProfile.Draw(plotOption.c_str());
              plotOption = "p same";
            }
          }

          // Draw omega
          plotOption = "";
          myColor    = 0;
          for (const auto& mapel : gb.getTaggedGraphs(GraphBag::OmegaGraph_Pt | idealMaterial, tag)) {

            const TGraph& OmegaGraph = mapel.second;
            TProfile& omegaProfile   = newProfile(OmegaGraph, 0, analyzer.getEtaMaxTracker(), 1, nBins);

            omegaProfile.SetMinimum(vis_min_omega);
            omegaProfile.SetMaximum(vis_max_omega);
            omegaCanvas_Pt->SetLogy(0);
            omegaCanvas_Pt->SetFillColor(color_plot_background);

            omegaProfile.SetLineColor(momentumColor(myColor));
            omegaProfile.SetMarkerColor(momentumColor(myColor));
            omegaProfile.SetLineWidth(lineWidth);
            myColor++;
            omegaProfile.SetMarkerStyle(markerStyle);
            omegaProfile.SetMarkerSize(markerSize);
            omegaCanvas_Pt->SetFillColor(color_plot_background);

            if (OmegaGraph.GetN() > 0) {
              omegaCanvas_Pt->cd();
              omegaProfile.Draw(plotOption.c_str());
              plotOption = "p same";
            }
          }

          RootWImage& linMomImage_Pt = myContent->addImage(std::move(linMomCanvas_Pt), vis_std_canvas_sizeX, vis_min_canvas_sizeY);
          linMomImage_Pt.setComment("Transverse momentum resolution vs. "+etaLetter+" (linear scale) - const Pt across "+etaLetter);
          linMomImage_Pt.setName(Form("linptres_%s_%s", tag.c_str(), scenarioStr.c_str()));

          RootWImage& logMomImage_Pt = myContent->addImage(std::move(logMomCanvas_Pt), vis_std_canvas_sizeX, vis_min_canvas_sizeY);
          logMomImage_Pt.setComment("Transverse momentum resolution vs. "+etaLetter+" (log scale) - const Pt across "+etaLetter);
          logMomImage_Pt.setName(Form("ptres_%s_%s", tag.c_str(), scenarioStr.c_str()));

          RootWImage& pImage_Pt = myContent->addImage(std::move(pCanvas_Pt), vis_std_canvas_sizeX, vis_min_canvas_sizeY);
          pImage_Pt.setComment("Momentum resolution vs. "+etaLetter+" - const Pt across "+etaLetter);
          pImage_Pt.setName(Form("pres_%s_%s", tag.c_str(), scenarioStr.c_str()));

          RootWImage& d0Image_Pt = myContent->addImage(std::move(d0Canvas_Pt), vis_std_canvas_sizeX, vis_min_canvas_sizeY);
          d0Image_Pt.setComment("d0 resolution vs. "+etaLetter+" - const Pt across "+etaLetter);
          d0Image_Pt.setName(Form("dxyres_%s_%s", tag.c_str(), scenarioStr.c_str()));

          RootWImage& z0Image_Pt = myContent->addImage(std::move(z0Canvas_Pt), vis_std_canvas_sizeX, vis_min_canvas_sizeY);
          z0Image_Pt.setComment("z0 resolution vs. "+etaLetter+" - const Pt across "+etaLetter);
          z0Image_Pt.setName(Form("dzres_%s_%s", tag.c_str(), scenarioStr.c_str()));

          RootWImage& lImage_Pt = myContent->addImage(std::move(lCanvas_Pt), vis_std_canvas_sizeX, vis_min_canvas_sizeY);
          lImage_Pt.setComment("L resolution vs. "+etaLetter+" - const Pt across "+etaLetter);
          lImage_Pt.setName(Form("lres_%s_%s", tag.c_str(), scenarioStr.c_str()));

          RootWImage& betaImage_Pt = myContent->addImage(std::move(betaCanvas_Pt), vis_std_canvas_sizeX, vis_min_canvas_sizeY);
          betaImage_Pt.setComment("Relative influence of #sigma_{d0} (max for #beta=#pi/2) and #sigma_{z0} (max for #beta=0) - const Pt across "+etaLetter);
          betaImage_Pt.setName(Form("beta_%s_%s", tag.c_str(), scenarioStr.c_str()));

          RootWImage& omegaImage_Pt = myContent->addImage(std::move(omegaCanvas_Pt), vis_std_canvas_sizeX, vis_min_canvas_sizeY);
          omegaImage_Pt.setComment("Pixel aspect ratio optimzation (for fixed pixel area). #Omega=#pi/2 means you need longer pixels - const Pt across "+etaLetter);
          omegaImage_Pt.setName(Form("omega_%s_%s", tag.c_str(), scenarioStr.c_str()));

          RootWImage& phiImage_Pt = myContent->addImage(std::move(phiCanvas_Pt), vis_std_canvas_sizeX, vis_min_canvas_sizeY);
          phiImage_Pt.setComment("Angle resolution vs. "+etaLetter+" - const Pt across "+etaLetter);
          phiImage_Pt.setName(Form("phires_%s_%s", tag.c_str(), scenarioStr.c_str()));

          RootWImage& ctgThetaImage_Pt = myContent->addImage(std::move(ctgThetaCanvas_Pt), vis_std_canvas_sizeX, vis_min_canvas_sizeY);
          ctgThetaImage_Pt.setComment("Ctg("+thetaLetter+") resolution vs. "+etaLetter+" - const Pt across "+etaLetter);
          ctgThetaImage_Pt.setName(Form("cotThetares_%s_%s", tag.c_str(), scenarioStr.c_str()));

          RootWImage& etaImage_Pt = myContent->addImage(std::move(etaCanvas_Pt), vis_std_canvas_sizeX, vis_min_canvas_sizeY);
          etaImage_Pt.setComment(etaLetter+" resolution vs. "+etaLetter+" - const Pt across "+etaLetter);
          etaImage_Pt.setName(Form("etares_%s_%s", tag.c_str(), scenarioStr.c_str()));
        }

        // Draw case II with const P across eta
        if (!gb.getTaggedGraphs(GraphBag::RealGraph | GraphBag::RhoGraph_P     , tag).empty() &&
            !gb.getTaggedGraphs(GraphBag::RealGraph | GraphBag::DGraph_P       , tag).empty() &&
            !gb.getTaggedGraphs(GraphBag::RealGraph | GraphBag::Z0Graph_P      , tag).empty() &&
            !gb.getTaggedGraphs(GraphBag::RealGraph | GraphBag::PhiGraph_P     , tag).empty() &&
            !gb.getTaggedGraphs(GraphBag::RealGraph | GraphBag::CtgthetaGraph_P, tag).empty() &&
            !gb.getTaggedGraphs(GraphBag::RealGraph | GraphBag::PGraph_P       , tag).empty() &&
            !gb.getTaggedGraphs(GraphBag::RealGraph | GraphBag::LGraph_P       , tag).empty() &&
            !gb.getTaggedGraphs(GraphBag::RealGraph | GraphBag::BetaGraph_P    , tag).empty() &&
            !gb.getTaggedGraphs(GraphBag::RealGraph | GraphBag::OmegaGraph_P   , tag).empty()) {

          // Set link to myContent
          if (scenario==0) {
            idealMaterial=GraphBag::RealGraph;
            myContent = &resolutionContent_P;
            scenarioStr = "MS_P";
          } else {
            idealMaterial=GraphBag::IdealGraph;
            myContent = &idealResolutionContent_P;
            scenarioStr = "noMS_P";
          }

          std::unique_ptr<TCanvas> linMomCanvas_P(new TCanvas());
          std::unique_ptr<TCanvas> logMomCanvas_P(new TCanvas());
          std::unique_ptr<TCanvas> d0Canvas_P(new TCanvas());
          std::unique_ptr<TCanvas> phiCanvas_P(new TCanvas());
          std::unique_ptr<TCanvas> ctgThetaCanvas_P(new TCanvas());
          std::unique_ptr<TCanvas> etaCanvas_P(new TCanvas());
          std::unique_ptr<TCanvas> z0Canvas_P(new TCanvas());
          std::unique_ptr<TCanvas> pCanvas_P(new TCanvas());
          std::unique_ptr<TCanvas> lCanvas_P(new TCanvas());
          std::unique_ptr<TCanvas> betaCanvas_P(new TCanvas());
          std::unique_ptr<TCanvas> omegaCanvas_P(new TCanvas());

          // Default attributes
          int myColor            = 0;
          int nBins              = insur::vis_n_bins;
          int markerStyle        = 21;
          double markerSize      = 1.;
          double lineWidth       = 2.;
          std::string plotOption = "";

          linMomCanvas_P->SetGrid(1,1);
          logMomCanvas_P->SetGrid(1,1);
          d0Canvas_P->SetGrid(1,1);
          phiCanvas_P->SetGrid(1,1);
          ctgThetaCanvas_P->SetGrid(1,1);
          etaCanvas_P->SetGrid(1,1);
          z0Canvas_P->SetGrid(1,1);
          pCanvas_P->SetGrid(1,1);
          lCanvas_P->SetGrid(1,1);
          betaCanvas_P->SetGrid(1,1);
          omegaCanvas_P->SetGrid(1,1);

          gStyle->SetGridStyle(style_grid);
          gStyle->SetGridColor(color_hard_grid);

          // Draw pt
          plotOption = "";
          myColor    = 0;
          for (const auto& mapel : gb.getTaggedGraphs(GraphBag::RhoGraph_P | idealMaterial, tag)) {

            const TGraph& momentumGraph = mapel.second;
            TProfile& momentumProfile   = newProfile(momentumGraph, 0, analyzer.getEtaMaxTracker(), 1, nBins);

            if (idealMaterial == GraphBag::IdealGraph) {
              momentumProfile.SetMinimum(insur::vis_min_dPtOverPt); //1E-5*100);
              momentumProfile.SetMaximum(insur::vis_max_dPtOverPt); //.11*100*verticalScale);
            } else {
              momentumProfile.SetMinimum(insur::vis_min_dPtOverPt); //4E-3*100);
              momentumProfile.SetMaximum(insur::vis_max_dPtOverPt); //.5*100*verticalScale);
            }
            linMomCanvas_P->SetLogy(0);
            logMomCanvas_P->SetLogy(1);
            linMomCanvas_P->SetFillColor(color_plot_background);
            logMomCanvas_P->SetFillColor(color_plot_background);

            momentumProfile.SetLineColor(momentumColor(myColor));
            momentumProfile.SetMarkerColor(momentumColor(myColor));
            momentumProfile.SetLineWidth(lineWidth);
            myColor++;
            momentumProfile.SetMarkerStyle(markerStyle);
            momentumProfile.SetMarkerSize(markerSize);

            if (momentumGraph.GetN()>0) {
              linMomCanvas_P->cd();
              momentumProfile.Draw(plotOption.c_str());
              logMomCanvas_P->cd();
              momentumProfile.Draw(plotOption.c_str());
              plotOption = "same";
            }
          }
          // Draw p
          plotOption = "";
          myColor    = 0;
          for (const auto& mapel : gb.getTaggedGraphs(GraphBag::PGraph_P | idealMaterial, tag)) {

            const TGraph& pGraph = mapel.second;
            TProfile& pProfile   = newProfile(pGraph, 0, analyzer.getEtaMaxTracker(), 1, nBins);

            if (idealMaterial == GraphBag::IdealGraph) {
              pProfile.SetMinimum(insur::vis_min_dPtOverPt); //1E-5*100);
              pProfile.SetMaximum(insur::vis_max_dPtOverPt); //.11*100*verticalScale);
            } else {
              pProfile.SetMinimum(insur::vis_min_dPtOverPt); //4E-3*100);
              pProfile.SetMaximum(insur::vis_max_dPtOverPt); //.11*100*verticalScale);
            }
            pCanvas_P->SetLogy();
            pCanvas_P->SetFillColor(color_plot_background);

            pProfile.SetLineColor(momentumColor(myColor));
            pProfile.SetMarkerColor(momentumColor(myColor));
            pProfile.SetLineWidth(lineWidth);
            myColor++;
            pProfile.SetMarkerStyle(markerStyle);
            pProfile.SetMarkerSize(markerSize);

            if (pGraph.GetN() > 0) {
              pCanvas_P->cd();
              pProfile.Draw(plotOption.c_str());
              plotOption = "p same";
            }
          }
          // Draw d0
          plotOption = "";
          myColor    = 0;
          for (const auto& mapel : gb.getTaggedGraphs(GraphBag::DGraph_P | idealMaterial, tag)) {

            const TGraph& distanceGraph = mapel.second;
            TProfile& distanceProfile   = newProfile(distanceGraph, 0, analyzer.getEtaMaxTracker(), 1, nBins);

            if (idealMaterial == GraphBag::IdealGraph) {
              distanceProfile.SetMinimum(vis_min_dD0);
              distanceProfile.SetMaximum(vis_max_dD0);//*verticalScale);
            } else {
                distanceProfile.SetMinimum(vis_min_dD0);
                distanceProfile.SetMaximum(vis_max_dD0);//*verticalScale);
            }
            d0Canvas_P->SetLogy();
            d0Canvas_P->SetFillColor(color_plot_background);

            distanceProfile.SetLineColor(momentumColor(myColor));
            distanceProfile.SetMarkerColor(momentumColor(myColor));
            distanceProfile.SetLineWidth(lineWidth);
            myColor++;
            distanceProfile.SetMarkerStyle(markerStyle);
            distanceProfile.SetMarkerSize(markerSize);

            if (distanceGraph.GetN()>0) {
              d0Canvas_P->cd();
              distanceProfile.Draw(plotOption.c_str());
              plotOption = "same";
            }
          }
          // Draw phi angle
          plotOption = "";
          myColor    = 0;
          for (const auto& mapel : gb.getTaggedGraphs(GraphBag::PhiGraph_P | idealMaterial, tag)) {

            const TGraph& angleGraph = mapel.second;
            TProfile& angleProfile   = newProfile(angleGraph, 0, analyzer.getEtaMaxTracker(), 1, nBins);

            if (idealMaterial == GraphBag::IdealGraph) {
              angleProfile.SetMinimum(vis_min_dPhi);
              angleProfile.SetMaximum(vis_max_dPhi);//*verticalScale);
            } else {
              angleProfile.SetMinimum(vis_min_dPhi);
              angleProfile.SetMaximum(vis_max_dPhi);//*verticalScale);
            }
            phiCanvas_P->SetLogy();
            phiCanvas_P->SetFillColor(color_plot_background);

            angleProfile.SetLineColor(momentumColor(myColor));
            angleProfile.SetMarkerColor(momentumColor(myColor));
            angleProfile.SetLineWidth(lineWidth);
            myColor++;
            angleProfile.SetMarkerStyle(markerStyle);
            angleProfile.SetMarkerSize(markerSize);

            if (angleGraph.GetN() > 0) {
              phiCanvas_P->cd();
              angleProfile.Draw(plotOption.c_str());
              plotOption = "same";
            }
          }
          // Draw ctgTheta and eta
          plotOption = "";
          myColor    = 0;
          for (const auto& mapel : gb.getTaggedGraphs(GraphBag::CtgthetaGraph_P | idealMaterial, tag)) {

            const TGraph& ctgThetaGraph = mapel.second;
            TProfile& ctgThetaProfile   = newProfile(ctgThetaGraph, 0, analyzer.getEtaMaxTracker(), 1, nBins);
            TProfile& etaProfile        = newProfile_timesSin(ctgThetaGraph, 0, analyzer.getEtaMaxTracker(), 1, nBins);
	    etaProfile.SetTitle("Pseudorapidity error - const P across #eta;#eta;#delta #eta");

            ctgThetaProfile.SetMinimum(vis_min_dCtgTheta);
            ctgThetaProfile.SetMaximum(vis_max_dCtgTheta);
            ctgThetaCanvas_P->SetLogy();
            ctgThetaCanvas_P->SetFillColor(color_plot_background);
            etaProfile.SetMinimum(vis_min_dCtgTheta);
            etaProfile.SetMaximum(vis_max_dCtgTheta);
            etaCanvas_P->SetLogy();
            etaCanvas_P->SetFillColor(color_plot_background);

            ctgThetaProfile.SetLineColor(momentumColor(myColor));
            ctgThetaProfile.SetMarkerColor(momentumColor(myColor));
            ctgThetaProfile.SetLineWidth(lineWidth);
            etaProfile.SetLineColor(momentumColor(myColor));
            etaProfile.SetMarkerColor(momentumColor(myColor));
            etaProfile.SetLineWidth(lineWidth);
            myColor++;
            ctgThetaProfile.SetMarkerStyle(markerStyle);
            ctgThetaProfile.SetMarkerSize(markerSize);
            etaProfile.SetMarkerStyle(markerStyle);
            etaProfile.SetMarkerSize(markerSize);

            if (ctgThetaGraph.GetN() > 0) {
              ctgThetaCanvas_P->cd();
              ctgThetaProfile.Draw(plotOption.c_str());
              etaCanvas_P->cd();
              etaProfile.Draw(plotOption.c_str());
              plotOption = "same";
            }
          }
          // Draw z0
          plotOption = "";
          myColor    = 0;
          for (const auto& mapel : gb.getTaggedGraphs(GraphBag::Z0Graph_P | idealMaterial, tag)) {

            const TGraph& z0Graph = mapel.second;
            TProfile& z0Profile   = newProfile(z0Graph, 0, analyzer.getEtaMaxTracker(), 1, nBins);

            z0Profile.SetMinimum(vis_min_dZ0);
            z0Profile.SetMaximum(vis_max_dZ0);//*verticalScale);
            z0Canvas_P->SetLogy();
            z0Canvas_P->SetFillColor(color_plot_background);

            z0Profile.SetLineColor(momentumColor(myColor));
            z0Profile.SetMarkerColor(momentumColor(myColor));
            z0Profile.SetLineWidth(lineWidth);
            myColor++;
            z0Profile.SetMarkerStyle(markerStyle);
            z0Profile.SetMarkerSize(markerSize);
            z0Canvas_P->SetFillColor(color_plot_background);

            if (z0Graph.GetN() > 0) {
              z0Canvas_P->cd();
              z0Profile.Draw(plotOption.c_str());
              plotOption = "p same";
            }
          }
          plotOption = "";
          myColor=0;

          // Draw l0
          plotOption = "";
          myColor    = 0;
          for (const auto& mapel : gb.getTaggedGraphs(GraphBag::LGraph_P | idealMaterial, tag)) {

            const TGraph& LGraph = mapel.second;
            TProfile& lProfile   = newProfile(LGraph, 0, analyzer.getEtaMaxTracker(), 1, nBins);

            lProfile.SetMinimum(vis_min_dL);
            lProfile.SetMaximum(vis_max_dL);//*verticalScale);
            lCanvas_P->SetLogy();
            lCanvas_P->SetFillColor(color_plot_background);

            lProfile.SetLineColor(momentumColor(myColor));
            lProfile.SetMarkerColor(momentumColor(myColor));
            lProfile.SetLineWidth(lineWidth);
            myColor++;
            lProfile.SetMarkerStyle(markerStyle);
            lProfile.SetMarkerSize(markerSize);
            lCanvas_P->SetFillColor(color_plot_background);

            if (LGraph.GetN() > 0) {
              lCanvas_P->cd();
              lProfile.Draw(plotOption.c_str());
              plotOption = "p same";
            }
          }

          // Draw beta
          plotOption = "";
          myColor    = 0;
          for (const auto& mapel : gb.getTaggedGraphs(GraphBag::BetaGraph_P | idealMaterial, tag)) {

            const TGraph& BetaGraph = mapel.second;
            TProfile& betaProfile   = newProfile(BetaGraph, 0, analyzer.getEtaMaxTracker(), 1, nBins);

            betaProfile.SetMinimum(vis_min_beta);
            betaProfile.SetMaximum(vis_max_beta);
            betaCanvas_P->SetLogy(0);
            betaCanvas_P->SetFillColor(color_plot_background);

            betaProfile.SetLineColor(momentumColor(myColor));
            betaProfile.SetMarkerColor(momentumColor(myColor));
            betaProfile.SetLineWidth(lineWidth);
            myColor++;
            betaProfile.SetMarkerStyle(markerStyle);
            betaProfile.SetMarkerSize(markerSize);
            betaCanvas_P->SetFillColor(color_plot_background);

            if (BetaGraph.GetN() > 0) {
              betaCanvas_P->cd();
              betaProfile.Draw(plotOption.c_str());
              plotOption = "p same";
            }
          }

          // Draw omega
          plotOption = "";
          myColor    = 0;
          for (const auto& mapel : gb.getTaggedGraphs(GraphBag::OmegaGraph_P | idealMaterial, tag)) {

            const TGraph& OmegaGraph = mapel.second;
            TProfile& omegaProfile   = newProfile(OmegaGraph, 0, analyzer.getEtaMaxTracker(), 1, nBins);

            omegaProfile.SetMinimum(vis_min_omega);
            omegaProfile.SetMaximum(vis_max_omega);
            omegaCanvas_P->SetLogy(0);
            omegaCanvas_P->SetFillColor(color_plot_background);

            omegaProfile.SetLineColor(momentumColor(myColor));
            omegaProfile.SetMarkerColor(momentumColor(myColor));
            omegaProfile.SetLineWidth(lineWidth);
            myColor++;
            omegaProfile.SetMarkerStyle(markerStyle);
            omegaProfile.SetMarkerSize(markerSize);
            omegaCanvas_P->SetFillColor(color_plot_background);

            if (OmegaGraph.GetN() > 0) {
              omegaCanvas_P->cd();
              omegaProfile.Draw(plotOption.c_str());
              plotOption = "p same";
            }
          }

          RootWImage& linMomImage_P = myContent->addImage(std::move(linMomCanvas_P), vis_std_canvas_sizeX, vis_min_canvas_sizeY);
          linMomImage_P.setComment("Transverse momentum resolution vs. "+etaLetter+" (linear scale) - const P across "+etaLetter);
          linMomImage_P.setName(Form("linptres_%s_%s", tag.c_str(), scenarioStr.c_str()));

          RootWImage& logMomImage_P = myContent->addImage(std::move(logMomCanvas_P), vis_std_canvas_sizeX, vis_min_canvas_sizeY);
          logMomImage_P.setComment("Transverse momentum resolution vs. "+etaLetter+" (log scale) - const P across "+etaLetter);
          logMomImage_P.setName(Form("ptres_%s_%s", tag.c_str(), scenarioStr.c_str()));

          RootWImage& pImage_P = myContent->addImage(std::move(pCanvas_P), vis_std_canvas_sizeX, vis_min_canvas_sizeY);
          pImage_P.setComment("Momentum resolution vs. "+etaLetter+" - const P across "+etaLetter);
          pImage_P.setName(Form("pres_%s_%s", tag.c_str(), scenarioStr.c_str()));

          RootWImage& d0Image_P = myContent->addImage(std::move(d0Canvas_P), vis_std_canvas_sizeX, vis_min_canvas_sizeY);
          d0Image_P.setComment("d0 resolution vs. "+etaLetter+" - const P across "+etaLetter);
          d0Image_P.setName(Form("dxyres_%s_%s", tag.c_str(), scenarioStr.c_str()));

          RootWImage& z0Image_P = myContent->addImage(std::move(z0Canvas_P), vis_std_canvas_sizeX, vis_min_canvas_sizeY);
          z0Image_P.setComment("z0 resolution vs. "+etaLetter+" - const P across "+etaLetter);
          z0Image_P.setName(Form("dzres_%s_%s", tag.c_str(), scenarioStr.c_str()));

          RootWImage& lImage_P = myContent->addImage(std::move(lCanvas_P), vis_std_canvas_sizeX, vis_min_canvas_sizeY);
          lImage_P.setComment("L resolution vs. "+etaLetter+" - const P across "+etaLetter);
          lImage_P.setName(Form("lres_%s_%s", tag.c_str(), scenarioStr.c_str()));

          RootWImage& betaImage_P = myContent->addImage(std::move(betaCanvas_P), vis_std_canvas_sizeX, vis_min_canvas_sizeY);
          betaImage_P.setComment("Relative influence of #sigma_{d0} (max for #beta=#pi/2) and #sigma_{z0} (max for #beta=0) - const P across "+etaLetter);
          betaImage_P.setName(Form("beta_%s_%s", tag.c_str(), scenarioStr.c_str()));

          RootWImage& omegaImage_P = myContent->addImage(std::move(omegaCanvas_P), vis_std_canvas_sizeX, vis_min_canvas_sizeY);
          omegaImage_P.setComment("Pixel aspect ratio optimzation (for fixed pixel area). #Omega=#pi/2 means you need longer pixels - const P across "+etaLetter);
          omegaImage_P.setName(Form("omega_%s_%s", tag.c_str(), scenarioStr.c_str()));

          RootWImage& phiImage_P = myContent->addImage(std::move(phiCanvas_P), vis_std_canvas_sizeX, vis_min_canvas_sizeY);
          phiImage_P.setComment("Angle resolution vs. "+etaLetter+" - const P across "+etaLetter);
          phiImage_P.setName(Form("phires_%s_%s", tag.c_str(), scenarioStr.c_str()));

          RootWImage& ctgThetaImage_P = myContent->addImage(std::move(ctgThetaCanvas_P), vis_std_canvas_sizeX, vis_min_canvas_sizeY);
          ctgThetaImage_P.setComment("Ctg("+thetaLetter+") resolution vs. "+etaLetter+" - const P across "+etaLetter);
          ctgThetaImage_P.setName(Form("cotThetares_%s_%s", tag.c_str(), scenarioStr.c_str()));

          RootWImage& etaImage_P = myContent->addImage(std::move(etaCanvas_P), vis_std_canvas_sizeX, vis_min_canvas_sizeY);
          etaImage_P.setComment(etaLetter+") resolution vs. "+etaLetter+" - const P across "+etaLetter);
          etaImage_P.setName(Form("etares_%s_%s", tag.c_str(), scenarioStr.c_str()));
        }
      } // Scenarios

      // Set Summary content - case I
      //  check that the ideal and real have the same pts
      //  otherwise the table cannot be prepared
      RootWContent& summaryContent_Pt = myPage->addContent("Summary - const Pt across "+etaLetter);
      RootWTable&   cutsSummaryTable  = summaryContent_Pt.addTable();
      RootWTable&   momSummaryTable   = summaryContent_Pt.addTable();

      std::map<std::string, RootWTable*>           tableMap_Pt;
      std::map<std::string, RootWTable*>::iterator tableMapIt;

      std::vector<std::string> plotNames;
      plotNames.push_back(deltaLetter+"pt/pt [%]:           ");
      plotNames.push_back(deltaLetter+"p/p [%]:             ");
      plotNames.push_back(deltaLetter+"d0 ["+muLetter+"m]:  ");
      plotNames.push_back(deltaLetter+"z0 ["+muLetter+"m]:  ");
      plotNames.push_back(deltaLetter+phiLetter+":          ");
      plotNames.push_back(deltaLetter+"ctg("+thetaLetter+"):");
      plotNames.push_back(deltaLetter+"c"+tauLetter+" ["+muLetter+"m]:");

      for (std::vector<std::string>::iterator it=plotNames.begin();
           it!=plotNames.end(); ++it) {
        tableMap_Pt[(*it)] = &(summaryContent_Pt.addTable());
        tableMap_Pt[(*it)]->setContent(0,0,(*it));
      }

      // Prepare the cuts for the averages
      ostringstream label;
      std::string name;
      RootWTable* myTable;

      // Table explaining the cuts
      cutsSummaryTable.setContent(0,0,"Region: ");
      cutsSummaryTable.setContent(1,0,"Min "+etaLetter+":");
      cutsSummaryTable.setContent(2,0,"Max "+etaLetter+":");

      myTable = &cutsSummaryTable;
      for (unsigned int iBorder=0; iBorder<geom_name_eta_regions.size()-1; ++iBorder) {
        myTable->setContent(0,iBorder+1,geom_name_eta_regions[iBorder+1]);
        label.str(""); label << geom_range_eta_regions[iBorder];
        myTable->setContent(1,iBorder+1,label.str());
        label.str(""); label << geom_range_eta_regions[iBorder+1];
        myTable->setContent(2,iBorder+1,label.str());
      }

      // Table explaining momenta
      std::vector<double> momentum;
      std::map<graphIndex, TGraph*> myPlotMap_Pt;

      fillTaggedPlotMap(gb, plotNames[0], GraphBag::RhoGraph_Pt     , tag, myPlotMap_Pt);
      fillTaggedPlotMap(gb, plotNames[1], GraphBag::PGraph_Pt       , tag, myPlotMap_Pt);
      fillTaggedPlotMap(gb, plotNames[2], GraphBag::DGraph_Pt       , tag, myPlotMap_Pt);
      fillTaggedPlotMap(gb, plotNames[3], GraphBag::Z0Graph_Pt      , tag, myPlotMap_Pt);
      fillTaggedPlotMap(gb, plotNames[4], GraphBag::PhiGraph_Pt     , tag, myPlotMap_Pt);
      fillTaggedPlotMap(gb, plotNames[5], GraphBag::CtgthetaGraph_Pt, tag, myPlotMap_Pt);
      fillTaggedPlotMap(gb, plotNames[6], GraphBag::LGraph_Pt, tag, myPlotMap_Pt);


      std::vector<std::string>::iterator plotNameIt = plotNames.begin();
      std::vector<double>::iterator      momentumIt;
      graphIndex myIndex;

      for (std::map<graphIndex, TGraph*>::iterator myPlotMapIt = myPlotMap_Pt.begin();
           myPlotMapIt!=myPlotMap_Pt.end(); ++myPlotMapIt) {
        myIndex =  (*myPlotMapIt).first;
        if (myIndex.name==(*plotNameIt)) {
        momentumIt = std::find(momentum.begin(), momentum.end(), myIndex.p);
        if (momentumIt == momentum.end()) momentum.push_back(myIndex.p);
        }
      }

      std::sort(momentum.begin(), momentum.end());
      momSummaryTable.setContent(0,0,"Particle momenta in GeV:  " );
      myTable = &momSummaryTable;
      for (unsigned int iMom=0; iMom<momentum.size(); ++iMom) {
        label.str("");

        std::string color = "Unknow";
        if (iMom<color_names.size()) color = color_names[iMom];

        if (iMom!=momentum.size()-1) label << momentum[iMom]/Units::GeV << " (" << color << "),";
        else                         label << momentum[iMom]/Units::GeV << " (" << color << ").";
        myTable->setContent(0,iMom+1,label.str());
      }

      // Cycle over the different measurements
      for (std::vector<std::string>::iterator plotNameIt = plotNames.begin();
           plotNameIt!=plotNames.end(); ++plotNameIt) {

        myTable = tableMap_Pt[*plotNameIt];
        if (!myTable) continue;

        // Fill the table with the values, first the heading of momentum
        int baseColumn;
        std::vector<double> averagesReal;
        std::vector<double> averagesIdeal;
        TGraph* myGraph;
        int myColor = kBlack;
        myIndex.name=(*plotNameIt);
        std::ostringstream myLabel;

        // Put units & better formatting
        for (unsigned int i=0; i<momentum.size(); ++i) {
          baseColumn = (geom_name_eta_regions.size()-1)*i + 1;
          myTable->setContent(0, baseColumn, momentum[i]/Units::GeV,0);
          myIndex.p=momentum[i];
          myIndex.ideal = false;
          myGraph = myPlotMap_Pt[myIndex];
          myTable->setContent(2, 0, "Real:      ");
          myTable->setContent(3, 0, "Ideal:     ");
          myTable->setContent(4, 0, "Real/Ideal:");
          if (myGraph) {
            averagesReal=Analyzer::average(*myGraph, geom_range_eta_regions);
            myColor = myGraph->GetMarkerColor();
            myTable->setColor(0, baseColumn, myColor);
          }
          myIndex.ideal = true;
          myGraph = myPlotMap_Pt[myIndex];
          if (myGraph) averagesIdeal=Analyzer::average(*myGraph, geom_range_eta_regions);

         // Fill resolution for different eta regions
          for (unsigned int j=0; j<(geom_name_eta_regions.size()-1); ++j) {
            myTable->setContent(1, baseColumn+j, geom_name_eta_regions[j+1]);
            myTable->setColor(1, baseColumn+j, myColor);
            if (averagesReal.size() > j) {

              // Check item iterated and set precision
              int iItem = plotNameIt - plotNames.begin();
              if (iItem==0 || iItem==1 || iItem==2 || iItem==3 || iItem==6) myTable->setContent(2, baseColumn+j,averagesReal[j],tableResolutionPrecisionStd);
              else                                                          myTable->setContent(2, baseColumn+j,averagesReal[j],tableResolutionPrecisionHigh);
              myTable->setColor(2, baseColumn+j, myColor);
            }
            if (averagesIdeal.size() > j) {

              // Check item iterated and set precision
              int iItem = plotNameIt - plotNames.begin();
              if (iItem==0 || iItem==1 || iItem==2 || iItem==3 || iItem==6) myTable->setContent(3, baseColumn+j,averagesIdeal[j],tableResolutionPrecisionStd);
              else                                                          myTable->setContent(3, baseColumn+j,averagesIdeal[j],tableResolutionPrecisionHigh);
              myTable->setColor(3, baseColumn+j, myColor);
            }
            if ((averagesReal.size() > j)&&(averagesIdeal.size() > j)) {
              myTable->setContent(4, baseColumn+j,averagesReal[j]/averagesIdeal[j],2);
              myTable->setColor(4, baseColumn+j, myColor);

            }
          }
        }
      }

      //
      // Set Summary content - case II
      RootWContent& summaryContent_P = myPage->addContent("Summary - const P across "+etaLetter, false);

      std::map<std::string, RootWTable*> tableMap_P;

      // Table explaining momenta
      std::map<graphIndex, TGraph*> myPlotMap_P;

      fillTaggedPlotMap(gb, plotNames[0], GraphBag::RhoGraph_P     , tag, myPlotMap_P);
      fillTaggedPlotMap(gb, plotNames[1], GraphBag::PGraph_P       , tag, myPlotMap_P);
      fillTaggedPlotMap(gb, plotNames[2], GraphBag::DGraph_P       , tag, myPlotMap_P);
      fillTaggedPlotMap(gb, plotNames[3], GraphBag::Z0Graph_P      , tag, myPlotMap_P);
      fillTaggedPlotMap(gb, plotNames[4], GraphBag::PhiGraph_P     , tag, myPlotMap_P);
      fillTaggedPlotMap(gb, plotNames[5], GraphBag::CtgthetaGraph_P, tag, myPlotMap_P);
      fillTaggedPlotMap(gb, plotNames[6], GraphBag::LGraph_P       , tag, myPlotMap_P);


      for (std::vector<std::string>::iterator it=plotNames.begin();
           it!=plotNames.end(); ++it) {
        tableMap_P[(*it)] = &(summaryContent_P.addTable());
        tableMap_P[(*it)]->setContent(0,0,(*it));
      }

      // Cycle over the different measurements
      for (std::vector<std::string>::iterator plotNameIt = plotNames.begin();
           plotNameIt!=plotNames.end(); ++plotNameIt) {

        myTable = tableMap_P[*plotNameIt];
        if (!myTable) continue;

        // Fill the table with the values, first the heading of momentum
        int baseColumn;
        std::vector<double> averagesReal;
        std::vector<double> averagesIdeal;
        TGraph* myGraph;
        int myColor = kBlack;
        myIndex.name=(*plotNameIt);
        std::ostringstream myLabel;

        // Put units & better formatting
        for (unsigned int i=0; i<momentum.size(); ++i) {
          baseColumn = (geom_name_eta_regions.size()-1)*i + 1;
          myTable->setContent(0, baseColumn, momentum[i]/Units::GeV,0);
          myIndex.p=momentum[i];
          myIndex.ideal = false;
          myGraph = myPlotMap_P[myIndex];
          myTable->setContent(2, 0, "Real:      ");
          myTable->setContent(3, 0, "Ideal:     ");
          myTable->setContent(4, 0, "Real/Ideal:");
          if (myGraph) {
            averagesReal=Analyzer::average(*myGraph, geom_range_eta_regions);
            myColor = myGraph->GetMarkerColor();
            myTable->setColor(0, baseColumn, myColor);
          }
          myIndex.ideal = true;
          myGraph = myPlotMap_P[myIndex];
          if (myGraph) averagesIdeal=Analyzer::average(*myGraph, geom_range_eta_regions);

          for (unsigned int j=0; j<(geom_name_eta_regions.size()-1); ++j) {
            myTable->setContent(1, baseColumn+j, geom_name_eta_regions[j+1]);
            myTable->setColor(1, baseColumn+j, myColor);
            if (averagesReal.size() > j) {

              // Check item iterated and set precision
              int iItem = plotNameIt - plotNames.begin();
              if (iItem==0 || iItem==1 || iItem==2 || iItem==3 || iItem==6) myTable->setContent(2, baseColumn+j,averagesReal[j],tableResolutionPrecisionStd);
              else                                                          myTable->setContent(2, baseColumn+j,averagesReal[j],tableResolutionPrecisionHigh);
              myTable->setColor(2, baseColumn+j, myColor);
            }
            if (averagesIdeal.size() > j) {

              // Check item iterated and set precision
              int iItem = plotNameIt - plotNames.begin();
              if (iItem==0 || iItem==1 || iItem==2 || iItem==3 || iItem==6) myTable->setContent(3, baseColumn+j,averagesIdeal[j],tableResolutionPrecisionStd);
              else                                                          myTable->setContent(3, baseColumn+j,averagesIdeal[j],tableResolutionPrecisionHigh);
              myTable->setColor(3, baseColumn+j, myColor);
            }
            if ((averagesReal.size() > j)&&(averagesIdeal.size() > j)) {
              myTable->setContent(4, baseColumn+j,averagesReal[j]/averagesIdeal[j],2);
              myTable->setColor(4, baseColumn+j, myColor);

            }
          }
        }
      }
    } // For tags
    return true;
  }

  bool Vizard::patternRecoSummary(Analyzer& a, mainConfigHandler& mainConfig, RootWSite& site) {

    bool isVisOK = true;

    std::string pageTitle   = "PatternReco";
    std::string pageAddress = "patternReco.html";

    RootWPage* myPage = new RootWPage(pageTitle);
    myPage->setAddress(pageAddress);
    site.addPage(myPage);

    // Canvases
    gStyle->SetGridStyle(style_grid);
    gStyle->SetOptStat(0);

    //
    // Pt option
    RootWContent& myContentPlotsPt = myPage->addContent("Pt: Track purity & probability of contamination by bkg hits when propagating track through tracker", true);

    // Summary
    RootWInfo& myInfoPt = myContentPlotsPt.addInfo("Number of minimum bias events per bunch crossing");
    myInfoPt.setValue(SimParms::getInstance().numMinBiasEvents(), minimumBiasPrecision);

    // a) Bkg contamination probability -> In-Out approach
    std::unique_ptr<TCanvas> canvasPtBkgContInOut(new TCanvas("canvasPtBkgContInOut","",vis_std_canvas_sizeY,vis_min_canvas_sizeY));
    canvasPtBkgContInOut->SetGrid(1,1);
    canvasPtBkgContInOut->SetLogy(0);
    canvasPtBkgContInOut->SetFillColor(color_plot_background);
    canvasPtBkgContInOut->SetObjectStat(false);

    // For each momentum/transverse momentum compute
    int iMomentum = 0;
    TLegend* legendPtInOut = new TLegend(0.11,0.66,0.36,0.89,"p_{T} options (InOut+IP, full TRK):");
    legendPtInOut->SetTextSize(0.025);

    for (const auto& pIter : mainConfig.getMomenta()) {

      a.hisPatternRecoInOutPt[iMomentum]->SetNameTitle(std::string("hisPatternRecoInOutPt"+any2str(pIter/Units::GeV)+"GeV").c_str(),"In-Out: Bkg contamination prob. in 95% area of 2D error ellipse accumulated accross N layers;#eta;1 - #Pi_{i=1}^{N} (1-p^{i}_{bkg_95%})");
      a.hisPatternRecoInOutPt[iMomentum]->SetLineWidth(2.);
      a.hisPatternRecoInOutPt[iMomentum]->SetMarkerStyle(21);
      a.hisPatternRecoInOutPt[iMomentum]->SetMarkerSize(1.);
      a.hisPatternRecoInOutPt[iMomentum]->SetLineColor(momentumColor(iMomentum));
      a.hisPatternRecoInOutPt[iMomentum]->SetMarkerColor(momentumColor(iMomentum));

      if (iMomentum==0) a.hisPatternRecoInOutPt[iMomentum]->Draw("PE1");
      else              a.hisPatternRecoInOutPt[iMomentum]->Draw("SAME PE1");

      a.hisPatternRecoInOutPt[iMomentum]->GetYaxis()->SetRangeUser(0,1.3);
      legendPtInOut->AddEntry(a.hisPatternRecoInOutPt[iMomentum],std::string(any2str(pIter/Units::GeV)+"GeV").c_str(),"lp");

      iMomentum++;
    }
    legendPtInOut->Draw("SAME");

    RootWImage& myImagePtBkgContInOut = myContentPlotsPt.addImage(std::move(canvasPtBkgContInOut), vis_std_canvas_sizeX, vis_min_canvas_sizeY);
    myImagePtBkgContInOut.setComment("In-Out approach for pT: Bkg contamination prob. in 95% area of 2D error ellipse accumulated across N layers");
    myImagePtBkgContInOut.setName("bkg_pt_pContam_inout");

    // b) Bkg contamination probability -> OutIn approach
    std::unique_ptr<TCanvas> canvasPtBkgContOutIn(new TCanvas("canvasPtBkgContOutIn","",vis_std_canvas_sizeY,vis_min_canvas_sizeY));
    canvasPtBkgContOutIn->SetGrid(1,1);
    canvasPtBkgContOutIn->SetLogy(0);
    canvasPtBkgContOutIn->SetFillColor(color_plot_background);
    canvasPtBkgContOutIn->SetObjectStat(false);

    // For each momentum/transverse momentum compute
    iMomentum = 0;
    TLegend* legendPtOutIn = new TLegend(0.11,0.66,0.36,0.89,"p_{T} options (OutIn, full TRK):");
    legendPtOutIn->SetTextSize(0.025);

    for (const auto& pIter : mainConfig.getMomenta()) {

      a.hisPatternRecoOutInPt[iMomentum]->SetNameTitle(std::string("hisPatternRecoOutInPt"+any2str(pIter/Units::GeV)+"GeV").c_str(),"Out-In: Bkg contamination prob. in 95% area of 2D error ellipse accumulated accross N layers;#eta;1 - #Pi_{i=1}^{N} (1-p^{i}_{bkg_95%})");
      a.hisPatternRecoOutInPt[iMomentum]->SetLineWidth(2.);
      a.hisPatternRecoOutInPt[iMomentum]->SetMarkerStyle(21);
      a.hisPatternRecoOutInPt[iMomentum]->SetMarkerSize(1.);
      a.hisPatternRecoOutInPt[iMomentum]->SetLineColor(momentumColor(iMomentum));
      a.hisPatternRecoOutInPt[iMomentum]->SetMarkerColor(momentumColor(iMomentum));

      if (iMomentum==0) a.hisPatternRecoOutInPt[iMomentum]->Draw("PE1");
      else              a.hisPatternRecoOutInPt[iMomentum]->Draw("SAME PE1");

      a.hisPatternRecoOutInPt[iMomentum]->GetYaxis()->SetRangeUser(0,1.3);
      legendPtOutIn->AddEntry(a.hisPatternRecoOutInPt[iMomentum],std::string(any2str(pIter/Units::GeV)+"GeV").c_str(),"lp");

      iMomentum++;
    }
    legendPtOutIn->Draw("SAME");

    RootWImage& myImagePtBkgContOutIn = myContentPlotsPt.addImage(std::move(canvasPtBkgContOutIn), vis_std_canvas_sizeX, vis_min_canvas_sizeY);
    myImagePtBkgContOutIn.setComment("Out-In approach for pT: Bkg contamination prob. in 95% area of 2D error ellipse accumulated across N layers");
    myImagePtBkgContOutIn.setName("bkg_pt_pContam_outin");

    //
    // Detail on pt in-out studies

    // a) D0
    RootWContent& myContentPlotsPtD0InOut = myPage->addContent("Pt in-out - D: Details of track purity & probability of contamination by bkg", false);
    for (auto const & iterMap : a.hisPtHitDProjInOut) {

      // Get name -> remove first 2 artificial characters used to sort correctly map
      std::string name = iterMap.first;
      name = name.erase(0,2);

      int         iMomentum = 0;

      std::unique_ptr<TCanvas> canvasPtD0InOut(new TCanvas(std::string("canvasPtD0InOut"+name).c_str(),"",vis_std_canvas_sizeY,vis_min_canvas_sizeY));
      canvasPtD0InOut->SetGrid(1,1);
      canvasPtD0InOut->SetLogy(0);
      canvasPtD0InOut->SetFillColor(color_plot_background);
      canvasPtD0InOut->SetObjectStat(false);

      for (const auto& pIter : mainConfig.getMomenta()) {

        auto & profHis = iterMap.second;
        profHis[iMomentum]->SetNameTitle(std::string("canvasPtD0InOut"+name+any2str(pIter/Units::GeV)+"GeV").c_str(),std::string(name+" In-Out approach: an extrapolated #sigma_{R-#Phi} from previous layers/discs;#eta; #sigma_{R-#Phi} [#mum]").c_str());
        profHis[iMomentum]->SetLineWidth(2.);
        profHis[iMomentum]->SetMarkerStyle(21);
        profHis[iMomentum]->SetMarkerSize(1.);
        profHis[iMomentum]->SetLineColor(momentumColor(iMomentum));
        profHis[iMomentum]->SetMarkerColor(momentumColor(iMomentum));

        if (iMomentum==0) profHis[iMomentum]->Draw("PE1");
        else              profHis[iMomentum]->Draw("SAME PE1");

        profHis[iMomentum]->GetYaxis()->SetRangeUser(0,1000);

        iMomentum++;
      }
      legendPtInOut->SetX1(0.64);
      legendPtInOut->SetX2(0.89);
      legendPtInOut->SetEntryLabel("p_{T} options (InOut+IP, full TRK):");
      legendPtInOut->Draw("SAME");

      RootWImage& myImagePtD0InOut = myContentPlotsPtD0InOut.addImage(std::move(canvasPtD0InOut), vis_std_canvas_sizeX, vis_min_canvas_sizeY);
      myImagePtD0InOut.setComment(std::string("Detector: "+name+" - an extrapolated sigma in R-Phi from previous layers/discs in in-out approach.").c_str());
      myImagePtD0InOut.setName(std::string("bkg_pt_d0_inout_"+name).c_str());
    }

    // b) Z0
    RootWContent& myContentPlotsPtZ0InOut = myPage->addContent("Pt in-out - Z: Details of track purity & probability of contamination by bkg", false);
    for (auto const & iterMap : a.hisPtHitZProjInOut) {

      // Get name -> remove first 2 artificial characters used to sort correctly map
      std::string name = iterMap.first;
      name = name.erase(0,2);

      int         iMomentum = 0;

      std::unique_ptr<TCanvas> canvasPtZ0InOut(new TCanvas(std::string("canvasPtZ0InOut"+name).c_str(),"",vis_std_canvas_sizeY,vis_min_canvas_sizeY));
      canvasPtZ0InOut->SetGrid(1,1);
      canvasPtZ0InOut->SetLogy(0);
      canvasPtZ0InOut->SetFillColor(color_plot_background);
      canvasPtZ0InOut->SetObjectStat(false);

      for (const auto& pIter : mainConfig.getMomenta()) {

        auto & profHis = iterMap.second;
        profHis[iMomentum]->SetNameTitle(std::string("canvasPtZ0InOut"+name+any2str(pIter/Units::GeV)+"GeV").c_str(),std::string(name+" In-Out approach: an extrapolated #sigma_{Z} from previous layers/discs;#eta; #sigma_{Z} [#mum]").c_str());
        profHis[iMomentum]->SetLineWidth(2.);
        profHis[iMomentum]->SetMarkerStyle(21);
        profHis[iMomentum]->SetMarkerSize(1.);
        profHis[iMomentum]->SetLineColor(momentumColor(iMomentum));
        profHis[iMomentum]->SetMarkerColor(momentumColor(iMomentum));

        if (iMomentum==0) profHis[iMomentum]->Draw("PE1");
        else              profHis[iMomentum]->Draw("SAME PE1");

        profHis[iMomentum]->GetYaxis()->SetRangeUser(0,1000);

        iMomentum++;
      }
      legendPtInOut->Draw("SAME");

      RootWImage& myImagePtZ0InOut = myContentPlotsPtZ0InOut.addImage(std::move(canvasPtZ0InOut), vis_std_canvas_sizeX, vis_min_canvas_sizeY);
      myImagePtZ0InOut.setComment(std::string("Detector: "+name+" - an extrapolated sigma in Z from previous layers/discs in in-out approach.").c_str());
      myImagePtZ0InOut.setName(std::string("bkg_pt_z0_inout_"+name).c_str());
    }

    // c) pContamination
    RootWContent& myContentPlotsPtProbContamInOut = myPage->addContent("Pt in-out - Bkg contamination prob.: Details of track purity & probability of contamination by bkg", false);
    for (auto const & iterMap : a.hisPtHitProbContamInOut) {

      // Get name -> remove first 2 artificial characters used to sort correctly map
      std::string name = iterMap.first;
      name = name.erase(0,2);

      int         iMomentum = 0;

      std::unique_ptr<TCanvas> canvasPtProbContamInOut(new TCanvas(std::string("canvasPtProbContamInOut"+name).c_str(),"",vis_std_canvas_sizeY,vis_min_canvas_sizeY));
      canvasPtProbContamInOut->SetGrid(1,1);
      canvasPtProbContamInOut->SetLogy(0);
      canvasPtProbContamInOut->SetFillColor(color_plot_background);
      canvasPtProbContamInOut->SetObjectStat(false);

      for (const auto& pIter : mainConfig.getMomenta()) {

        auto & profHis = iterMap.second;
        profHis[iMomentum]->SetNameTitle(std::string("canvasPtProbContamInOut"+name+any2str(pIter/Units::GeV)+"GeV").c_str(),std::string(name+" In-Out approach: bkg contamination prob. as error ellipse extrap. from previous layers/discs;#eta; probability").c_str());
        profHis[iMomentum]->SetLineWidth(2.);
        profHis[iMomentum]->SetMarkerStyle(21);
        profHis[iMomentum]->SetMarkerSize(1.);
        profHis[iMomentum]->SetLineColor(momentumColor(iMomentum));
        profHis[iMomentum]->SetMarkerColor(momentumColor(iMomentum));

        if (iMomentum==0) profHis[iMomentum]->Draw("PE1");
        else              profHis[iMomentum]->Draw("SAME PE1");

        profHis[iMomentum]->GetYaxis()->SetRangeUser(0,0.1);

        iMomentum++;
      }
      legendPtInOut->SetX1(0.11);
      legendPtInOut->SetX2(0.36);
      legendPtInOut->Draw("SAME");

      RootWImage& myImagePtProbContamInOut = myContentPlotsPtProbContamInOut.addImage(std::move(canvasPtProbContamInOut), vis_std_canvas_sizeX, vis_min_canvas_sizeY);
      myImagePtProbContamInOut.setComment(std::string("Detector: "+name+" - bkg contamination prob. as error ellipse extrap. from previous layers/discs in in-out approach.").c_str());
      myImagePtProbContamInOut.setName(std::string("bkg_pt_pContam_inout_"+name).c_str());
    }

    //
    // Detail on pt out-in studies

    // a) D0
    RootWContent& myContentPlotsPtD0OutIn = myPage->addContent("Pt out-in - D: Details of track purity & probability of contamination by bkg", false);
    for (auto const & iterMap : a.hisPtHitDProjOutIn) {

      // Get name -> remove first 2 artificial characters used to sort correctly map
      std::string name = iterMap.first;
      name = name.erase(0,2);

      int         iMomentum = 0;

      std::unique_ptr<TCanvas> canvasPtD0OutIn(new TCanvas(std::string("canvasPtD0OutIn"+name).c_str(),"",vis_std_canvas_sizeY,vis_min_canvas_sizeY));
      canvasPtD0OutIn->SetGrid(1,1);
      canvasPtD0OutIn->SetLogy(0);
      canvasPtD0OutIn->SetFillColor(color_plot_background);
      canvasPtD0OutIn->SetObjectStat(false);

      for (const auto& pIter : mainConfig.getMomenta()) {

        auto & profHis = iterMap.second;
        profHis[iMomentum]->SetNameTitle(std::string("canvasPtD0OutIn"+name+any2str(pIter/Units::GeV)+"GeV").c_str(),std::string(name+" In-Out approach: an extrapolated #sigma_{R-#Phi} from previous layers/discs;#eta; #sigma_{R-#Phi} [#mum]").c_str());
        profHis[iMomentum]->SetLineWidth(2.);
        profHis[iMomentum]->SetMarkerStyle(21);
        profHis[iMomentum]->SetMarkerSize(1.);
        profHis[iMomentum]->SetLineColor(momentumColor(iMomentum));
        profHis[iMomentum]->SetMarkerColor(momentumColor(iMomentum));

        if (iMomentum==0) profHis[iMomentum]->Draw("PE1");
        else              profHis[iMomentum]->Draw("SAME PE1");

        profHis[iMomentum]->GetYaxis()->SetRangeUser(0,1000);

        iMomentum++;
      }
      legendPtOutIn->SetX1(0.64);
      legendPtOutIn->SetX2(0.89);
      legendPtOutIn->SetEntryLabel("p_{T} options (OutIn, full TRK):");
      legendPtOutIn->Draw("SAME");

      RootWImage& myImagePtD0OutIn = myContentPlotsPtD0OutIn.addImage(std::move(canvasPtD0OutIn), vis_std_canvas_sizeX, vis_min_canvas_sizeY);
      myImagePtD0OutIn.setComment(std::string("Detector: "+name+" - an extrapolated sigma in R-Phi from previous layers/discs in out-in approach.").c_str());
      myImagePtD0OutIn.setName(std::string("bkg_pt_d0_outin_"+name).c_str());
    }

    // b) Z0
    RootWContent& myContentPlotsPtZ0OutIn = myPage->addContent("Pt out-in - Z: Details of track purity & probability of contamination by bkg", false);
    for (auto const & iterMap : a.hisPtHitZProjOutIn) {

      // Get name -> remove first 2 artificial characters used to sort correctly map
      std::string name = iterMap.first;
      name = name.erase(0,2);

      int         iMomentum = 0;

      std::unique_ptr<TCanvas> canvasPtZ0OutIn(new TCanvas(std::string("canvasPtZ0OutIn"+name).c_str(),"",vis_std_canvas_sizeY,vis_min_canvas_sizeY));
      canvasPtZ0OutIn->SetGrid(1,1);
      canvasPtZ0OutIn->SetLogy(0);
      canvasPtZ0OutIn->SetFillColor(color_plot_background);
      canvasPtZ0OutIn->SetObjectStat(false);

      for (const auto& pIter : mainConfig.getMomenta()) {

        auto & profHis = iterMap.second;
        profHis[iMomentum]->SetNameTitle(std::string("canvasPtZ0OutIn"+name+any2str(pIter/Units::GeV)+"GeV").c_str(),std::string(name+" In-Out approach: an extrapolated #sigma_{Z} from previous layers/discs;#eta; #sigma_{Z} [#mum]").c_str());
        profHis[iMomentum]->SetLineWidth(2.);
        profHis[iMomentum]->SetMarkerStyle(21);
        profHis[iMomentum]->SetMarkerSize(1.);
        profHis[iMomentum]->SetLineColor(momentumColor(iMomentum));
        profHis[iMomentum]->SetMarkerColor(momentumColor(iMomentum));

        if (iMomentum==0) profHis[iMomentum]->Draw("PE1");
        else              profHis[iMomentum]->Draw("SAME PE1");

        profHis[iMomentum]->GetYaxis()->SetRangeUser(0,1000);

        iMomentum++;
      }
      legendPtOutIn->Draw("SAME");

      RootWImage& myImagePtZ0OutIn = myContentPlotsPtZ0OutIn.addImage(std::move(canvasPtZ0OutIn), vis_std_canvas_sizeX, vis_min_canvas_sizeY);
      myImagePtZ0OutIn.setComment(std::string("Detector: "+name+" - an extrapolated sigma in Z from previous layers/discs in out-in approach.").c_str());
      myImagePtZ0OutIn.setName(std::string("bkg_pt_z0_outin_"+name).c_str());
    }

    // c) pContamination
    RootWContent& myContentPlotsPtProbContamOutIn = myPage->addContent("Pt out-in - Bkg contamination prob.: Details of track purity & probability of contamination by bkg", false);
    for (auto const & iterMap : a.hisPtHitProbContamOutIn) {

      // Get name -> remove first 2 artificial characters used to sort correctly map
      std::string name = iterMap.first;
      name = name.erase(0,2);

      int         iMomentum = 0;

      std::unique_ptr<TCanvas> canvasPtProbContamOutIn(new TCanvas(std::string("canvasPtProbContamOutIn"+name).c_str(),"",vis_std_canvas_sizeY,vis_min_canvas_sizeY));
      canvasPtProbContamOutIn->SetGrid(1,1);
      canvasPtProbContamOutIn->SetLogy(0);
      canvasPtProbContamOutIn->SetFillColor(color_plot_background);
      canvasPtProbContamOutIn->SetObjectStat(false);

      for (const auto& pIter : mainConfig.getMomenta()) {

        auto & profHis = iterMap.second;
        profHis[iMomentum]->SetNameTitle(std::string("canvasPtProbContamOutIn"+name+any2str(pIter/Units::GeV)+"GeV").c_str(),std::string(name+" In-Out approach: bkg contamination prob. as error ellipse extrap. from previous layers/discs;#eta; probability").c_str());
        profHis[iMomentum]->SetLineWidth(2.);
        profHis[iMomentum]->SetMarkerStyle(21);
        profHis[iMomentum]->SetMarkerSize(1.);
        profHis[iMomentum]->SetLineColor(momentumColor(iMomentum));
        profHis[iMomentum]->SetMarkerColor(momentumColor(iMomentum));

        if (iMomentum==0) profHis[iMomentum]->Draw("PE1");
        else              profHis[iMomentum]->Draw("SAME PE1");

        profHis[iMomentum]->GetYaxis()->SetRangeUser(0,0.1);

        iMomentum++;
      }
      legendPtOutIn->SetX1(0.11);
      legendPtOutIn->SetX2(0.36);
      legendPtOutIn->Draw("SAME");

      RootWImage& myImagePtProbContamOutIn = myContentPlotsPtProbContamOutIn.addImage(std::move(canvasPtProbContamOutIn), vis_std_canvas_sizeX, vis_min_canvas_sizeY);
      myImagePtProbContamOutIn.setComment(std::string("Detector: "+name+" - bkg contamination prob. as error ellipse extrap. from previous layers/discs in out-in approach.").c_str());
      myImagePtProbContamOutIn.setName(std::string("bkg_pt_pContam_outin_"+name).c_str());
    }

    //
    // P option
    RootWContent& myContentPlotsP = myPage->addContent("P: Track purity & probability of contamination by bkg hits when propagating track through tracker", true);

    // Summary
    RootWInfo& myInfoP = myContentPlotsP.addInfo("Number of minimum bias events per bunch crossing");
    myInfoP.setValue(SimParms::getInstance().numMinBiasEvents(), minimumBiasPrecision);

    // a) Bkg contamination probability - In-Out approach
    std::unique_ptr<TCanvas> canvasPBkgContInOut(new TCanvas("canvasPBkgContInOut","",vis_std_canvas_sizeY,vis_min_canvas_sizeY));
    canvasPBkgContInOut->SetGrid(1,1);
    canvasPBkgContInOut->SetLogy(0);
    canvasPBkgContInOut->SetFillColor(color_plot_background);
    canvasPBkgContInOut->SetObjectStat(false);

    // For each momentum/transverse momentum compute
    iMomentum = 0;
    TLegend* legendPInOut = new TLegend(0.11,0.66,0.36,0.89,"p options (InOut+IP, full TRK):");
    legendPInOut->SetTextSize(0.025);

    for (const auto& pIter : mainConfig.getMomenta()) {

      a.hisPatternRecoInOutP[iMomentum]->SetNameTitle(std::string("hisPBkgContInOut"+any2str(pIter/Units::GeV)+"GeV").c_str(),"In-Out: Bkg contamination prob. in 95% area of 2D error ellipse accumulated accross N layers;#eta;1 - #Pi_{i=1}^{N} (1-p^{i}_{bkg_95%})");
      a.hisPatternRecoInOutP[iMomentum]->SetLineWidth(2.);
      a.hisPatternRecoInOutP[iMomentum]->SetMarkerStyle(21);
      a.hisPatternRecoInOutP[iMomentum]->SetMarkerSize(1.);
      a.hisPatternRecoInOutP[iMomentum]->SetLineColor(momentumColor(iMomentum));
      a.hisPatternRecoInOutP[iMomentum]->SetMarkerColor(momentumColor(iMomentum));

      if (iMomentum==0) a.hisPatternRecoInOutP[iMomentum]->Draw("PE1");
      else              a.hisPatternRecoInOutP[iMomentum]->Draw("SAME PE1");

      a.hisPatternRecoInOutP[iMomentum]->GetYaxis()->SetRangeUser(0,1.3);
      legendPInOut->AddEntry(a.hisPatternRecoInOutP[iMomentum],std::string(any2str(pIter/Units::GeV)+"GeV").c_str(),"lp");

      iMomentum++;
    }
    legendPInOut->Draw("SAME");

    RootWImage& myImagePBkgContInOut = myContentPlotsP.addImage(std::move(canvasPBkgContInOut), vis_std_canvas_sizeX, vis_min_canvas_sizeY);
    myImagePBkgContInOut.setComment("In-Out approach for p: Bkg contamination prob. in 95% area of 2D error ellipse accumulated across N layers");
    myImagePBkgContInOut.setName("bkg_p_pContam_inout");

    // b) Bkg contamination probability - Out-In approach
    std::unique_ptr<TCanvas> canvasPBkgContOutIn(new TCanvas("canvasPBkgContOutIn","",vis_std_canvas_sizeY,vis_min_canvas_sizeY));
    canvasPBkgContOutIn->SetGrid(1,1);
    canvasPBkgContOutIn->SetLogy(0);
    canvasPBkgContOutIn->SetFillColor(color_plot_background);
    canvasPBkgContOutIn->SetObjectStat(false);

    // For each momentum/transverse momentum compute
    iMomentum = 0;
    TLegend* legendPOutIn = new TLegend(0.11,0.66,0.36,0.89,"p options (OutIn, full TRK):");
    legendPOutIn->SetTextSize(0.025);

    for (const auto& pIter : mainConfig.getMomenta()) {

      a.hisPatternRecoOutInP[iMomentum]->SetNameTitle(std::string("hisPBkgContOutIn"+any2str(pIter/Units::GeV)+"GeV").c_str(),"Out-In: Bkg contamination prob. in 95% area of 2D error ellipse accumulated accross N layers;#eta;1 - #Pi_{i=1}^{N} (1-p^{i}_{bkg_95%})");
      a.hisPatternRecoOutInP[iMomentum]->SetLineWidth(2.);
      a.hisPatternRecoOutInP[iMomentum]->SetMarkerStyle(21);
      a.hisPatternRecoOutInP[iMomentum]->SetMarkerSize(1.);
      a.hisPatternRecoOutInP[iMomentum]->SetLineColor(momentumColor(iMomentum));
      a.hisPatternRecoOutInP[iMomentum]->SetMarkerColor(momentumColor(iMomentum));

      if (iMomentum==0) a.hisPatternRecoOutInP[iMomentum]->Draw("PE1");
      else              a.hisPatternRecoOutInP[iMomentum]->Draw("SAME PE1");

      a.hisPatternRecoOutInP[iMomentum]->GetYaxis()->SetRangeUser(0,1.3);
      legendPOutIn->AddEntry(a.hisPatternRecoOutInP[iMomentum],std::string(any2str(pIter/Units::GeV)+"GeV").c_str(),"lp");

      iMomentum++;
    }
    legendPOutIn->Draw("SAME");

    RootWImage& myImagePBkgContOutIn = myContentPlotsP.addImage(std::move(canvasPBkgContOutIn), vis_std_canvas_sizeX, vis_min_canvas_sizeY);
    myImagePBkgContOutIn.setComment("Out-In approach for p: Bkg contamination prob. in 95% area of 2D error ellipse accumulated across N layers");
    myImagePBkgContOutIn.setName("bkg_p_pContam_outin");

    //
    // Detail on p in-out studies

    // a) D0
    RootWContent& myContentPlotsPD0InOut = myPage->addContent("P in-out - D: Details of track purity & probability of contamination by bkg", false);
    for (auto const & iterMap : a.hisPHitDProjInOut) {

      // Get name -> remove first 2 artificial characters used to sort correctly map
      std::string name = iterMap.first;
      name = name.erase(0,2);

      int         iMomentum = 0;

      std::unique_ptr<TCanvas> canvasPD0InOut(new TCanvas(std::string("canvasPD0InOut"+name).c_str(),"",vis_std_canvas_sizeY,vis_min_canvas_sizeY));
      canvasPD0InOut->SetGrid(1,1);
      canvasPD0InOut->SetLogy(0);
      canvasPD0InOut->SetFillColor(color_plot_background);
      canvasPD0InOut->SetObjectStat(false);

      for (const auto& pIter : mainConfig.getMomenta()) {

        auto & profHis = iterMap.second;
        profHis[iMomentum]->SetNameTitle(std::string("canvasPD0InOut"+name+any2str(pIter/Units::GeV)+"GeV").c_str(),std::string(name+" In-Out approach: an extrapolated #sigma_{R-#Phi} from previous layers/discs;#eta; #sigma_{R-#Phi} [#mum]").c_str());
        profHis[iMomentum]->SetLineWidth(2.);
        profHis[iMomentum]->SetMarkerStyle(21);
        profHis[iMomentum]->SetMarkerSize(1.);
        profHis[iMomentum]->SetLineColor(momentumColor(iMomentum));
        profHis[iMomentum]->SetMarkerColor(momentumColor(iMomentum));

        if (iMomentum==0) profHis[iMomentum]->Draw("PE1");
        else              profHis[iMomentum]->Draw("SAME PE1");

        profHis[iMomentum]->GetYaxis()->SetRangeUser(0,1000);

        iMomentum++;
      }
      legendPInOut->SetX1(0.64);
      legendPInOut->SetX2(0.89);
      legendPInOut->SetEntryLabel("p options (InOut+IP, full TRK):");
      legendPInOut->Draw("SAME");

      RootWImage& myImagePD0InOut = myContentPlotsPD0InOut.addImage(std::move(canvasPD0InOut), vis_std_canvas_sizeX, vis_min_canvas_sizeY);
      myImagePD0InOut.setComment(std::string("Detector: "+name+" - an extrapolated sigma in R-Phi from previous layers/discs in in-out approach.").c_str());
      myImagePD0InOut.setName(std::string("bkg_p_d0_inout_"+name).c_str());
    }

    // b) Z0
    RootWContent& myContentPlotsPZ0InOut = myPage->addContent("P in-out - Z: Details of track purity & probability of contamination by bkg", false);
    for (auto const & iterMap : a.hisPHitZProjInOut) {

      // Get name -> remove first 2 artificial characters used to sort correctly map
      std::string name = iterMap.first;
      name = name.erase(0,2);

      int         iMomentum = 0;

      std::unique_ptr<TCanvas> canvasPZ0InOut(new TCanvas(std::string("canvasPZ0InOut"+name).c_str(),"",vis_std_canvas_sizeY,vis_min_canvas_sizeY));
      canvasPZ0InOut->SetGrid(1,1);
      canvasPZ0InOut->SetLogy(0);
      canvasPZ0InOut->SetFillColor(color_plot_background);
      canvasPZ0InOut->SetObjectStat(false);

      for (const auto& pIter : mainConfig.getMomenta()) {

        auto & profHis = iterMap.second;
        profHis[iMomentum]->SetNameTitle(std::string("canvasPZ0InOut"+name+any2str(pIter/Units::GeV)+"GeV").c_str(),std::string(name+" In-Out approach: an extrapolated #sigma_{Z} from previous layers/discs;#eta; #sigma_{Z} [#mum]").c_str());
        profHis[iMomentum]->SetLineWidth(2.);
        profHis[iMomentum]->SetMarkerStyle(21);
        profHis[iMomentum]->SetMarkerSize(1.);
        profHis[iMomentum]->SetLineColor(momentumColor(iMomentum));
        profHis[iMomentum]->SetMarkerColor(momentumColor(iMomentum));

        if (iMomentum==0) profHis[iMomentum]->Draw("PE1");
        else              profHis[iMomentum]->Draw("SAME PE1");

        profHis[iMomentum]->GetYaxis()->SetRangeUser(0,1000);

        iMomentum++;
      }
      legendPInOut->SetX1(0.64);
      legendPInOut->SetX2(0.89);
      legendPInOut->Draw("SAME");

      RootWImage& myImagePZ0InOut = myContentPlotsPZ0InOut.addImage(std::move(canvasPZ0InOut), vis_std_canvas_sizeX, vis_min_canvas_sizeY);
      myImagePZ0InOut.setComment(std::string("Detector: "+name+" - an extrapolated sigma in Z from previous layers/discs in in-out approach.").c_str());
      myImagePZ0InOut.setName(std::string("bkg_p_z0_inout_"+name).c_str());
    }

    // c) pContamination
    RootWContent& myContentPlotsPProbContamInOut = myPage->addContent("P in-out - Bkg contamination prob.: Details of track purity & probability of contamination by bkg", false);
    for (auto const & iterMap : a.hisPHitProbContamInOut) {

      // Get name -> remove first 2 artificial characters used to sort correctly map
      std::string name = iterMap.first;
      name = name.erase(0,2);

      int         iMomentum = 0;

      std::unique_ptr<TCanvas> canvasPProbContamInOut(new TCanvas(std::string("canvasPProbContamInOut"+name).c_str(),"",vis_std_canvas_sizeY,vis_min_canvas_sizeY));
      canvasPProbContamInOut->SetGrid(1,1);
      canvasPProbContamInOut->SetLogy(0);
      canvasPProbContamInOut->SetFillColor(color_plot_background);
      canvasPProbContamInOut->SetObjectStat(false);

      for (const auto& pIter : mainConfig.getMomenta()) {

        auto & profHis = iterMap.second;
        profHis[iMomentum]->SetNameTitle(std::string("canvasPProbContamInOut"+name+any2str(pIter/Units::GeV)+"GeV").c_str(),std::string(name+" In-Out approach: bkg contamination prob. as error ellipse extrap. from previous layers/discs;#eta; probability").c_str());
        profHis[iMomentum]->SetLineWidth(2.);
        profHis[iMomentum]->SetMarkerStyle(21);
        profHis[iMomentum]->SetMarkerSize(1.);
        profHis[iMomentum]->SetLineColor(momentumColor(iMomentum));
        profHis[iMomentum]->SetMarkerColor(momentumColor(iMomentum));

        if (iMomentum==0) profHis[iMomentum]->Draw("PE1");
        else              profHis[iMomentum]->Draw("SAME PE1");

        profHis[iMomentum]->GetYaxis()->SetRangeUser(0,1.1);

        iMomentum++;
      }
      legendPInOut->SetX1(0.11);
      legendPInOut->SetX2(0.36);
      legendPInOut->Draw("SAME");

      RootWImage& myImagePProbContamInOut = myContentPlotsPProbContamInOut.addImage(std::move(canvasPProbContamInOut), vis_std_canvas_sizeX, vis_min_canvas_sizeY);
      myImagePProbContamInOut.setComment(std::string("Detector: "+name+" - bkg contamination prob. as error ellipse extrap. from previous layers/discs in in-out approach.").c_str());
      myImagePProbContamInOut.setName(std::string("bkg_p_pContam_inout_"+name).c_str());
    }
    //
    // Detail on p out-in studies

    // a) D0
    RootWContent& myContentPlotsPD0OutIn = myPage->addContent("P out-in - D: Details of track purity & probability of contamination by bkg", false);
    for (auto const & iterMap : a.hisPHitDProjOutIn) {

      // Get name -> remove first 2 artificial characters used to sort correctly map
      std::string name = iterMap.first;
      name = name.erase(0,2);

      int         iMomentum = 0;

      std::unique_ptr<TCanvas> canvasPD0OutIn(new TCanvas(std::string("canvasPD0OutIn"+name).c_str(),"",vis_std_canvas_sizeY,vis_min_canvas_sizeY));
      canvasPD0OutIn->SetGrid(1,1);
      canvasPD0OutIn->SetLogy(0);
      canvasPD0OutIn->SetFillColor(color_plot_background);
      canvasPD0OutIn->SetObjectStat(false);

      for (const auto& pIter : mainConfig.getMomenta()) {

        auto & profHis = iterMap.second;
        profHis[iMomentum]->SetNameTitle(std::string("canvasPD0OutIn"+name+any2str(pIter/Units::GeV)+"GeV").c_str(),std::string(name+" In-Out approach: an extrapolated #sigma_{R-#Phi} from previous layers/discs;#eta; #sigma_{R-#Phi} [#mum]").c_str());
        profHis[iMomentum]->SetLineWidth(2.);
        profHis[iMomentum]->SetMarkerStyle(21);
        profHis[iMomentum]->SetMarkerSize(1.);
        profHis[iMomentum]->SetLineColor(momentumColor(iMomentum));
        profHis[iMomentum]->SetMarkerColor(momentumColor(iMomentum));

        if (iMomentum==0) profHis[iMomentum]->Draw("PE1");
        else              profHis[iMomentum]->Draw("SAME PE1");

        profHis[iMomentum]->GetYaxis()->SetRangeUser(0,1000);

        iMomentum++;
      }
      legendPOutIn->SetX1(0.64);
      legendPOutIn->SetX2(0.89);
      legendPOutIn->SetEntryLabel("p options (OutIn+IP, full TRK):");
      legendPOutIn->Draw("SAME");

      RootWImage& myImagePD0OutIn = myContentPlotsPD0OutIn.addImage(std::move(canvasPD0OutIn), vis_std_canvas_sizeX, vis_min_canvas_sizeY);
      myImagePD0OutIn.setComment(std::string("Detector: "+name+" - an extrapolated sigma in R-Phi from previous layers/discs in out-in approach.").c_str());
      myImagePD0OutIn.setName(std::string("bkg_p_d0_outin_"+name).c_str());
    }

    // b) Z0
    RootWContent& myContentPlotsPZ0OutIn = myPage->addContent("P out-in - Z: Details of track purity & probability of contamination by bkg", false);
    for (auto const & iterMap : a.hisPHitZProjOutIn) {

      // Get name -> remove first 2 artificial characters used to sort correctly map
      std::string name = iterMap.first;
      name = name.erase(0,2);

      int         iMomentum = 0;

      std::unique_ptr<TCanvas> canvasPZ0OutIn(new TCanvas(std::string("canvasPZ0OutIn"+name).c_str(),"",vis_std_canvas_sizeY,vis_min_canvas_sizeY));
      canvasPZ0OutIn->SetGrid(1,1);
      canvasPZ0OutIn->SetLogy(0);
      canvasPZ0OutIn->SetFillColor(color_plot_background);
      canvasPZ0OutIn->SetObjectStat(false);

      for (const auto& pIter : mainConfig.getMomenta()) {

        auto & profHis = iterMap.second;
        profHis[iMomentum]->SetNameTitle(std::string("canvasPZ0OutIn"+name+any2str(pIter/Units::GeV)+"GeV").c_str(),std::string(name+" In-Out approach: an extrapolated #sigma_{Z} from previous layers/discs;#eta; #sigma_{Z} [#mum]").c_str());
        profHis[iMomentum]->SetLineWidth(2.);
        profHis[iMomentum]->SetMarkerStyle(21);
        profHis[iMomentum]->SetMarkerSize(1.);
        profHis[iMomentum]->SetLineColor(momentumColor(iMomentum));
        profHis[iMomentum]->SetMarkerColor(momentumColor(iMomentum));

        if (iMomentum==0) profHis[iMomentum]->Draw("PE1");
        else              profHis[iMomentum]->Draw("SAME PE1");

        profHis[iMomentum]->GetYaxis()->SetRangeUser(0,1000);

        iMomentum++;
      }
      legendPOutIn->SetX1(0.64);
      legendPOutIn->SetX2(0.89);
      legendPOutIn->Draw("SAME");

      RootWImage& myImagePZ0OutIn = myContentPlotsPZ0OutIn.addImage(std::move(canvasPZ0OutIn), vis_std_canvas_sizeX, vis_min_canvas_sizeY);
      myImagePZ0OutIn.setComment(std::string("Detector: "+name+" - an extrapolated sigma in Z from previous layers/discs in out-in approach.").c_str());
      myImagePZ0OutIn.setName(std::string("bkg_p_z0_outin_"+name).c_str());
    }

    // c) pContamination
    RootWContent& myContentPlotsPProbContamOutIn = myPage->addContent("P out-in - Bkg contamination prob.: Details of track purity & probability of contamination by bkg", false);
    for (auto const & iterMap : a.hisPHitProbContamOutIn) {

      // Get name -> remove first 2 artificial characters used to sort correctly map
      std::string name = iterMap.first;
      name = name.erase(0,2);

      int         iMomentum = 0;

      std::unique_ptr<TCanvas> canvasPProbContamOutIn(new TCanvas(std::string("canvasPProbContamOutIn"+name).c_str(),"",vis_std_canvas_sizeY,vis_min_canvas_sizeY));
      canvasPProbContamOutIn->SetGrid(1,1);
      canvasPProbContamOutIn->SetLogy(0);
      canvasPProbContamOutIn->SetFillColor(color_plot_background);
      canvasPProbContamOutIn->SetObjectStat(false);

      for (const auto& pIter : mainConfig.getMomenta()) {

        auto & profHis = iterMap.second;
        profHis[iMomentum]->SetNameTitle(std::string("canvasPProbContamOutIn"+name+any2str(pIter/Units::GeV)+"GeV").c_str(),std::string(name+" In-Out approach: bkg contamination prob. as error ellipse extrap. from previous layers/discs;#eta; probability").c_str());
        profHis[iMomentum]->SetLineWidth(2.);
        profHis[iMomentum]->SetMarkerStyle(21);
        profHis[iMomentum]->SetMarkerSize(1.);
        profHis[iMomentum]->SetLineColor(momentumColor(iMomentum));
        profHis[iMomentum]->SetMarkerColor(momentumColor(iMomentum));

        if (iMomentum==0) profHis[iMomentum]->Draw("PE1");
        else              profHis[iMomentum]->Draw("SAME PE1");

        profHis[iMomentum]->GetYaxis()->SetRangeUser(0,1.1);

        iMomentum++;
      }
      legendPOutIn->SetX1(0.11);
      legendPOutIn->SetX2(0.36);
      legendPOutIn->Draw("SAME");

      RootWImage& myImagePProbContamOutIn = myContentPlotsPProbContamOutIn.addImage(std::move(canvasPProbContamOutIn), vis_std_canvas_sizeX, vis_min_canvas_sizeY);
      myImagePProbContamOutIn.setComment(std::string("Detector: "+name+" - bkg contamination prob. as error ellipse extrap. from previous layers/discs in out-in approach.").c_str());
      myImagePProbContamOutIn.setName(std::string("bkg_p_pContam_outin_"+name).c_str());
    }

    return isVisOK;
  }

  bool Vizard::triggerSummary(Analyzer& a, Tracker& tracker, RootWSite& site, bool extended) {
    //********************************//
    //*                              *//
    //*   Page with the trigger      *//
    //*   summary                    *//
    //*                              *//
    //********************************//
    bool somethingFound = false;

    // Create a page for the errors
    std::string pageTitle = "Trigger";
    std::string pageAddress = "triggerPerf.html";
    RootWPage& myPage = site.addPage(pageTitle);
    myPage.setAddress(pageAddress);

    // Some helper string objects
    ostringstream tempSS;
    std::string tempString;

    //********************************//
    //*                              *//
    //*   Eta plot for the trigger   *//
    //*   (Again, with TProfile)     *//
    //*                              *//
    //********************************//

    profileBag& aProfileBag = a.getProfileBag();
    std::map<double, TProfile>& triggerProfiles = aProfileBag.getProfiles(profileBag::TriggerProfile | profileBag::TriggeredProfile);
    std::map<double, TProfile>& triggerFractionProfiles = aProfileBag.getProfiles(profileBag::TriggerProfile | profileBag::TriggeredFractionProfile);
    std::map<double, TProfile>& triggerPurityProfiles = aProfileBag.getProfiles(profileBag::TriggerProfile | profileBag::TriggerPurityProfile);

    // Check if profiles exist at all
    if (!triggerProfiles.empty()) {
      somethingFound = true;

      // std::cerr << "found " << triggerProfiles.size() <<" profiles for trigger" << std::endl; // debug

      std::string plotOption;
      int myColor;
      double miny, maxy;

      // Create the contents
      RootWContent& myContent = myPage.addContent("Overall trigger");
      std::unique_ptr<TCanvas> pointsCanvas(new TCanvas());
      pointsCanvas->SetGrid(1,1);
      plotOption = "E1"; // or "E6"

      // Strings according to the content
      tempString="";
      tempSS.str(""); tempSS << "Number of triggered and triggerable points vs. eta for pT = ";


      // momentum canvas loop
      myColor=0;
      // Style things
      gStyle->SetGridStyle(style_grid);
      gStyle->SetGridColor(color_hard_grid);

      // Loop over the plots and draw on the canvas
      for (std::map<double, TProfile>::iterator plot_iter = triggerProfiles.begin();
           plot_iter != triggerProfiles.end();
           ++plot_iter) {
        const double& myPt = plot_iter->first;

        TProfile& npointsProfile = plot_iter->second;

        miny = npointsProfile.GetBinContent(npointsProfile.GetMinimumBin());
        maxy = npointsProfile.GetBinContent(npointsProfile.GetMaximumBin());
        if ((miny==0)&&(maxy==0)) continue;

        if (myPt!=0) {
          tempSS << tempString.c_str() << any2str(myPt/Units::GeV,2); tempString = ", ";
        }

        npointsProfile.SetMinimum(1E-2);
        //npointsProfile.GetXaxis()->SetLimits(0, 2.4);
        npointsProfile.SetLineColor(Palette::color(myColor));
        npointsProfile.SetMarkerColor(Palette::color(myColor));
        npointsProfile.SetFillColor(Palette::color(myColor));
        myColor++;
        npointsProfile.SetMarkerStyle(8);
        pointsCanvas->SetFillColor(color_plot_background);

        pointsCanvas->cd();
        // std::cerr << "About to draw plot " << myPt << std::endl; // debug
        npointsProfile.Draw(plotOption.c_str());
        //plotOption = "E6 same";
        plotOption = "E1 same";
        //plotOption = "same";
      }
      tempSS << " GeV";

      std::unique_ptr<TCanvas> pointsLogCanvas((TCanvas*)pointsCanvas->DrawClone());
      pointsLogCanvas->SetLogy();
           
      RootWImage& npointsImage = myContent.addImage(std::move(pointsCanvas), vis_min_canvas_sizeX, vis_min_canvas_sizeY);
      npointsImage.setComment(tempSS.str().c_str());
      npointsImage.setName("ntrigpoints");

      RootWImage& npointsLogImage = myContent.addImage(std::move(pointsLogCanvas), vis_min_canvas_sizeX, vis_min_canvas_sizeY);
      tempSS << " (log scale)";
      npointsLogImage.setComment(tempSS.str().c_str());
      npointsLogImage.setName("ntrigpointsLog");

      std::unique_ptr<TCanvas> fractionCanvas(new TCanvas());
      fractionCanvas->SetGrid(1,1);
      plotOption = "E1";

      // Strings according to the content
      tempString="";
      tempSS.str(""); tempSS << "Average trigger efficiency vs. eta for pT = ";

      // momentum canvas loop
      myColor=1;
      // Style things
      gStyle->SetGridStyle(style_grid);
      gStyle->SetGridColor(color_hard_grid);

      // Loop over the plots and draw on the canvas
      //miny=1000;
      //maxy=0;
      for (std::map<double, TProfile>::iterator plot_iter = triggerFractionProfiles.begin();
           plot_iter != triggerFractionProfiles.end();
           ++plot_iter) {
        const double& myPt = plot_iter->first;
        TProfile& fractionProfile = plot_iter->second;

        miny = fractionProfile.GetBinContent(fractionProfile.GetMinimumBin());
        maxy = fractionProfile.GetBinContent(fractionProfile.GetMaximumBin());
        //std::cerr << "miny = " << miny << std::endl; // debug
        //std::cerr << "maxy = " << maxy << std::endl; // debug

        if (myPt!=0) {
          tempSS << tempString.c_str() << any2str(myPt/Units::GeV,2) ; tempString = ", ";
        }

        fractionProfile.SetMinimum(1E-2);
        fractionProfile.SetMaximum(100);
        fractionProfile.SetLineColor(Palette::color(myColor));
        fractionProfile.SetMarkerColor(Palette::color(myColor));
        fractionProfile.SetFillColor(Palette::color(myColor));
        myColor++;
        fractionProfile.SetMarkerStyle(8);
        fractionCanvas->SetFillColor(color_plot_background);

        fractionCanvas->cd();
        // std::cerr << "About to draw fraction plot " << myPt << std::endl; // debug
        fractionProfile.Draw(plotOption.c_str());
        plotOption = "E1 same";
        //aValue = fractionProfile.GetBinContent(fractionProfile.GetMaximumBin());
        //if (aValue>maxy) maxy=aValue;
        //aValue = fractionProfile.GetBinContent(fractionProfile.GetMinimumBin());
        //if (aValue<miny) miny=aValue;
        //std::cerr << "Fraction plots between " << miny << " and " << maxy << std::endl;
      }
      tempSS << " GeV";

      std::unique_ptr<TCanvas> fractionLogCanvas((TCanvas*)fractionCanvas->DrawClone());
      fractionLogCanvas->SetLogy();

      RootWImage& fractionImage = myContent.addImage(std::move(fractionCanvas), vis_min_canvas_sizeX, vis_min_canvas_sizeY);
      fractionImage.setComment(tempSS.str().c_str());
      fractionImage.setName("fractiontrigpoints");
      
      RootWImage& fractionLogImage = myContent.addImage(std::move(fractionLogCanvas), vis_min_canvas_sizeX, vis_min_canvas_sizeY);
      tempSS << " (log scale)";
      fractionLogImage.setComment(tempSS.str().c_str());
      fractionLogImage.setName("fractiontrigpointsLog");


      std::unique_ptr<TCanvas> purityCanvas(new TCanvas());
      purityCanvas->SetGrid(1,1);
      plotOption = "E1";

      // Strings according to the content
      tempString="";
      tempSS.str(""); tempSS << "Average stub purity vs. eta for pT > ";

      // momentum canvas loop
      myColor=1;
      // Style things
      gStyle->SetGridStyle(style_grid);
      gStyle->SetGridColor(color_hard_grid);

      // Loop over the plots and draw on the canvas
      //miny=1000;
      //maxy=0;
      for (std::map<double, TProfile>::iterator plot_iter = triggerPurityProfiles.begin();
           plot_iter != triggerPurityProfiles.end();
           ++plot_iter) {
        const double& myPt = plot_iter->first;
        TProfile& purityProfile = plot_iter->second;

        miny = purityProfile.GetBinContent(purityProfile.GetMinimumBin());
        maxy = purityProfile.GetBinContent(purityProfile.GetMaximumBin());
        //std::cerr << "miny = " << miny << std::endl; // debug
        //std::cerr << "maxy = " << maxy << std::endl; // debug

        if (myPt!=0) {
          tempSS << tempString.c_str() << any2str(myPt/Units::GeV,2) ; tempString = ", ";
        }

        purityProfile.SetMinimum(1E-2);
        purityProfile.SetMaximum(100);
        purityProfile.SetLineColor(Palette::color(myColor));
        purityProfile.SetMarkerColor(Palette::color(myColor));
        purityProfile.SetFillColor(Palette::color(myColor));
        myColor++;
        purityProfile.SetMarkerStyle(8);
        purityCanvas->SetFillColor(color_plot_background);

        purityCanvas->cd();
        // std::cerr << "About to draw purity plot " << myPt << std::endl; // debug
        purityProfile.Draw(plotOption.c_str());
        plotOption = "E1 same";
        //aValue = purityProfile.GetBinContent(purityProfile.GetMaximumBin());
        //if (aValue>maxy) maxy=aValue;
        //aValue = purityProfile.GetBinContent(purityProfile.GetMinimumBin());
        //if (aValue<miny) miny=aValue;
        //std::cerr << "Purity plots between " << miny << " and " << maxy << std::endl;
      }
      tempSS << " GeV";

      std::unique_ptr<TCanvas> purityLogCanvas((TCanvas*)purityCanvas->DrawClone());
      purityLogCanvas->SetLogy();

      RootWImage& purityImage = myContent.addImage(std::move(purityCanvas), vis_min_canvas_sizeX, vis_min_canvas_sizeY);
      purityImage.setComment(tempSS.str().c_str());
      purityImage.setName("puritytrigpoints");
      
      RootWImage& purityLogImage = myContent.addImage(std::move(purityLogCanvas), vis_min_canvas_sizeX, vis_min_canvas_sizeY);
      tempSS << " (log scale)";
      purityLogImage.setComment(tempSS.str().c_str());
      purityLogImage.setName("puritytrigpointsLog");


    } else { // There are no profiles to plot here...
      std::cerr << "ERROR: no trigger performance profile plot to show here" << std::endl;
    }

    //********************************//
    //*                              *//
    //*   Trigger efficiency maps    *//
    //*                              *//
    //********************************//
    mapBag& myMapBag = a.getMapBag();
    std::map<double, TH2D>& efficiencyMaps = myMapBag.getMaps(mapBag::efficiencyMap);
    double maxPt = -1;
    // Check if the maps exist at all
    if (!efficiencyMaps.empty()) {
      // std::cerr << "Found " << efficiencyMaps.size() << " efficiency maps"<< std::endl; // debug
      somethingFound = true;
      // Create the content holder for these maps
      RootWContent& myContent = myPage.addContent("Efficiency maps", false);
      for (std::map<double, TH2D>::iterator it = efficiencyMaps.begin();
           it != efficiencyMaps.end(); ++it) {

        // One canvas per map
        std::unique_ptr<TCanvas> myCanvas(new TCanvas());
        double myPt = it->first;
        if (myPt>maxPt) maxPt=myPt;
        TH2D& myMap = it->second;
        myCanvas->SetFillColor(color_plot_background);
        myCanvas->cd();

        // Actually plot the map
        myMap.SetMinimum(0);
        if (myPt<1.5) { // TODO: make this 1.5 a global constant (also in Analyzer)
          myMap.SetMaximum(0.025);
        } else {
          myMap.SetMaximum(1.0);
        }
        myMap.Draw("colz");

        // Create the image object
        RootWImage& myImage = myContent.addImage(std::move(myCanvas), vis_std_canvas_sizeX, vis_min_canvas_sizeY);
        tempSS.str(""); tempSS << "Trigger efficiency map for pT = " << myPt << " GeV/c"; tempString = tempSS.str();
        myImage.setComment(tempString.c_str());
        tempSS.str(""); tempSS << "TriggerEfficiency_" << myPt; tempString = tempSS.str();
        myImage.setName(tempString.c_str());
      }
    } else {
      std::cerr << "ERROR: no trigger efficiency map to show here" << std::endl;
    }

    //********************************//
    //*                              *//
    //*   Stub Efficiency Coverage   *//
    //*                              *//
    //********************************//

/*    std::map<std::string, std::map<std::string, TH1I*>>& profiles = a.getStubEfficiencyCoverageProfiles();
    if (!profiles.empty()) {
      RootWContent& myContent = myPage.addContent("Stub efficiency coverage", false);
      for (const auto& lmel : profiles) {
        std::unique_ptr<TCanvas> myCanvas(new TCanvas(Form("StubEfficiencyCoverageCanvas%s", lmel.first.c_str()), "Stub efficiency eta coverage", vis_std_canvas_sizeX, vis_min_canvas_sizeY));
        //myCanvas->SetFillColor(color_plot_background);
        myCanvas->cd();
        std::vector<std::string> momenta;
        int myColor = 1;
        std::string drawOpts = "";
        for (const auto& mmel : lmel.second) {
          momenta.push_back(mmel.first);
          mmel.second->SetLineColor(Palette::color(myColor));
          mmel.second->SetMarkerColor(Palette::color(myColor));
          //mmel.second->SetFillColor(Palette::color(myColor));
          mmel.second->SetMarkerStyle(1);
          mmel.second->Draw(drawOpts.c_str());
          myCanvas->cd();
          myColor++;
          drawOpts = "same";
          break;
        }
        RootWImage* myImage = new RootWImage(std::move(myCanvas), vis_std_canvas_sizeX, vis_min_canvas_sizeY);
        myImage->setComment("Stub efficiency coverage in eta for pT = " + join(momenta, ","));
        myContent.addItem(myImage);
      }
    }*/

    //********************************//
    //*                              *//
    //*   Trigger threshold maps     *//
    //*                              *//
    //********************************//
    std::map<double, TH2D>& thresholdMaps = myMapBag.getMaps(mapBag::thresholdMap);
    // Check if the maps exist at all
    if (!thresholdMaps.empty()) {
      somethingFound = true;
      // std::cerr << "Found " << thresholdMaps.size() << " threshold maps"<< std::endl; // debug

      // Create the content holder for these maps
      RootWContent& myContent = myPage.addContent("Threshold maps", false);
      for (std::map<double, TH2D>::iterator it = thresholdMaps.begin();
           it != thresholdMaps.end(); ++it) {

        // One canvas per map
        std::unique_ptr<TCanvas> myCanvas(new TCanvas());
        double myEfficiency = it->first;
        TH2D& myMap = it->second;
        myCanvas->SetFillColor(color_plot_background);
        myCanvas->cd();

        // Actually plot the map
        myMap.SetMinimum(0);
        if (maxPt>0) myMap.SetMaximum(maxPt);
        else myMap.SetMaximum(10);
        myMap.Draw("colz");

        // Create the image object
        RootWImage& myImage = myContent.addImage(std::move(myCanvas), vis_std_canvas_sizeX, vis_min_canvas_sizeY);
        tempSS.str(""); tempSS << "Trigger threshold map for eff = " << myEfficiency * 100 << " %";
        tempString = tempSS.str();
        myImage.setComment(tempString.c_str());
        tempSS.str(""); tempSS << "TriggerThreshold_" << myEfficiency; tempString = tempSS.str();
        myImage.setName(tempString.c_str());
      }
    } else {
      std::cerr << "ERROR: no threshold map to show here" << std::endl;
    }


    //********************************//
    //*                              *//
    //*   Configuration maps         *//
    //*                              *//
    //********************************//
    TH2D& suggestedSpacingMap = myMapBag.getMaps(mapBag::suggestedSpacingMap)[mapBag::dummyMomentum];
    TH2D& suggestedSpacingMapAW = myMapBag.getMaps(mapBag::suggestedSpacingMapAW)[mapBag::dummyMomentum];
    TH2D& nominalCutMap = myMapBag.getMaps(mapBag::nominalCutMap)[mapBag::dummyMomentum];


    // Create the content holder for these maps
    RootWContent& myContent = myPage.addContent("Module configuration maps", false);

    // One canvas per map
    std::unique_ptr<TCanvas> thickCanvas(new TCanvas());
    std::unique_ptr<TCanvas> windowCanvas(new TCanvas());
    std::unique_ptr<TCanvas> suggestedSpacingCanvas(new TCanvas());
    std::unique_ptr<TCanvas> suggestedSpacingAWCanvas(new TCanvas());
    std::unique_ptr<TCanvas> nominalCutCanvas(new TCanvas());
    thickCanvas->SetFillColor(color_plot_background);
    windowCanvas->SetFillColor(color_plot_background);
    suggestedSpacingCanvas->SetFillColor(color_plot_background);
    suggestedSpacingAWCanvas->SetFillColor(color_plot_background);
    nominalCutCanvas->SetFillColor(color_plot_background);

    struct Spacing { double operator()(const Module& m) { return m.dsDistance(); } };
    PlotDrawer<YZ, Spacing> thicknessDrawer;
    thicknessDrawer.addModulesType(tracker.modules().begin(), tracker.modules().end());
    thicknessDrawer.drawFrame<HistogramFrameStyle>(*thickCanvas.get());
    thicknessDrawer.drawModules<ContourStyle>(*thickCanvas.get());

    struct TriggerWindow { double operator()(const Module& m) { return m.triggerWindow(); } };
    PlotDrawer<YZ, TriggerWindow> windowDrawer;
    windowDrawer.addModulesType(tracker.modules().begin(), tracker.modules().end());
    windowDrawer.drawFrame<HistogramFrameStyle>(*windowCanvas.get());
    windowDrawer.drawModules<ContourStyle>(*windowCanvas.get());


    // Actually plot the maps
    //thickCanvas->cd();
    //thicknessMap.Draw("colz");
    //windowCanvas->cd();
    //windowMap.Draw("colz");
    if (extended) {
      suggestedSpacingCanvas->cd();
      suggestedSpacingMap.Draw("colz");
      suggestedSpacingAWCanvas->cd();
      suggestedSpacingMapAW.Draw("colz");
      nominalCutCanvas->cd();
      //struct PtCut { double operator()(const Module& m) { return PtErrorAdapter(m).getPtCut(); } };
      //PlotDrawer<YZ, PtCut> cutDrawer;
      //cutDrawer.addModulesType(tracker.modules().begin(), tracker.modules().end());
      //cutDrawer.drawFrame<HistogramFrameStyle>(*nominalCutCanvas.get());
      //cutDrawer.drawModules<ContourStyle>(*nominalCutCanvas.get());
      nominalCutCanvas->SetLogz();
      nominalCutMap.Draw("colz");
    }

    // Create the image objects
    RootWImage& thicknessImage = myContent.addImage(std::move(thickCanvas), vis_std_canvas_sizeX, vis_min_canvas_sizeY);
    thicknessImage.setComment("Map of sensor distances");
    thicknessImage.setName("ThicknessMap");
    RootWImage& windowImage = myContent.addImage(std::move(windowCanvas), vis_std_canvas_sizeX, vis_min_canvas_sizeY);
    windowImage.setComment("Map of selection windows");
    windowImage.setName("WindowMap");
    if (extended) {
      RootWImage& suggestedSpacingImage = myContent.addImage(std::move(suggestedSpacingCanvas), vis_std_canvas_sizeX, vis_min_canvas_sizeY);
      suggestedSpacingImage.setComment("Map of selection suggestedSpacings [default window]");
      suggestedSpacingImage.setName("SuggestedSpacingMap");
      RootWImage& suggestedSpacingAWImage = myContent.addImage(std::move(suggestedSpacingAWCanvas), vis_std_canvas_sizeX, vis_min_canvas_sizeY);
      suggestedSpacingAWImage.setComment("Map of selection suggestedSpacings [selected windows]");
      suggestedSpacingAWImage.setName("SuggestedSpacingMapAW");
      RootWImage& nominalCutImage = myContent.addImage(std::move(nominalCutCanvas), vis_std_canvas_sizeX, vis_min_canvas_sizeY);
      nominalCutImage.setComment("Map of nominal pT cut");
      nominalCutImage.setName("NominalCutMap");
    }


    if (!extended) return somethingFound;

    //********************************//
    //*                              *//
    //* Sensor spacing tuning plots  *//
    //*                              *//
    //********************************//

    std::vector<std::string> profileNames = aProfileBag.getProfileNames(profileBag::TriggerProfileName);

    if (profileNames.size()!=0) {
      somethingFound = true;

      // std::cerr << "Found " << profileNames.size() << " spacing tuning profiles" << std::endl; // debug

      // Create the content
      RootWContent& spacingSummaryContent = myPage.addContent("Sensor spacing tuning summary", true);

      //********************************//
      //*                              *//
      //* Spacing tuning summary       *//
      //*                              *//
      //********************************//

      int nBins = profileNames.size();

      TH1D* myFrame = new TH1D("myFrame", "", nBins, 0, nBins);
      myFrame->SetYTitle("Optimal distance range [mm]");
      myFrame->SetMinimum(0);
      myFrame->SetMaximum(6);
      TAxis* xAxis = myFrame->GetXaxis();

      TGraphErrors* rangeGraphBad = new TGraphErrors();
      TGraphErrors* rangeGraph = new TGraphErrors();
      int rangeGraphPoints;

      std::map<int, TGraphErrors>& spacingTuningGraphs = a.getSpacingTuningGraphs();
      TGraphErrors& availableSpacings = spacingTuningGraphs[-1];

      for (unsigned int i=0; i<profileNames.size(); ++i) {
	double min = a.getTriggerRangeLowLimit(profileNames[i]);
	double max = a.getTriggerRangeHighLimit(profileNames[i]);
	tempString = profileNames[i];
	tempString.substr(profileBag::TriggerProfileName.size(), tempString.size()-profileBag::TriggerProfileName.size());
	xAxis->SetBinLabel(i+1, tempString.c_str());
	if (min<max) {
	  rangeGraphPoints=rangeGraph->GetN();
	  rangeGraph->SetPoint(rangeGraphPoints, i+0.5, (min+max)/2.);
	  rangeGraph->SetPointError(rangeGraphPoints, 0.25, (max-min)/2.);
	} else {
	  rangeGraphPoints=rangeGraph->GetN();
	  rangeGraphBad->SetPoint(rangeGraphPoints, i+0.5, (min+max)/2.);
	  rangeGraphBad->SetPointError(rangeGraphPoints, 0.25, (min-max)/2.);
	}
      }

      std::unique_ptr<TCanvas> rangeCanvas(new TCanvas());
      rangeCanvas->cd();
      rangeCanvas->SetFillColor(color_plot_background);
      rangeCanvas->SetGrid(0,1);
      myFrame->SetBit(1); // rangeCanvas takes ownership of it
      myFrame->Draw();
      rangeGraph->SetFillColor(Palette::color(1));
      rangeGraph->SetBit(1);  // rangeCanvas takes ownership of it
      rangeGraph->Draw("same 2");
      rangeGraphBad->SetFillColor(Palette::color(2));
      rangeGraphBad->SetBit(1);  // rangeCanvas takes ownership of it
      rangeGraphBad->Draw("same 2");
      availableSpacings.SetMarkerStyle(0);
      availableSpacings.SetBit(0);
      availableSpacings.Draw("p same");

      RootWImage& RangeImage = spacingSummaryContent.addImage(std::move(rangeCanvas), vis_std_canvas_sizeX, vis_min_canvas_sizeY);
      tempSS.str(""); tempSS << "Sensor distance range tuning";
      RangeImage.setComment(tempSS.str());
      tempSS.str(""); tempSS << "TriggerRangeTuning";
      RangeImage.setName(tempSS.str());

      std::unique_ptr<TCanvas> tuningCanvas(new TCanvas());
      tuningCanvas->cd();
      tuningCanvas->SetFillColor(color_plot_background);
      tuningCanvas->SetGrid(0,1);
      //std::map<int, TGraphErrors>& spacingTuningGraphs = a.getSpacingTuningGraphs();
      std::map<int, TGraphErrors>& spacingTuningGraphsBad = a.getSpacingTuningGraphsBad();
      TH1D& spacingTuningFrame = a.getSpacingTuningFrame();
      spacingTuningFrame.Draw();

      for (std::map<int, TGraphErrors>::iterator it = spacingTuningGraphs.begin();
           it!=spacingTuningGraphs.end(); ++it) {
        const int& spacingTuningCounter= it->first;
        TGraphErrors& tuningGraph = it->second;
        if (spacingTuningCounter>0) {
          tuningGraph.SetFillColor(Palette::color(spacingTuningCounter+1));
          tuningGraph.SetFillStyle(1001);
          tuningGraph.Draw("same 2");
        } else {
          tuningGraph.SetMarkerStyle(0);
          tuningGraph.Draw("p same");
        }
      }
      for (std::map<int, TGraphErrors>::iterator it = spacingTuningGraphsBad.begin();
           it!=spacingTuningGraphsBad.end(); ++it) {
        const int& spacingTuningCounter= it->first;
        TGraphErrors& tuningGraph = it->second;
        tuningGraph.SetFillColor(Palette::color(spacingTuningCounter+1));
        tuningGraph.SetFillStyle(3007);
        tuningGraph.Draw("same 2");
      }

      RootWImage& tuningImage = spacingSummaryContent.addImage(std::move(tuningCanvas), vis_std_canvas_sizeX, vis_min_canvas_sizeY);
      tempSS.str(""); tempSS << "Sensor distance range tuning for different windows";
      tuningImage.setComment(tempSS.str());
      tempSS.str(""); tempSS << "TriggerRangeTuningWindows";
      tuningImage.setName(tempSS.str());

      TH1D& spacingDistribution = a.getHistoOptimalSpacing(false);
      std::unique_ptr<TCanvas> spacingCanvas(new TCanvas());
      spacingCanvas->SetFillColor(color_plot_background);
      spacingCanvas->cd();
      spacingDistribution.SetFillColor(Palette::color(1));
      spacingDistribution.Draw();
      RootWImage& spacingImage = spacingSummaryContent.addImage(std::move(spacingCanvas), vis_min_canvas_sizeX, vis_min_canvas_sizeY);
      spacingImage.setComment("Distribution of minimal spacing for low pT rejection @ standard window");
      spacingImage.setName("SpacingDistribution");
      TH1D& spacingDistributionAW = a.getHistoOptimalSpacing(true);
      std::unique_ptr<TCanvas> spacingCanvasAW(new TCanvas());
      spacingCanvasAW->SetFillColor(color_plot_background);
      spacingCanvasAW->cd();
      spacingDistributionAW.SetFillColor(Palette::color(1));
      spacingDistributionAW.Draw();
      RootWImage& spacingImageAW = spacingSummaryContent.addImage(std::move(spacingCanvasAW), vis_min_canvas_sizeX, vis_min_canvas_sizeY);
      spacingImageAW.setComment("Distribution of minimal spacing for low pT rejection @ selected window");
      spacingImageAW.setName("SpacingDistributionAW");



      //********************************//
      //*                              *//
      //* Spacing tuning details       *//
      //*                              *//
      //********************************//

      // Create the content
      RootWContent& spacingDetailedContent = myPage.addContent("Sensor spacing tuning (detailed)", false);

      for (std::vector<std::string>::const_iterator itName=profileNames.begin(); itName!=profileNames.end(); ++itName) {
        std::map<double, TProfile>& tuningProfiles = aProfileBag.getNamedProfiles(*itName);

        int myColor = 1;
        std::unique_ptr<TCanvas> tuningCanvas(new TCanvas());
        tuningCanvas->SetFillColor(color_plot_background);
        tuningCanvas->cd();

        std::string plotOption = "E1";
        for (std::map<double, TProfile>::iterator itProfile = tuningProfiles.begin() ; itProfile!= tuningProfiles.end(); ++itProfile) {
          TProfile& tuningProfile = itProfile->second;
          tuningProfile.SetMaximum(100);
          tuningProfile.SetMinimum(0);
          //tuningProfile.SetMaximum(10);
          //tuningProfile.SetMinimum(-10);
          tuningProfile.SetLineColor(Palette::color(myColor));
          tuningProfile.SetFillColor(Palette::color(myColor));
          tuningProfile.SetMarkerColor(Palette::color(myColor));
          myColor++;
          //tuningProfile.SetMarkerStyle(8);
          tuningProfile.Draw(plotOption.c_str());
          plotOption = "same E1";
        }

        RootWImage& tuningImage = spacingDetailedContent.addImage(std::move(tuningCanvas), vis_std_canvas_sizeX, vis_min_canvas_sizeY);
        tempString = (*itName);
        tempString = tempString.substr(profileBag::TriggerProfileName.size(), tempString.size()-profileBag::TriggerProfileName.size());
        tempSS.str(""); tempSS << "Sensor distance tuning for " << tempString.c_str();
        tuningImage.setComment(tempSS.str());
        tempSS.str(""); tempSS << "TriggerTuning" << tempString.c_str();
        tuningImage.setName(tempSS.str());
      }



    }

    //********************************//
    //*                              *//
    //* Turn-on curves plots         *//
    //*                              *//
    //********************************//

    std::vector<std::string> turnonNames = aProfileBag.getProfileNames(profileBag::TurnOnCurveName);

    if (turnonNames.size()!=0) {
      somethingFound = true;

      //********************************//
      //*                              *//
      //* Per-module type turn-on      *//
      //*                              *//
      //********************************//

      // Create the content
      RootWContent& turnOnDetailedContent = myPage.addContent("Modules turnon curves (detailed)", false);

      for (std::vector<std::string>::const_iterator itName=turnonNames.begin(); itName!=turnonNames.end(); ++itName) {
        std::map<double, TProfile>& turnonProfiles = aProfileBag.getNamedProfiles(*itName);

        int myColor = 1;
        std::unique_ptr<TCanvas> turnonCanvas(new TCanvas());
        turnonCanvas->SetFillColor(color_plot_background);
        turnonCanvas->cd();

        std::string plotOption = "E1";
        tempSS.str("");
        std::string windowsStringSeparator = "";
        for (std::map<double, TProfile>::iterator itProfile = turnonProfiles.begin() ; itProfile!= turnonProfiles.end(); ++itProfile) {
          TProfile& turnonProfile = itProfile->second;
          turnonProfile.SetMaximum(100);
          turnonProfile.SetMinimum(0);
          turnonProfile.SetLineColor(Palette::color(myColor));
          turnonProfile.SetFillColor(Palette::color(myColor));
          turnonProfile.SetMarkerColor(Palette::color(myColor));
          myColor++;
          turnonProfile.Draw(plotOption.c_str());
          plotOption = "same E1";
          tempSS << windowsStringSeparator << std::setprecision(0) << itProfile->first;
          windowsStringSeparator = ", ";
        }
        std::string windowList = tempSS.str();

        tempString = (*itName);
        tempString = tempString.substr(profileBag::TurnOnCurveName.size(), tempString.size()-profileBag::TurnOnCurveName.size());
        RootWImage& turnonImage = turnOnDetailedContent.addImage(std::move(turnonCanvas), vis_std_canvas_sizeX, vis_min_canvas_sizeY);
        tempSS.str(""); tempSS << "Sensor turnon curve for " << tempString.c_str() << " with windows of " << windowList;
        turnonImage.setComment(tempSS.str());
        tempSS.str(""); tempSS << "TriggerTurnon" << tempString.c_str();
        turnonImage.setName(tempSS.str());}
    }

    return somethingFound;
  }



  bool Vizard::neighbourGraphSummary(InactiveSurfaces& is, RootWSite& site) {
    std::stringstream ss;
    writeNeighbourGraph(is, ss);

    RootWPage& myPage = site.addPage("Neighbours");
    RootWContent& newContent = myPage.addContent("Neighbour graph", true);
    newContent.addText("<pre>"+ss.str()+"</pre>");

    return true;
  }



  void Vizard::fillTaggedPlotMap(GraphBag& gb,
                                 const string& plotName,
                                 int graphType,
                                 const string& tag,
                                 std::map<graphIndex, TGraph*>& myPlotMap) {
    graphIndex myIndex;
    double p;
    TGraph* myGraph;
    std::vector<std::string> plotNames;

    myIndex.name=plotName;
    //std::cerr << "myIndex.name=" << myIndex.name << std::endl; // debug
    for (int i=0; i<2; ++i) {
      if (i==0) myIndex.ideal=false;
      else myIndex.ideal=true;
      std::map<int, TGraph>& ptGraphsIdeal = gb.getTaggedGraphs((myIndex.ideal ? GraphBag::IdealGraph : GraphBag::RealGraph) | graphType, tag);
      std::map<int, TGraph>::iterator graphsIterator;
      for (graphsIterator=ptGraphsIdeal.begin();
           graphsIterator!=ptGraphsIdeal.end();
           ++graphsIterator) {
        myGraph = &(*graphsIterator).second;
        p = (*graphsIterator).first;
        myIndex.p = p;
        myPlotMap[myIndex] = myGraph;
        //std::cerr << "myIndex.name=" << myIndex.name << std::endl; // debug
      }
    }

  }



  // TODO: describe this here, if it ever worked
  void Vizard::fillPlotMap(std::string& plotName,
                           std::map<graphIndex, TGraph*>& myPlotMap,
                           Analyzer *a,
                           std::map<int, TGraph>& (Analyzer::*retriveFunction)(bool, bool),
                           bool isTrigger) {
    graphIndex myIndex;
    double p;
    TGraph* myGraph;
    std::vector<std::string> plotNames;

    myIndex.name=plotName;
    //std::cerr << "myIndex.name=" << myIndex.name << std::endl; // debug
    for (int i=0; i<2; ++i) {
      if (i==0) myIndex.ideal=false;
      else myIndex.ideal=true;
      std::map<int, TGraph>& ptGraphsIdeal = (a->*retriveFunction)(myIndex.ideal, isTrigger);
      std::map<int, TGraph>::iterator graphsIterator;
      for (graphsIterator=ptGraphsIdeal.begin();
           graphsIterator!=ptGraphsIdeal.end();
           ++graphsIterator) {
        myGraph = &(*graphsIterator).second;
        p = (*graphsIterator).first;
        myIndex.p = p;
        myPlotMap[myIndex] = myGraph;
        //std::cerr << "myIndex.name=" << myIndex.name << std::endl; // debug
      }
    }

  }


  // public
  // creates a page with all the logs taken from the messagelogger objects
  // @param site a reference to the site we want to work onto
  // @param loggerVector a vector of references to some messageLogger objects
  // @return true if any log was written
  bool Vizard::makeLogPage(RootWSite& site) {
    bool anythingFound=false;
    RootWPage& myPage = site.addPage("Log page");
    if (!MessageLogger::hasEmptyLog(MessageLogger::ERROR))
      myPage.setAlert(1);
    else if (!MessageLogger::hasEmptyLog(MessageLogger::WARNING))
      myPage.setAlert(0.5);
    for (int iLevel=0; iLevel < MessageLogger::NumberOfLevels; ++iLevel) {
      if (!MessageLogger::hasEmptyLog(iLevel)) {
        bool defaultOpen=false;
        if (iLevel<=MessageLogger::WARNING) defaultOpen=true;
        anythingFound=true;
        RootWContent& newContent = myPage.addContent(MessageLogger::getLevelName(iLevel), defaultOpen);
        newContent.addText("<pre>"+MessageLogger::getLatestLog(iLevel)+"</pre>");
        //MessageLogger::getLatestLog(iLevel);
      }
    }
    return anythingFound;
  }



  // private
  // Draws tickmarks on 3d canvases
  // @param myView the TView where to draw ticks
  // @param maxL maximum tracker length in z
  // @param maxR maximum tracker radius in rho
  // @param noAxis number of the axis: Enumerate sections by axis
  //        index normal to draw plane (if x=1, y=2, z=3)
  // @param spacing grid tick spacing
  // @param option the options to pass to the Draw() method
  void Vizard::drawTicks(Analyzer& analyzer, TView* myView, double maxL, double maxR, int noAxis/*=1*/, double spacing /*= 100.*/, Option_t* option /*= "same"*/) {
    TPolyLine3D* aLine;
    Color_t gridColor_hard = color_hard_grid;
    int gridStyle_solid = 1;
    std::string theOption(option);


    double topMax = (maxL > maxR) ? maxL : maxR;
    topMax = ceil(topMax/spacing)*spacing;

    maxL *= 1.1;
    maxR *= 1.1;

    if (noAxis==1) {
      double etaStep=.2;
      double etaMax = analyzer.getEtaMaxGeometry() - etaStep/2.;
      // Add the eta ticks
      double theta;
      double tickLength = 2 * spacing;
      double tickDistance = spacing;
      double startR = maxR + tickDistance;
      double startL = maxL + tickDistance;
      double endR = maxR + tickDistance + tickLength;
      double endL = maxL + tickDistance + tickLength;
      XYZVector startTick;
      XYZVector endTick;
      Double_t pw[3];
      Double_t pn[3];
      TText* aLabel;
      char labelChar[10];
      double eta;
      for (eta=0; eta<etaMax+etaStep; eta+=etaStep) {
        aLine = new TPolyLine3D(2);
        theta = 2 * atan(exp(-eta));
        startTick = XYZVector(0, sin(theta), cos(theta));
        startTick *= startR/startTick.Rho();
        endTick = startTick / startTick.Rho() * endR;
        if (startTick.Z()>startL) {
          startTick *= startL/startTick.Z();
          endTick *=  endL/endTick.Z();
        }
        pw[0]=0.;
        pw[1]=endTick.Y();
        pw[2]=endTick.Z();
        myView->WCtoNDC(pw, pn);
        sprintf(labelChar, "%.01f", eta);
        aLabel = new TText(pn[0], pn[1], labelChar);
        aLabel->SetTextSize(aLabel->GetTextSize()*.6);
        aLabel->SetTextAlign(21);
        aLabel->Draw(theOption.c_str());
        theOption="same";
        endTick = (endTick+startTick)/2.;
        aLine->SetPoint(0, 0., startTick.Y(), startTick.Z());
        aLine->SetPoint(1, 0., endTick.Y(), endTick.Z());
        aLine->SetLineStyle(gridStyle_solid);
        aLine->SetLineColor(gridColor_hard);
        aLine->Draw("same");
      }

      aLine = new TPolyLine3D(2);
      theta = 2 * atan(exp(-analyzer.getEtaMaxGeometry()));
      startTick = XYZVector(0, sin(theta), cos(theta));
      startTick *= startR/startTick.Rho();
      endTick = startTick / startTick.Rho() * endR;
      if (startTick.Z()>startL) {
        startTick *= startL/startTick.Z();
        endTick *=  endL/endTick.Z();
      }
      pw[0]=0.;
      pw[1]=endTick.Y();
      pw[2]=endTick.Z();
      myView->WCtoNDC(pw, pn);
      sprintf(labelChar, "%.01f", analyzer.getEtaMaxGeometry());
      aLabel = new TText(pn[0], pn[1], labelChar);
      aLabel->SetTextSize(aLabel->GetTextSize()*.8);
      aLabel->SetTextAlign(21);
      aLabel->Draw("same");
      endTick = (endTick+startTick)/2.;
      aLine->SetPoint(0, 0., 0., 0.);
      aLine->SetPoint(1, 0., endTick.Y(), endTick.Z());
      aLine->SetLineStyle(gridStyle_solid);
      aLine->SetLineColor(gridColor_hard);
      aLine->Draw("same");

      for (double z=0; z<=maxL ; z+=(4*spacing)) {
        aLine = new TPolyLine3D(2);
        startTick = XYZVector(0, 0, z);
        endTick = XYZVector(0, -(tickLength/2), z);
        aLine->SetPoint(0, 0., startTick.Y(), startTick.Z());
        aLine->SetPoint(1, 0., endTick.Y(), endTick.Z());
        pw[0]=0.;
        pw[1]=-tickLength;
        pw[2]=endTick.Z();
        myView->WCtoNDC(pw, pn);
        sprintf(labelChar, "%.0f", z);
        aLabel = new TText(pn[0], pn[1], labelChar);
        aLabel->SetTextSize(aLabel->GetTextSize()*.6);
        aLabel->SetTextAlign(23);
        aLabel->Draw(theOption.c_str());
        theOption="same";
        aLine->SetLineStyle(gridStyle_solid);
        aLine->SetLineColor(gridColor_hard);
        aLine->Draw("same");
      }

      for (double y=0; y<=maxR ; y+=(2*spacing)) {
        aLine = new TPolyLine3D(2);
        startTick = XYZVector(0, y, 0);
        endTick = XYZVector(0, y, -(tickLength/2));
        aLine->SetPoint(0, 0., startTick.Y(), startTick.Z());
        aLine->SetPoint(1, 0., endTick.Y(), endTick.Z());
        pw[0]=0.;
        pw[1]=endTick.Y();
        pw[2]=-tickLength;
        myView->WCtoNDC(pw, pn);
        sprintf(labelChar, "%.0f", y);
        aLabel = new TText(pn[0], pn[1], labelChar);
        aLabel->SetTextSize(aLabel->GetTextSize()*.6);
        aLabel->SetTextAlign(32);
        aLabel->Draw(theOption.c_str());
        theOption="same";
        aLine->SetLineStyle(gridStyle_solid);
        aLine->SetLineColor(gridColor_hard);
        aLine->Draw("same");
      }
    }
  }


  // private
  // Draws a grid on the current canvas
  // @param maxL maximum tracker length in z
  // @param maxR maximum tracker radius in rho
  // @param noAxis number of the axis: Enumerate sections by axis
  //        index normal to draw plane (if x=1, y=2, z=3)
  // @param spacing grid tick spacing
  // @param option the options to pass to the Draw() method
  void Vizard::drawGrid(double maxL, double maxR, int noAxis/*=1*/, double spacing /*= 100.*/, Option_t* option /*= "same"*/) {
    TPolyLine3D* aLine;
    Color_t gridColor = color_grid;
    Color_t gridColor_hard = color_hard_grid;
    Color_t thisLineColor;

    std::string theOption(option);

    int i;
    int j;
    int k;

    double topMax = (maxL > maxR) ? maxL : maxR;
    topMax = ceil(topMax/spacing)*spacing;

    double aValue[3];
    double minValue[3];
    double maxValue[3];
    double runValue;
    int thisLineStyle;

    i=(noAxis)%3;
    j=(noAxis+1)%3;
    k=(noAxis+2)%3;

    maxL *= 1.1;
    maxR *= 1.1;

    if (noAxis==1) {
      minValue[0]=0;
      maxValue[0]=+maxR;
      minValue[1]=0;
      maxValue[1]=+maxR;
      minValue[2]=0;
      maxValue[2]=+maxL;
    } else {
      minValue[0]=-maxR;
      maxValue[0]=+maxR;
      minValue[1]=-maxR;
      maxValue[1]=+maxR;
      minValue[2]=0;
      maxValue[2]=+maxL;
    }

    aValue[k]=-topMax;
    for(runValue = -topMax; runValue<=topMax; runValue+=spacing) {

      // Special line for axis
      if (runValue==0) {
        thisLineStyle=1;
        thisLineColor=gridColor_hard;
      } else {
        thisLineStyle=2;
        thisLineColor=gridColor;
      }

      // Parallel to j
      if ((runValue<=maxValue[i])&&(runValue>=minValue[i])) {
        aValue[i] = runValue;
        aLine = new TPolyLine3D(2);
        aValue[j] = minValue[j];
        aLine->SetPoint(0, aValue[0], aValue[1], aValue[2]);
        aValue[j] = maxValue[j];
        aLine->SetPoint(1, aValue[0], aValue[1], aValue[2]);
        aLine->SetLineStyle(thisLineStyle);
        aLine->SetLineColor(thisLineColor);
        aLine->Draw(theOption.c_str());
        theOption="same";
      };

      // Parallel to i
      if ((runValue<=maxValue[j])&&(runValue>=minValue[j])) {
        aValue[j] = runValue;
        aLine = new TPolyLine3D(2);
        aValue[i] = minValue[i];
        aLine->SetPoint(0, aValue[0], aValue[1], aValue[2]);
        aValue[i] = maxValue[i];
        aLine->SetPoint(1, aValue[0], aValue[1], aValue[2]);
        aLine->SetLineStyle(thisLineStyle);
        aLine->SetLineColor(thisLineColor);
        aLine->Draw(theOption.c_str());
        theOption="same";
      };

    }
  }


  // private
  // Creates 4 new canvas with XY and YZ views with all the useful details, like the axis ticks
  // and the eta reference.
  // @param maxZ maximum tracker's Z coordinate to be shown
  // @param maxRho maximum tracker's Rho coordinate to be shown
  // @param analyzer A reference to the analysing class that examined the material budget and filled the histograms
  // @return a pointer to the new TCanvas
  void Vizard::createSummaryCanvas(double maxZ, double maxRho, Analyzer& analyzer,
                                   std::unique_ptr<TCanvas> &YZCanvas, std::unique_ptr<TCanvas> &XYCanvas,
                                   std::unique_ptr<TCanvas> &XYCanvasEC) {
    Int_t irep;
    TVirtualPad* myPad;

    YZCanvas.reset(new TCanvas("YZCanvas", "YZView Canvas", vis_min_canvas_sizeX, vis_min_canvas_sizeY ));
    XYCanvas.reset(new TCanvas("XYCanvas", "XYView Canvas", vis_min_canvas_sizeX, vis_min_canvas_sizeY ));
    XYCanvasEC.reset(new TCanvas("XYCanvasEC", "XYView Canvas (Endcap)", vis_min_canvas_sizeX, vis_min_canvas_sizeY ));

    // YZView
    if (analyzer.getGeomLiteYZ()) {
      YZCanvas->cd();
      myPad = YZCanvas->GetPad(0);
      drawGrid(maxZ, maxRho, ViewSectionYZ);
      analyzer.getGeomLiteYZ()->DrawClonePad();
      myPad->SetBorderMode(0);
      myPad->SetFillColor(color_plot_background);
      myPad->GetView()->SetParallel();
      myPad->GetView()->SetRange(0, 0, 0, maxZ, maxZ, maxZ);
      myPad->GetView()->SetView(0 /*long*/, 270/*lat*/, 270/*psi*/, irep);
      drawTicks(analyzer, myPad->GetView(), maxZ, maxRho, ViewSectionYZ);
    }

    // XYView (barrel)
    if (analyzer.getGeomLiteXY()) {
      XYCanvas->cd();
      myPad = XYCanvas->GetPad(0);
      drawGrid(maxZ, maxRho, ViewSectionXY);
      analyzer.getGeomLiteXY()->DrawClonePad();
      myPad->SetFillColor(color_plot_background);
      myPad->GetView()->SetParallel();
      myPad->GetView()->SetRange(-maxRho, -maxRho, -maxRho, maxRho, maxRho, maxRho);
      myPad->GetView()->SetView(0 /*long*/, 0/*lat*/, 270/*psi*/, irep);
    }

    // XYView (EndCap)
    if (analyzer.getGeomLiteEC()) {
      XYCanvasEC->cd();
      myPad = XYCanvasEC->GetPad(0);
      drawGrid(maxZ, maxRho, ViewSectionXY);
      analyzer.getGeomLiteEC()->DrawClonePad();
      myPad->SetFillColor(color_plot_background);
      myPad->GetView()->SetParallel();
      myPad->GetView()->SetRange(-maxRho, -maxRho, -maxRho, maxRho, maxRho, maxRho);
      myPad->GetView()->SetView(0 /*long*/, 0/*lat*/, 270/*psi*/, irep);
    }

    //return summaryCanvas;
  }


  void Vizard::createSummaryCanvasNicer(Tracker& tracker,
                                        std::unique_ptr<TCanvas> &RZCanvas, std::unique_ptr<TCanvas> &RZCanvasBarrel, std::unique_ptr<TCanvas> &XYCanvas,
                                        std::vector<std::unique_ptr<TCanvas> > &XYCanvasesEC) {

    RZCanvas.reset(new TCanvas("RZCanvas", "RZView Canvas",  insur::vis_max_canvas_sizeX, insur::vis_min_canvas_sizeY));
    RZCanvas->cd();
    PlotDrawer<YZ, Type> yzDrawer;
    yzDrawer.addModules(tracker);
    yzDrawer.drawFrame<SummaryFrameStyle>(*RZCanvas.get());
    yzDrawer.drawModules<ContourStyle>(*RZCanvas.get());

    double viewPortMax = MAX(tracker.barrels().at(0).maxR() * 1.1, tracker.barrels().at(0).maxZ() * 1.1); // Style to improve. Calculate (with margin) the barrel geometric extremum
    RZCanvasBarrel.reset(new TCanvas("RZCanvasBarrel", "RZView CanvasBarrel", vis_min_canvas_sizeX, vis_min_canvas_sizeY));
    RZCanvasBarrel->cd();
    PlotDrawer<YZ, Type> yzDrawerBarrel(viewPortMax, viewPortMax);
    yzDrawerBarrel.addModulesType(tracker, BARREL);
    yzDrawerBarrel.drawFrame<SummaryFrameStyle>(*RZCanvasBarrel.get());
    yzDrawerBarrel.drawModules<ContourStyle>(*RZCanvasBarrel.get());

    XYCanvas.reset(new TCanvas("XYCanvas", "XYView Canvas", vis_min_canvas_sizeX, vis_min_canvas_sizeY ));
    XYCanvas->cd();
    PlotDrawer<XY, Type> xyBarrelDrawer;
    xyBarrelDrawer.addModulesType(tracker, BARREL);
    xyBarrelDrawer.drawFrame<SummaryFrameStyle>(*XYCanvas.get());
    xyBarrelDrawer.drawModules<ContourStyle>(*XYCanvas.get());

    for (auto& anEndcap : tracker.endcaps() ) {
      std::unique_ptr<TCanvas> XYCanvasEC(new TCanvas(Form("XYCanvasEC_%s", anEndcap.myid().c_str()),
					Form("XY projection of Endcap %s", anEndcap.myid().c_str()),
						      vis_min_canvas_sizeX, vis_min_canvas_sizeY ));
      XYCanvasEC->cd();
      PlotDrawer<XY, Type> xyEndcapDrawer;
      xyEndcapDrawer.addModules(anEndcap);
      xyEndcapDrawer.drawFrame<SummaryFrameStyle>(*XYCanvasEC.get());
      xyEndcapDrawer.drawModules<ContourStyle>(*XYCanvasEC.get());
      XYCanvasesEC.push_back(std::move(XYCanvasEC));
    }

    // And now one per disk surface
    for (auto& anEndcap : tracker.endcaps() ) {
      if (anEndcap.disks().size()>0) {
	const Disk& lastDisk = anEndcap.disks().back();
     
	const std::map<int, std::vector<const Module*> >& allSurfaceModules = lastDisk.getSurfaceModules();
	for (int surfaceIndex = 1; surfaceIndex <= 4; surfaceIndex++) {
	  auto found = allSurfaceModules.find(surfaceIndex);
	  if (found != allSurfaceModules.end()) {
	    const std::vector<const Module*>& surfaceModules = found->second;
	    std::unique_ptr<TCanvas> XYCanvasEC(new TCanvas(Form("XYCanvasEC_%s_%d", anEndcap.myid().c_str(), surfaceIndex),
					      Form("XY section of Endcap %s -- surface %d", anEndcap.myid().c_str(), surfaceIndex),
					      vis_min_canvas_sizeX, vis_min_canvas_sizeY) );
	    XYCanvasEC->cd();
	    PlotDrawer<XY, Type> xyEndcapDrawer;

	    xyEndcapDrawer.addModules(surfaceModules.begin(), surfaceModules.end(), [] (const Module& m ) { return (m.subdet() == ENDCAP); } );
	    xyEndcapDrawer.drawFrame<SummaryFrameStyle>(*XYCanvasEC.get());
	    xyEndcapDrawer.drawModules<ContourStyle>(*XYCanvasEC.get());
	    xyEndcapDrawer.drawModuleContours<ContourStyle>(*XYCanvasEC.get());
	    XYCanvasesEC.push_back(std::move(XYCanvasEC));
	  }
	  else logERROR("Tried to access modules belonging to one of the 4 disk surfaces, but empty container.");
	}
      }
    }

  }


  /* OT CABLING */

  /* 
   * Bundle cabling plots.
   */
  void Vizard::createOuterCablingPlotsBundles(const Tracker& tracker,
					      std::unique_ptr<TCanvas> &RZCanvas, std::unique_ptr<TCanvas> &XYCanvas, std::unique_ptr<TCanvas> &XYNegCanvas,
					      std::vector<std::unique_ptr<TCanvas> > &XYPosBundlesDisks, std::vector<std::unique_ptr<TCanvas> > &XYPosBundlesDiskSurfaces,
					      std::vector<std::unique_ptr<TCanvas> > &XYNegBundlesDisks, std::vector<std::unique_ptr<TCanvas> > &XYNegBundlesDiskSurfaces) {
    
    RZCanvas.reset(new TCanvas("RZCanvas", "RZView Canvas", insur::vis_max_canvas_sizeX, insur::vis_min_canvas_sizeY));
    RZCanvas->cd();
    PlotDrawer<YZFull, TypeBundleTransparentColor> yzDrawer;
    yzDrawer.addModules(tracker);
    yzDrawer.drawFrame<SummaryFrameStyle>(*RZCanvas.get());
    yzDrawer.drawModules<ContourStyle>(*RZCanvas.get());
   
    // NEGATIVE CABLING SIDE. BARREL.
    XYNegCanvas.reset(new TCanvas("XYNegCanvas", "XYNegView Canvas", vis_min_canvas_sizeX, vis_min_canvas_sizeY ));
    XYNegCanvas->cd();
    PlotDrawer<XYNeg, TypeBundleColor> xyNegBarrelDrawer;
    xyNegBarrelDrawer.addModules(tracker.modules().begin(), tracker.modules().end(), [] (const Module& m ) { return (m.subdet() == BARREL && m.isPositiveCablingSide() < 0); } );
    xyNegBarrelDrawer.drawFrame<SummaryFrameStyle>(*XYNegCanvas.get());
    xyNegBarrelDrawer.drawModules<ContourStyle>(*XYNegCanvas.get());
    drawPhiSectorsBoundaries(outer_cabling_nonantWidth);  // Spider lines

    // POSITIVE CABLING SIDE. BARREL.
    XYCanvas.reset(new TCanvas("XYCanvas", "XYView Canvas", vis_min_canvas_sizeX, vis_min_canvas_sizeY ));
    XYCanvas->cd();
    PlotDrawer<XY, TypeBundleColor> xyBarrelDrawer;
    xyBarrelDrawer.addModules(tracker.modules().begin(), tracker.modules().end(), [] (const Module& m ) { return (m.subdet() == BARREL && m.isPositiveCablingSide() > 0); } );
    xyBarrelDrawer.drawFrame<SummaryFrameStyle>(*XYCanvas.get());
    xyBarrelDrawer.drawModules<ContourStyle>(*XYCanvas.get());
    drawPhiSectorsBoundaries(outer_cabling_nonantWidth);  // Spider lines

    // POSITIVE CABLING SIDE.
    // ENDCAPS DISK.
    for (auto& anEndcap : tracker.endcaps() ) {
      if (anEndcap.disks().size() > 0) {
	const Disk& lastDisk = anEndcap.disks().back();
	std::unique_ptr<TCanvas> XYCanvasDisk(new TCanvas(Form("XYPosBundleEndcap_%sAnyDisk", anEndcap.myid().c_str()),
					    Form("(XY) Projection : Endcap %s, any Disk. (CMS +Z points towards you)", anEndcap.myid().c_str()),
					    vis_min_canvas_sizeX, vis_min_canvas_sizeY) );
	XYCanvasDisk->cd();
	PlotDrawer<XY, TypeBundleColor> xyDiskDrawer;
	xyDiskDrawer.addModules(lastDisk);
	xyDiskDrawer.drawFrame<SummaryFrameStyle>(*XYCanvasDisk.get());
	xyDiskDrawer.drawModules<ContourStyle>(*XYCanvasDisk.get());
	drawPhiSectorsBoundaries(outer_cabling_nonantWidth);  // Spider lines
	XYPosBundlesDisks.push_back(std::move(XYCanvasDisk));
      }
    }

    // ENDCAPS DISK SURFACE.
    for (auto& anEndcap : tracker.endcaps() ) {
      if (anEndcap.disks().size() > 0) {
	const Disk& lastDisk = anEndcap.disks().back();	
	const std::map<int, std::vector<const Module*> >& allSurfaceModules = lastDisk.getSurfaceModules();
	for (int surfaceIndex = 1; surfaceIndex <= 4; surfaceIndex++) {
	  auto found = allSurfaceModules.find(surfaceIndex);
	  if (found != allSurfaceModules.end()) {  
	    // Surface seen rotated: (+Z) towards the depth of the screen
	    if ((surfaceIndex % 2) == 1) {
	      const std::vector<const Module*>& surfaceModules = found->second;
	      std::unique_ptr<TCanvas> XYSurfaceDisk(new TCanvas(Form("XYPosRotateY180BundleEndcap_%sAnyDiskSurface_%d", anEndcap.myid().c_str(), surfaceIndex),
						   Form("(XY) Section : Endcap %s, any Disk, Surface %d. (The 4 surfaces of a disk are indexed such that |zSurface1| < |zSurface2| < |zSurface3| < |zSurface4|)", anEndcap.myid().c_str(), surfaceIndex),
						   vis_min_canvas_sizeX, vis_min_canvas_sizeY) );
	      XYSurfaceDisk->cd();
	      PlotDrawer<XYRotateY180, TypeBundleColor> xyDiskDrawer;
	      xyDiskDrawer.addModules(surfaceModules.begin(), surfaceModules.end(), [] (const Module& m ) { return (m.subdet() == ENDCAP); } );
	      xyDiskDrawer.drawFrame<SummaryFrameStyle>(*XYSurfaceDisk.get());
	      xyDiskDrawer.drawModules<ContourStyle>(*XYSurfaceDisk.get());
	      const bool isRotatedY180 = true;
	      drawPhiSectorsBoundaries(outer_cabling_nonantWidth, isRotatedY180);  // Spider lines
	      XYPosBundlesDiskSurfaces.push_back(std::move(XYSurfaceDisk));
	    }
	    // (+Z) towards you
	    else {
	      const std::vector<const Module*>& surfaceModules = found->second;
	      std::unique_ptr<TCanvas> XYSurfaceDisk(new TCanvas(Form("XYPosBundleEndcap_%sAnyDiskSurface_%d", anEndcap.myid().c_str(), surfaceIndex),
						   Form("(XY) Section : Endcap %s, any Disk, Surface %d. (The 4 surfaces of a disk are indexed such that |zSurface1| < |zSurface2| < |zSurface3| < |zSurface4|)", anEndcap.myid().c_str(), surfaceIndex),
						   vis_min_canvas_sizeX, vis_min_canvas_sizeY) );
	      XYSurfaceDisk->cd();
	      PlotDrawer<XY, TypeBundleColor> xyDiskDrawer;
	      xyDiskDrawer.addModules(surfaceModules.begin(), surfaceModules.end(), [] (const Module& m ) { return (m.subdet() == ENDCAP); } );
	      xyDiskDrawer.drawFrame<SummaryFrameStyle>(*XYSurfaceDisk.get());
	      xyDiskDrawer.drawModules<ContourStyle>(*XYSurfaceDisk.get());
	      drawPhiSectorsBoundaries(outer_cabling_nonantWidth);  // Spider lines
	      XYPosBundlesDiskSurfaces.push_back(std::move(XYSurfaceDisk));
	    }
	  }
	  else logERROR("Tried to access modules belonging to one of the 4 disk surfaces, but empty container.");
	}
      }
    }

    // NEGATIVE CABLING SIDE.
    // ENDCAPS DISK.
    for (auto& anEndcap : tracker.endcaps() ) {
      if (anEndcap.disks().size() > 0) {
	const Disk& firstDisk = anEndcap.disks().front();
	std::unique_ptr<TCanvas> XYNegCanvasDisk(new TCanvas(Form("XYNegBundleEndcap_%sAnyDisk", anEndcap.myid().c_str()),
					       Form("(XY) Projection : Endcap %s, any Disk. (CMS +Z points towards the depth of the screen)", 
						    anEndcap.myid().c_str()),
					       vis_min_canvas_sizeX, vis_min_canvas_sizeY) );
	XYNegCanvasDisk->cd();
	PlotDrawer<XYNegRotateY180, TypeBundleColor> xyDiskDrawer;
	xyDiskDrawer.addModules(firstDisk);
	xyDiskDrawer.drawFrame<SummaryFrameStyle>(*XYNegCanvasDisk.get());
	xyDiskDrawer.drawModules<ContourStyle>(*XYNegCanvasDisk.get());
	const bool isRotatedY180 = true;
	drawPhiSectorsBoundaries(outer_cabling_nonantWidth, isRotatedY180);  // Spider lines
	XYNegBundlesDisks.push_back(std::move(XYNegCanvasDisk));
      }
    }

    // ENDCAPS DISK SURFACE.
    for (auto& anEndcap : tracker.endcaps() ) {
      if (anEndcap.disks().size() > 0) {
	const Disk& firstDisk = anEndcap.disks().front();	
	const std::map<int, std::vector<const Module*> >& allSurfaceModules = firstDisk.getSurfaceModules();
	for (int surfaceIndex = 1; surfaceIndex <= 4; surfaceIndex++) {
	  auto found = allSurfaceModules.find(surfaceIndex);
	  if (found != allSurfaceModules.end()) {
	    // (+Z) towards you
	    if ((surfaceIndex % 2) == 1) {
	      const std::vector<const Module*>& surfaceModules = found->second;
	      std::unique_ptr<TCanvas> XYNegSurfaceDisk(new TCanvas(Form("XYNegBundleEndcap_%sAnyDiskSurface_%d", anEndcap.myid().c_str(), surfaceIndex),
						      Form("(XY) Section : Endcap %s, any Disk, Surface %d. (The 4 surfaces of a disk are indexed such that |zSurface1| < |zSurface2| < |zSurface3| < |zSurface4|)", 
							   anEndcap.myid().c_str(), surfaceIndex),
						      vis_min_canvas_sizeX, vis_min_canvas_sizeY) );
	      XYNegSurfaceDisk->cd();
	      PlotDrawer<XYNeg, TypeBundleColor> xyDiskDrawer;
	      xyDiskDrawer.addModules(surfaceModules.begin(), surfaceModules.end(), [] (const Module& m ) { return (m.subdet() == ENDCAP); } );
	      xyDiskDrawer.drawFrame<SummaryFrameStyle>(*XYNegSurfaceDisk.get());
	      xyDiskDrawer.drawModules<ContourStyle>(*XYNegSurfaceDisk.get());
	      drawPhiSectorsBoundaries(outer_cabling_nonantWidth);  // Spider lines
	      XYNegBundlesDiskSurfaces.push_back(std::move(XYNegSurfaceDisk));
	    }
	    // Surface seen rotated: (+Z) towards the depth of the screen
	    else {
	      const std::vector<const Module*>& surfaceModules = found->second;
	      std::unique_ptr<TCanvas> XYNegSurfaceDisk(new TCanvas(Form("XYNegBundleEndcap_%sAnyDiskSurface_%d", anEndcap.myid().c_str(), surfaceIndex),
						      Form("(XY) Section : Endcap %s, any Disk, Surface %d. (The 4 surfaces of a disk are indexed such that |zSurface1| < |zSurface2| < |zSurface3| < |zSurface4|)", 
							   anEndcap.myid().c_str(), surfaceIndex),
						      vis_min_canvas_sizeX, vis_min_canvas_sizeY) );
	      XYNegSurfaceDisk->cd();
	      PlotDrawer<XYNegRotateY180, TypeBundleColor> xyDiskDrawer;
	      xyDiskDrawer.addModules(surfaceModules.begin(), surfaceModules.end(), [] (const Module& m ) { return (m.subdet() == ENDCAP); } );
	      xyDiskDrawer.drawFrame<SummaryFrameStyle>(*XYNegSurfaceDisk.get());
	      xyDiskDrawer.drawModules<ContourStyle>(*XYNegSurfaceDisk.get());
	      const bool isRotatedY180 = true;
	      drawPhiSectorsBoundaries(outer_cabling_nonantWidth, isRotatedY180);  // Spider lines
	      XYNegBundlesDiskSurfaces.push_back(std::move(XYNegSurfaceDisk));
	    }
	  }
	  else logERROR("Tried to access modules belonging to one of the 4 disk surfaces, but empty container.");
	}
      }
    }

  }


  /* 
   * DTC cabling plots.
   */
  void Vizard::createOuterCablingPlotsDTCs(Tracker& tracker,
					   std::unique_ptr<TCanvas> &RZCanvas, 
					   std::unique_ptr<TCanvas> &XYNegCanvas, std::unique_ptr<TCanvas> &XYNegFlatCanvas, std::unique_ptr<TCanvas> &XYCanvas, std::unique_ptr<TCanvas> &XYFlatCanvas, 
					   std::vector<std::unique_ptr<TCanvas> > &XYCanvasesDisk) {

    const std::set<Module*>& trackerModules = tracker.modules();
    RZCanvas.reset(new TCanvas("RZCanvas", "RZView Canvas", insur::vis_max_canvas_sizeX, insur::vis_min_canvas_sizeY));
    RZCanvas->cd();
    PlotDrawer<YZFull, TypeDTCTransparentColor> yzDrawer;
    yzDrawer.addModules(trackerModules.begin(), trackerModules.end(), [] (const Module& m ) { 
	return ( (m.isPositiveCablingSide() > 0 && m.dtcPhiSectorRef() == 1) || (m.isPositiveCablingSide() < 0 && m.dtcPhiSectorRef() == 2) ); 
      } );
    yzDrawer.drawFrame<SummaryFrameStyle>(*RZCanvas.get());
    yzDrawer.drawModules<ContourStyle>(*RZCanvas.get());

    // NEGATIVE CABLING SIDE. BARREL.
    XYNegCanvas.reset(new TCanvas("XYNegCanvas", "XYNegView Canvas", vis_min_canvas_sizeX, vis_min_canvas_sizeY ));
    XYNegCanvas->cd();
    PlotDrawer<XYNeg, TypeDTCColor> xyNegBarrelDrawer;
    xyNegBarrelDrawer.addModules(tracker.modules().begin(), tracker.modules().end(), [] (const Module& m ) { return ((m.subdet() == BARREL) && (m.isPositiveCablingSide() < 0)); } );
    xyNegBarrelDrawer.drawFrame<SummaryFrameStyle>(*XYNegCanvas.get());
    xyNegBarrelDrawer.drawModules<ContourStyle>(*XYNegCanvas.get());
    drawPhiSectorsBoundaries(outer_cabling_nonantWidth);  // Spider lines

    // NEGATIVE CABLING SIDE. BARREL FLAT PART.
    XYNegFlatCanvas.reset(new TCanvas("XYNegFlatCanvas", "XYNegFlatView Canvas", vis_min_canvas_sizeX, vis_min_canvas_sizeY ));
    XYNegFlatCanvas->cd();
    PlotDrawer<XYNeg, TypeDTCColor> xyNegFlatBarrelDrawer;
    xyNegFlatBarrelDrawer.addModules(tracker.modules().begin(), tracker.modules().end(), [] (const Module& m ) { return ((m.subdet() == BARREL) && (m.isPositiveCablingSide() < 0) && !m.isTilted()); } );
    xyNegFlatBarrelDrawer.drawFrame<SummaryFrameStyle>(*XYNegFlatCanvas.get());
    xyNegFlatBarrelDrawer.drawModules<ContourStyle>(*XYNegFlatCanvas.get());
    drawPhiSectorsBoundaries(outer_cabling_nonantWidth);  // Spider lines

    // POSITIVE CABLING SIDE. BARREL.
    XYCanvas.reset(new TCanvas("XYCanvas", "XYView Canvas", vis_min_canvas_sizeX, vis_min_canvas_sizeY ));
    XYCanvas->cd();
    PlotDrawer<XY, TypeDTCColor> xyBarrelDrawer;
    xyBarrelDrawer.addModules(tracker.modules().begin(), tracker.modules().end(), [] (const Module& m ) { return ((m.subdet() == BARREL) && (m.isPositiveCablingSide() > 0)); } );
    xyBarrelDrawer.drawFrame<SummaryFrameStyle>(*XYCanvas.get());
    xyBarrelDrawer.drawModules<ContourStyle>(*XYCanvas.get());
    drawPhiSectorsBoundaries(outer_cabling_nonantWidth);  // Spider lines

    // POSITIVE CABLING SIDE. BARREL FLAT PART.
    XYFlatCanvas.reset(new TCanvas("XYFlatCanvas", "XYView FlatCanvas", vis_min_canvas_sizeX, vis_min_canvas_sizeY ));
    XYFlatCanvas->cd();
    PlotDrawer<XY, TypeDTCColor> xyBarrelFlatDrawer;
    xyBarrelFlatDrawer.addModules(tracker.modules().begin(), tracker.modules().end(), [] (const Module& m ) { return ((m.subdet() == BARREL) && (m.isPositiveCablingSide() > 0) && !m.isTilted()); } );
    xyBarrelFlatDrawer.drawFrame<SummaryFrameStyle>(*XYFlatCanvas.get());
    xyBarrelFlatDrawer.drawModules<ContourStyle>(*XYFlatCanvas.get());
    drawPhiSectorsBoundaries(outer_cabling_nonantWidth);  // Spider lines
    
    // ENDCAPS DISK.
    for (auto& anEndcap : tracker.endcaps() ) {
      for (auto& aDisk : anEndcap.disks() ) {
	if (aDisk.side()) {
	  std::unique_ptr<TCanvas> XYCanvasDisk(new TCanvas(Form("XYPosDTCEndcap_%sDisk_%d", anEndcap.myid().c_str(), aDisk.myid()),
					      Form("(XY) Projection : Endcap %s Disk %d. (CMS +Z points towards you)", anEndcap.myid().c_str(), aDisk.myid()),
					      vis_min_canvas_sizeX, vis_min_canvas_sizeY) );
	  XYCanvasDisk->cd();
	  PlotDrawer<XY, TypeDTCColor> xyDiskDrawer;
	  xyDiskDrawer.addModules(aDisk);
	  xyDiskDrawer.drawFrame<SummaryFrameStyle>(*XYCanvasDisk.get());
	  xyDiskDrawer.drawModules<ContourStyle>(*XYCanvasDisk.get());
	  XYCanvasesDisk.push_back(std::move(XYCanvasDisk));
	  drawPhiSectorsBoundaries(outer_cabling_nonantWidth);  // Spider lines
	}
      }
    }
  }


  /*
   * Optical cables channels assignments plots.
   */
  void Vizard::createOuterCablingPlotsServicesChannelsOptical(Tracker& tracker, const OuterCablingMap* myCablingMap,
							   std::unique_ptr<TCanvas> &XYNegCanvas, std::unique_ptr<TCanvas> &XYNegFlatCanvas, std::unique_ptr<TCanvas> &XYCanvas, std::unique_ptr<TCanvas> &XYFlatCanvas, 
							   std::vector<std::unique_ptr<TCanvas> > &XYCanvasesDisk) {
    bool isPowerCabling = false;
    bool isPositiveCablingSide = true;
    TLegend* channelsLegendPos = new TLegend(0.905,0.3,1.0,0.8);
    computeServicesChannelsLegend(channelsLegendPos, myCablingMap, isPositiveCablingSide, isPowerCabling);
    isPositiveCablingSide = false;
    TLegend* channelsLegendNeg = new TLegend(0.905,0.3,1.0,0.8);
    computeServicesChannelsLegend(channelsLegendNeg, myCablingMap, isPositiveCablingSide, isPowerCabling);

    // NEGATIVE CABLING SIDE. BARREL.
    XYNegCanvas.reset(new TCanvas("XYNegCanvas", "XYNegView Canvas", vis_min_canvas_sizeX, vis_min_canvas_sizeY ));
    XYNegCanvas->cd();
    PlotDrawer<XYNeg, TypeOpticalChannelColor> xyNegBarrelDrawer;
    xyNegBarrelDrawer.addModules(tracker.modules().begin(), tracker.modules().end(), [] (const Module& m ) { return ((m.subdet() == BARREL) && (m.isPositiveCablingSide() < 0)); } );
    xyNegBarrelDrawer.drawFrame<SummaryFrameStyle>(*XYNegCanvas.get());
    xyNegBarrelDrawer.drawModules<ContourStyle>(*XYNegCanvas.get());
    drawPhiSectorsBoundaries(outer_cabling_nonantWidth);  // Spider lines
    channelsLegendNeg->Draw("same"); 

    // NEGATIVE CABLING SIDE. BARREL FLAT PART.
    XYNegFlatCanvas.reset(new TCanvas("XYNegFlatCanvas", "XYNegFlatView Canvas", vis_min_canvas_sizeX, vis_min_canvas_sizeY ));
    XYNegFlatCanvas->cd();
    PlotDrawer<XYNeg, TypeOpticalChannelColor> xyNegFlatBarrelDrawer;
    xyNegFlatBarrelDrawer.addModules(tracker.modules().begin(), tracker.modules().end(), [] (const Module& m ) { return ((m.subdet() == BARREL) && (m.isPositiveCablingSide() < 0) && !m.isTilted()); } );
    xyNegFlatBarrelDrawer.drawFrame<SummaryFrameStyle>(*XYNegFlatCanvas.get());
    xyNegFlatBarrelDrawer.drawModules<ContourStyle>(*XYNegFlatCanvas.get());
    drawPhiSectorsBoundaries(outer_cabling_nonantWidth);  // Spider lines
    channelsLegendNeg->Draw("same");

    // POSITIVE CABLING SIDE. BARREL.
    XYCanvas.reset(new TCanvas("XYCanvas", "XYView Canvas", vis_min_canvas_sizeX, vis_min_canvas_sizeY ));
    XYCanvas->cd();
    PlotDrawer<XY, TypeOpticalChannelColor> xyBarrelDrawer;
    xyBarrelDrawer.addModules(tracker.modules().begin(), tracker.modules().end(), [] (const Module& m ) { return ((m.subdet() == BARREL) && (m.isPositiveCablingSide() > 0)); } );
    xyBarrelDrawer.drawFrame<SummaryFrameStyle>(*XYCanvas.get());
    xyBarrelDrawer.drawModules<ContourStyle>(*XYCanvas.get());
    drawPhiSectorsBoundaries(outer_cabling_nonantWidth);  // Spider lines
    channelsLegendPos->Draw("same");

    // POSITIVE CABLING SIDE. BARREL FLAT PART.
    XYFlatCanvas.reset(new TCanvas("XYFlatCanvas", "XYView FlatCanvas", vis_min_canvas_sizeX, vis_min_canvas_sizeY ));
    XYFlatCanvas->cd();
    PlotDrawer<XY, TypeOpticalChannelColor> xyBarrelFlatDrawer;
    xyBarrelFlatDrawer.addModules(tracker.modules().begin(), tracker.modules().end(), [] (const Module& m ) { return ((m.subdet() == BARREL) && (m.isPositiveCablingSide() > 0) && !m.isTilted()); } );
    xyBarrelFlatDrawer.drawFrame<SummaryFrameStyle>(*XYFlatCanvas.get());
    xyBarrelFlatDrawer.drawModules<ContourStyle>(*XYFlatCanvas.get());
    drawPhiSectorsBoundaries(outer_cabling_nonantWidth);  // Spider lines
    channelsLegendPos->Draw("same");
    
    // ENDCAPS DISK.
    for (auto& anEndcap : tracker.endcaps() ) {
      for (auto& aDisk : anEndcap.disks() ) {
	if (aDisk.side()) {
	  std::unique_ptr<TCanvas> XYCanvasDisk(new TCanvas(Form("XYPosOpticalChannelsEndcap_%sDisk_%d", anEndcap.myid().c_str(), aDisk.myid()),
					      Form("(XY) Projection : Endcap %s Disk %d. (CMS +Z points towards you)", anEndcap.myid().c_str(), aDisk.myid()),
					      vis_min_canvas_sizeX, vis_min_canvas_sizeY) );
	  XYCanvasDisk->cd();
	  PlotDrawer<XY, TypeOpticalChannelColor> xyDiskDrawer;
	  xyDiskDrawer.addModules(aDisk);
	  xyDiskDrawer.drawFrame<SummaryFrameStyle>(*XYCanvasDisk.get());
	  xyDiskDrawer.drawModules<ContourStyle>(*XYCanvasDisk.get());
	  XYCanvasesDisk.push_back(std::move(XYCanvasDisk));
	  drawPhiSectorsBoundaries(outer_cabling_nonantWidth);  // Spider lines
	  channelsLegendPos->Draw("same");
	}
      }
    }
  }


  /*
   * Power cables channels assignments plots.
   */
  void Vizard::createOuterCablingPlotsServicesChannelsPower(Tracker& tracker, const OuterCablingMap* myCablingMap,
							    std::unique_ptr<TCanvas> &XYNegCanvas, std::unique_ptr<TCanvas> &XYNegFlatCanvas, std::unique_ptr<TCanvas> &XYCanvas, std::unique_ptr<TCanvas> &XYFlatCanvas, 
							    std::vector<std::unique_ptr<TCanvas> > &XYCanvasesDisk, std::vector<std::unique_ptr<TCanvas> > &XYNegCanvasesDisk) {
    bool isPowerCabling = true;

    bool isPositiveCablingSide = true;
    TLegend* channelsLegendPos = new TLegend(0.905, 0., 1., 1.);
    computeServicesChannelsLegend(channelsLegendPos, myCablingMap, isPositiveCablingSide, isPowerCabling);
    isPositiveCablingSide = false;
    TLegend* channelsLegendNeg = new TLegend(0.905, 0., 1., 1.);
    computeServicesChannelsLegend(channelsLegendNeg, myCablingMap, isPositiveCablingSide, isPowerCabling);

    // NEGATIVE CABLING SIDE. BARREL.
    bool isRotatedY180 = true;
    XYNegCanvas.reset(new TCanvas("XYNegCanvas", "XYNegView Canvas", vis_min_canvas_sizeX, vis_min_canvas_sizeY ));
    XYNegCanvas->cd();
    PlotDrawer<XYNegRotateY180, TypePowerChannelColor> xyNegBarrelDrawer;
    xyNegBarrelDrawer.addModules(tracker.modules().begin(), tracker.modules().end(), [] (const Module& m ) { return ((m.subdet() == BARREL) && (m.isPositiveCablingSide() < 0)); } );
    xyNegBarrelDrawer.drawFrame<SummaryFrameStyle>(*XYNegCanvas.get());
    xyNegBarrelDrawer.drawModules<ContourStyle>(*XYNegCanvas.get());
    drawPhiSectorsBoundaries(outer_cabling_nonantWidth, isRotatedY180);  // Spider lines
    channelsLegendNeg->Draw("same");

    // NEGATIVE CABLING SIDE. BARREL FLAT PART.
    isRotatedY180 = true;
    XYNegFlatCanvas.reset(new TCanvas("XYNegFlatCanvas", "XYNegFlatView Canvas", vis_min_canvas_sizeX, vis_min_canvas_sizeY ));
    XYNegFlatCanvas->cd();
    PlotDrawer<XYNegRotateY180, TypePowerChannelColor> xyNegFlatBarrelDrawer;
    xyNegFlatBarrelDrawer.addModules(tracker.modules().begin(), tracker.modules().end(), [] (const Module& m ) { return ((m.subdet() == BARREL) && (m.isPositiveCablingSide() < 0) && !m.isTilted()); } );
    xyNegFlatBarrelDrawer.drawFrame<SummaryFrameStyle>(*XYNegFlatCanvas.get());
    xyNegFlatBarrelDrawer.drawModules<ContourStyle>(*XYNegFlatCanvas.get());
    drawPhiSectorsBoundaries(outer_cabling_nonantWidth, isRotatedY180);  // Spider lines
    channelsLegendNeg->Draw("same");

    // POSITIVE CABLING SIDE. BARREL.
    isRotatedY180 = false;
    XYCanvas.reset(new TCanvas("XYCanvas", "XYView Canvas", vis_min_canvas_sizeX, vis_min_canvas_sizeY ));
    XYCanvas->cd();
    PlotDrawer<XY, TypePowerChannelColor> xyBarrelDrawer;
    xyBarrelDrawer.addModules(tracker.modules().begin(), tracker.modules().end(), [] (const Module& m ) { return ((m.subdet() == BARREL) && (m.isPositiveCablingSide() > 0)); } );
    xyBarrelDrawer.drawFrame<SummaryFrameStyle>(*XYCanvas.get());
    xyBarrelDrawer.drawModules<ContourStyle>(*XYCanvas.get());
    drawPhiSectorsBoundaries(outer_cabling_nonantWidth);  // Spider lines
    channelsLegendPos->Draw("same");

    // POSITIVE CABLING SIDE. BARREL FLAT PART.
    XYFlatCanvas.reset(new TCanvas("XYFlatCanvas", "XYView FlatCanvas", vis_min_canvas_sizeX, vis_min_canvas_sizeY ));
    XYFlatCanvas->cd();
    PlotDrawer<XY, TypePowerChannelColor> xyBarrelFlatDrawer;
    xyBarrelFlatDrawer.addModules(tracker.modules().begin(), tracker.modules().end(), [] (const Module& m ) { return ((m.subdet() == BARREL) && (m.isPositiveCablingSide() > 0) && !m.isTilted()); } );
    xyBarrelFlatDrawer.drawFrame<SummaryFrameStyle>(*XYFlatCanvas.get());
    xyBarrelFlatDrawer.drawModules<ContourStyle>(*XYFlatCanvas.get());
    drawPhiSectorsBoundaries(outer_cabling_nonantWidth);  // Spider lines
    channelsLegendPos->Draw("same");
    
    for (auto& anEndcap : tracker.endcaps() ) {
      for (auto& aDisk : anEndcap.disks() ) {
	// POSITIVE CABLING SIDE. ENDCAPS DISK.
	if (aDisk.side()) {
	  isRotatedY180 = false;
	  std::unique_ptr<TCanvas> XYCanvasDisk(new TCanvas(Form("XYPosPowerChannelsEndcap_%sDisk_%d", anEndcap.myid().c_str(), aDisk.myid()),
					      Form("(XY) Projection : Endcap %s Disk %d. (CMS +Z points towards you)", anEndcap.myid().c_str(), aDisk.myid()),
					      vis_min_canvas_sizeX, vis_min_canvas_sizeY) );
	  XYCanvasDisk->cd();
	  PlotDrawer<XY, TypePowerChannelColor> xyDiskDrawer;
	  xyDiskDrawer.addModules(aDisk);
	  xyDiskDrawer.drawFrame<SummaryFrameStyle>(*XYCanvasDisk.get());
	  xyDiskDrawer.drawModules<ContourStyle>(*XYCanvasDisk.get());
	  XYCanvasesDisk.push_back(std::move(XYCanvasDisk));
	  drawPhiSectorsBoundaries(outer_cabling_nonantWidth, isRotatedY180);  // Spider lines
	  channelsLegendPos->Draw("same");
	}
	// NEGATIVE CABLING SIDE. ENDCAPS DISK.
	else {
	  isRotatedY180 = true;
	  std::unique_ptr<TCanvas> XYNegCanvasDisk(new TCanvas(Form("XYNegPowerChannelsEndcap_%sDisk_%d", anEndcap.myid().c_str(), aDisk.myid()),
					      Form("(XY) Projection : Endcap %s Disk %d. (CMS +Z points towards the depth of the screen)", anEndcap.myid().c_str(), aDisk.myid()),
					      vis_min_canvas_sizeX, vis_min_canvas_sizeY) );
	  XYNegCanvasDisk->cd();
	  PlotDrawer<XYNegRotateY180, TypePowerChannelColor> xyDiskDrawer;
	  xyDiskDrawer.addModules(aDisk);
	  xyDiskDrawer.drawFrame<SummaryFrameStyle>(*XYNegCanvasDisk.get());
	  xyDiskDrawer.drawModules<ContourStyle>(*XYNegCanvasDisk.get());
	  XYNegCanvasesDisk.push_back(std::move(XYNegCanvasDisk));
	  drawPhiSectorsBoundaries(outer_cabling_nonantWidth, isRotatedY180);  // Spider lines
	  channelsLegendNeg->Draw("same");
	}
      }
    }
  }


  /* Interface to gather information on services channels, and create a table storing it.
   */
  RootWTable* Vizard::opticalServicesChannels(const OuterCablingMap* myCablingMap, const bool isPositiveCablingSide, const ChannelSlot requestedSlot) {
    std::map<int, std::vector<int> > cablesPerChannel;
    std::map<int, int> psBundlesPerChannel;
    std::map<int, int> ssBundlesPerChannel;

    // Fill services channels maps.
    analyzeOpticalServicesChannels(myCablingMap, cablesPerChannel, psBundlesPerChannel, ssBundlesPerChannel, isPositiveCablingSide, requestedSlot);

    // Create table.
    RootWTable* channelsTable = createOpticalServicesChannelTable(cablesPerChannel, psBundlesPerChannel, ssBundlesPerChannel, isPositiveCablingSide, requestedSlot);

    return channelsTable;
  }


  /* Get the requested Services Channels info from the cabling map.
   */
  void Vizard::analyzeOpticalServicesChannels(const OuterCablingMap* myCablingMap, std::map<int, std::vector<int> > &cablesPerChannel, std::map<int, int> &psBundlesPerChannel, std::map<int, int> &ssBundlesPerChannel, const bool isPositiveCablingSide, const ChannelSlot requestedSlot) {

    const std::map<const int, std::unique_ptr<OuterCable> >& cables = (isPositiveCablingSide ? 
								       myCablingMap->getCables() 
								       : myCablingMap->getNegCables());

    for (const auto& myCableIt : cables) {
      const OuterCable* myCable = myCableIt.second.get();
      const ChannelSection* mySection = myCable->opticalChannelSection();
      const ChannelSlot& myChannelSlot = mySection->channelSlot();

      // If necessary, can select the Services Channels corresponding to the requested channelSlot.
      if ( requestedSlot == ChannelSlot::UNKNOWN 
	   || (requestedSlot != ChannelSlot::UNKNOWN && myChannelSlot == requestedSlot)
	   ) {

	const int channelNumber = mySection->channelNumber();

	const int cableId = myCableIt.first;
	cablesPerChannel[channelNumber].push_back(cableId);

	const Category cableType = myCable->type();      
	const int numBundles = myCable->numBundles();

	if (cableType == Category::PS10G || cableType == Category::PS5G) psBundlesPerChannel[channelNumber] += numBundles;
	else if (cableType == Category::SS) ssBundlesPerChannel[channelNumber] += numBundles;
	else { std::cout << "analyzeServicesChannels : Undetected cable type" << std::endl; }
      }
    }
  }


  /* Create the table with Services Channel information.
   */
  RootWTable* Vizard::createOpticalServicesChannelTable(const std::map<int, std::vector<int> > &cablesPerChannel, const std::map<int, int> &psBundlesPerChannel, const std::map<int, int> &ssBundlesPerChannel, const bool isPositiveCablingSide, const ChannelSlot requestedSlot) {

    RootWTable* channelsTable = new RootWTable();

    // Header table
    channelsTable->setContent(0, 1, any2str(requestedSlot));
    channelsTable->setContent(0, 2, "# MFC");
    channelsTable->setContent(0, 3, "# MFB PS");
    channelsTable->setContent(0, 4, "# MFB 2S");
    channelsTable->setContent(0, 5, "# MFB Total");

    int totalCables = 0;
    int totalPsBundles = 0;
    int totalSsBundles = 0;
    int totalBundles = 0;

    // Fill table
    for (int i = 1; i <= 12; i++) {
      const int channelNumber = (isPositiveCablingSide ? i : -i);
      int numCablesPerChannel = (cablesPerChannel.count(channelNumber) != 0 ? cablesPerChannel.at(channelNumber).size() : 0);
      int numPsBundlesPerChannel = (psBundlesPerChannel.count(channelNumber) != 0 ? psBundlesPerChannel.at(channelNumber) : 0);
      int numSsBundlesPerChannel = (ssBundlesPerChannel.count(channelNumber) != 0 ? ssBundlesPerChannel.at(channelNumber) : 0);
      int numBundlesPerChannel = numPsBundlesPerChannel + numSsBundlesPerChannel;

      // PP1 name
      const int pp1 = channelNumber + (channelNumber >= 0 ? (fabs(channelNumber) <= 6 ? 2 : 5) : -(fabs(channelNumber) <= 6 ? 2 : 5) );
      std::stringstream pp1Name;
      std::string sign = (pp1 >= 0 ? "+" : "");
      pp1Name << "PP1" << sign << pp1;
      if (requestedSlot != ChannelSlot::UNKNOWN) pp1Name << " " << any2str(requestedSlot);
      channelsTable->setContent(i, 0, pp1Name.str());

      // Channel name
      std::stringstream channelName;
      channelName << "OT" << channelNumber;
      if (requestedSlot != ChannelSlot::UNKNOWN) channelName << " " << any2str(requestedSlot);
      channelsTable->setContent(i, 1, channelName.str());

      channelsTable->setContent(i, 2, numCablesPerChannel);
      channelsTable->setContent(i, 3, numPsBundlesPerChannel);
      channelsTable->setContent(i, 4, numSsBundlesPerChannel);
      channelsTable->setContent(i, 5, numBundlesPerChannel);

      totalCables += numCablesPerChannel;
      totalPsBundles += numPsBundlesPerChannel;
      totalSsBundles += numSsBundlesPerChannel;
      totalBundles += numBundlesPerChannel;
    }
    channelsTable->setContent(13, 1, "Total");
    channelsTable->setContent(13, 2, totalCables);
    channelsTable->setContent(13, 3, totalPsBundles);
    channelsTable->setContent(13, 4, totalSsBundles);
    channelsTable->setContent(13, 5, totalBundles);

    return channelsTable;
  }


  /* Interface to gather information on powerServices channels, and create a table storing it.
   */
  RootWTable* Vizard::powerServicesChannels(const OuterCablingMap* myCablingMap, const bool isPositiveCablingSide, const std::vector<ChannelSlot>& slots) {

    RootWTable* channelsTable = new RootWTable();

    for (const auto& requestedSlot : slots) {
      std::map<int, int> psBundlesPerChannel;
      std::map<int, int> ssBundlesPerChannel;

      // Fill powerServices channels maps.
      analyzePowerServicesChannels(myCablingMap, psBundlesPerChannel, ssBundlesPerChannel, isPositiveCablingSide, requestedSlot);

      // Create table.
      createPowerServicesChannelTable(channelsTable, psBundlesPerChannel, ssBundlesPerChannel, isPositiveCablingSide, requestedSlot);
    }

    return channelsTable;
  }


  /* Get the requested PowerServices Channels info from the cabling map.
   */
  void Vizard::analyzePowerServicesChannels(const OuterCablingMap* myCablingMap, std::map<int, int> &psBundlesPerChannel, std::map<int, int> &ssBundlesPerChannel, const bool isPositiveCablingSide, const ChannelSlot requestedSlot) {

    const std::map<const int, std::unique_ptr<OuterBundle> >& bundles = (isPositiveCablingSide ? 
									 myCablingMap->getBundles() 
									 : myCablingMap->getNegBundles());

    for (const auto& myBundleIt : bundles) {
      const OuterBundle* myBundle = myBundleIt.second.get();
      const ChannelSection* mySection = myBundle->powerChannelSection();
      const ChannelSlot& myChannelSlot = mySection->channelSlot();

      // If necessary, can select the PowerServices Channels corresponding to the requested slot.
      if ( requestedSlot == ChannelSlot::UNKNOWN 
	   || (requestedSlot != ChannelSlot::UNKNOWN && myChannelSlot == requestedSlot)
	   ) {

	const int channelNumber = mySection->channelNumber();

	const Category bundleType = myBundle->type();      

	if (bundleType == Category::PS10G 
	    || bundleType == Category::PS10GA 
	    || bundleType == Category::PS10GB 
	    || bundleType == Category::PS5G) psBundlesPerChannel[channelNumber] += 1;
	else if (bundleType == Category::SS) ssBundlesPerChannel[channelNumber] += 1;
	else { std::cout << "analyzePowerServicesChannels : Undetected bundle type" << std::endl; }
      }
    }
  }


  /* Create the table with PowerServices Channel information.
   */
  void Vizard::createPowerServicesChannelTable(RootWTable* channelsTable, const std::map<int, int> &psBundlesPerChannel, const std::map<int, int> &ssBundlesPerChannel, const bool isPositiveCablingSide, const ChannelSlot requestedSlot) {

    const int maxCol = channelsTable->maxCol();
    const int startCol = (maxCol == 0 ? 0 : maxCol + 1);

    // Header table
    channelsTable->setContent(0, startCol + 1, any2str(requestedSlot));
    channelsTable->setContent(0, startCol + 2, "# PWR PS");
    channelsTable->setContent(0, startCol + 3, "# PWR 2S");
    channelsTable->setContent(0, startCol + 4, "# PWR Total");

    int totalPsBundles = 0;
    int totalSsBundles = 0;
    int totalBundles = 0;

    // Fill table
    for (int i = 1; i <= 12; i++) {
      const int channelNumber = (isPositiveCablingSide ? i : -i);
      int numPsBundlesPerChannel = (psBundlesPerChannel.count(channelNumber) != 0 ? psBundlesPerChannel.at(channelNumber) : 0);
      int numSsBundlesPerChannel = (ssBundlesPerChannel.count(channelNumber) != 0 ? ssBundlesPerChannel.at(channelNumber) : 0);
      int numBundlesPerChannel = numPsBundlesPerChannel + numSsBundlesPerChannel;

      // PP1 name
      const int pp1 = channelNumber + (channelNumber >= 0 ? (fabs(channelNumber) <= 6 ? 2 : 5) : -(fabs(channelNumber) <= 6 ? 2 : 5) );
      std::stringstream pp1Name;
      std::string sign = (pp1 >= 0 ? "+" : "");
      pp1Name << "PP1" << sign << pp1;
      if (requestedSlot != ChannelSlot::UNKNOWN) pp1Name << " " << any2str(requestedSlot);
      channelsTable->setContent(i, startCol, pp1Name.str());

      // Channel name
      std::stringstream channelName;
      channelName << "OT" << channelNumber;
      if (requestedSlot != ChannelSlot::UNKNOWN) channelName << " " << any2str(requestedSlot);
      channelsTable->setContent(i, startCol + 1, channelName.str());

      channelsTable->setContent(i, startCol + 2, numPsBundlesPerChannel);
      channelsTable->setContent(i, startCol + 3, numSsBundlesPerChannel);
      channelsTable->setContent(i, startCol + 4, numBundlesPerChannel);

      totalPsBundles += numPsBundlesPerChannel;
      totalSsBundles += numSsBundlesPerChannel;
      totalBundles += numBundlesPerChannel;
    }
    channelsTable->setContent(13, startCol + 1, "Total");
    channelsTable->setContent(13, startCol + 2, totalPsBundles);
    channelsTable->setContent(13, startCol + 3, totalSsBundles);
    channelsTable->setContent(13, startCol + 4, totalBundles);
  }


  /* IT CABLING */

  /*
   * Power chains plots
   */
  void Vizard::createInnerCablingPlotsPowerChains(const Tracker& tracker,
						  std::vector<std::unique_ptr<TCanvas> > &ZPhiLayerPlots,
						  std::unique_ptr<TCanvas> &XYNegCanvas, std::unique_ptr<TCanvas> &XYCentralCanvas, std::unique_ptr<TCanvas> &XYCanvas,
						  std::vector<std::unique_ptr<TCanvas> > &XYPosPowerChainsDiskSurfaces) {

    const std::pair<double, double> maxRadii = computeInnerCablingPlotsMaxRadii(tracker);
    const double forwardViewPort = maxRadii.second;

    const std::pair<double, double> scalingFactors = computeInnerCablingPlotsScalingFactors(tracker);
    const double barrelScalingFactor = scalingFactors.first;
    const double forwardScalingFactor = scalingFactors.second;

    // BARREL LAYERS, (ZPhi).
    const int numLayers = tracker.barrels().at(0).layers().size(); // TO DO : ugly
    for (int layerNumber = 1; layerNumber <= numLayers; layerNumber++) {
      // POSITIVE X SIDE
      std::unique_ptr<TCanvas> ZPhiCanvasPos(new TCanvas(Form("ZPhiPowerChainBarrelLayer%d_positiveXSide", layerNumber),
					Form("(ZPhi), Barrel Layer %d. (+X) side.", layerNumber), vis_min_canvas_sizeX, vis_min_canvas_sizeY) );
      ZPhiCanvasPos->cd();
      PlotDrawer<ZPhi, TypePowerChainTransparentColor> zphiBarrelDrawerPos;
      zphiBarrelDrawerPos.addModules(tracker.modules().begin(), tracker.modules().end(), [layerNumber] (const Module& m ) { 
	  return (m.subdet() == BARREL 
		  && m.uniRef().layer == layerNumber
		  && m.isPositiveXSide()
		  ); 
	} );
      zphiBarrelDrawerPos.drawFrame<SummaryFrameStyle>(*ZPhiCanvasPos.get());
      zphiBarrelDrawerPos.drawModules<ContourStyle>(*ZPhiCanvasPos.get());
      ZPhiLayerPlots.push_back(std::move(ZPhiCanvasPos));
      // NEGATIVE X SIDE
      std::unique_ptr<TCanvas> ZPhiCanvasNeg(new TCanvas(Form("ZPhiPowerChainBarrelLayer%d_negativeXSide", layerNumber),
					Form("(ZPhi), Barrel Layer %d. (-X) side.", layerNumber), vis_min_canvas_sizeX, vis_min_canvas_sizeY) );
      ZPhiCanvasNeg->cd();
      PlotDrawer<ZPhi, TypePowerChainTransparentColor> zphiBarrelDrawerNeg;
      zphiBarrelDrawerNeg.addModules(tracker.modules().begin(), tracker.modules().end(), [layerNumber] (const Module& m ) { 
	  return (m.subdet() == BARREL 
		  && m.uniRef().layer == layerNumber
		  && !m.isPositiveXSide()
		  ); 
	} );
      zphiBarrelDrawerNeg.drawFrame<SummaryFrameStyle>(*ZPhiCanvasNeg.get());
      zphiBarrelDrawerNeg.drawModules<ContourStyle>(*ZPhiCanvasNeg.get());
      ZPhiLayerPlots.push_back(std::move(ZPhiCanvasNeg));
    }
       
    // NEGATIVE CABLING SIDE. BARREL (XY).
    bool isRotatedY180 = false;
    XYNegCanvas.reset(new TCanvas("XYNegCanvas", "XYNegView Canvas", vis_min_canvas_sizeX, vis_min_canvas_sizeY ));
    XYNegCanvas->cd();
    PlotDrawer<XYNeg, TypePowerChainTransparentColor> xyNegBarrelDrawer;
    xyNegBarrelDrawer.addModules(tracker.modules().begin(), tracker.modules().end(), [] (const Module& m ) { return (m.subdet() == BARREL && m.isPositiveZEnd() < 0); } );
    xyNegBarrelDrawer.drawFrame<SummaryFrameStyle>(*XYNegCanvas.get());
    xyNegBarrelDrawer.drawModules<ContourStyle>(*XYNegCanvas.get());
    drawFrameOfReference(isRotatedY180, barrelScalingFactor);

    // POSITIVE CABLING SIDE. BARREL CENTRAL MODULES (XY).
    isRotatedY180 = false;
    XYCentralCanvas.reset(new TCanvas("XYCentralCanvas", "XYCentralView Canvas", vis_min_canvas_sizeX, vis_min_canvas_sizeY ));
    XYCentralCanvas->cd();
    PlotDrawer<XY, TypePowerChainTransparentColor> xyCentralBarrelDrawer;
    xyCentralBarrelDrawer.addModules( tracker.modules().begin(), tracker.modules().end(), [] (const Module& m ) { return (m.subdet() == BARREL && m.uniRef().ring == 1); } );
    xyCentralBarrelDrawer.drawFrame<SummaryFrameStyle>(*XYCentralCanvas.get());
    xyCentralBarrelDrawer.drawModules<ContourStyle>(*XYCentralCanvas.get());
    drawFrameOfReference(isRotatedY180, barrelScalingFactor);

    // POSITIVE CABLING SIDE. BARREL (XY).
    isRotatedY180 = false;
    XYCanvas.reset(new TCanvas("XYCanvas", "XYView Canvas", vis_min_canvas_sizeX, vis_min_canvas_sizeY ));
    XYCanvas->cd();
    PlotDrawer<XY, TypePowerChainTransparentColor> xyBarrelDrawer;
    xyBarrelDrawer.addModules(tracker.modules().begin(), tracker.modules().end(), [] (const Module& m ) { return (m.subdet() == BARREL && m.isPositiveZEnd() > 0); } );
    xyBarrelDrawer.drawFrame<SummaryFrameStyle>(*XYCanvas.get());
    xyBarrelDrawer.drawModules<ContourStyle>(*XYCanvas.get());
    drawFrameOfReference(isRotatedY180, barrelScalingFactor);

    // ENDCAPS DISK SURFACE.
    for (auto& anEndcap : tracker.endcaps() ) {
      if (anEndcap.disks().size() > 0) {
	const Disk& lastDisk = anEndcap.disks().back();	
	const std::map<int, std::vector<const Module*> >& allSurfaceModules = lastDisk.getSurfaceModules();
	for (int surfaceIndex = 1; surfaceIndex <= 4; surfaceIndex++) {
	  auto found = allSurfaceModules.find(surfaceIndex);
	  if (found != allSurfaceModules.end()) {  
	    // Surface seen rotated: (+Z) towards the depth of the screen
	    if ((surfaceIndex % 2) == 1) {
	      isRotatedY180 = true;;
	      const std::vector<const Module*>& surfaceModules = found->second;
	      std::unique_ptr<TCanvas> XYSurfaceDisk(new TCanvas(Form("XYPosRotateY180PowerChainEndcap_%sAnyDiskSurface_%d", anEndcap.myid().c_str(), surfaceIndex),
						   Form("(XY) Section : %s, any Disk, Surface %d. (The 4 surfaces of a disk are indexed such that |zSurface1| < |zSurface2| < |zSurface3| < |zSurface4|)", anEndcap.myid().c_str(), surfaceIndex),
						   vis_min_canvas_sizeX, vis_min_canvas_sizeY) );
	      XYSurfaceDisk->cd();
	      PlotDrawer<XYRotateY180, TypePowerChainTransparentColor> xyDiskDrawer(forwardViewPort, forwardViewPort);
	      xyDiskDrawer.addModules(surfaceModules.begin(), surfaceModules.end(), [] (const Module& m ) { return (m.subdet() == ENDCAP); } );
	      xyDiskDrawer.drawFrame<SummaryFrameStyle>(*XYSurfaceDisk.get());
	      xyDiskDrawer.drawModules<ContourStyle>(*XYSurfaceDisk.get());
	      drawFrameOfReference(isRotatedY180, forwardScalingFactor);
	      XYPosPowerChainsDiskSurfaces.push_back(std::move(XYSurfaceDisk));
	    }
	    // (+Z) towards you
	    else {
	      isRotatedY180 = false;
	      const std::vector<const Module*>& surfaceModules = found->second;
	      std::unique_ptr<TCanvas> XYSurfaceDisk(new TCanvas(Form("XYPosPowerChainEndcap_%sAnyDiskSurface_%d", anEndcap.myid().c_str(), surfaceIndex),
						   Form("(XY) Section : %s, any Disk, Surface %d. (The 4 surfaces of a disk are indexed such that |zSurface1| < |zSurface2| < |zSurface3| < |zSurface4|)", anEndcap.myid().c_str(), surfaceIndex),
						   vis_min_canvas_sizeX, vis_min_canvas_sizeY) );
	      XYSurfaceDisk->cd();
	      PlotDrawer<XY, TypePowerChainTransparentColor> xyDiskDrawer(forwardViewPort, forwardViewPort);
	      xyDiskDrawer.addModules(surfaceModules.begin(), surfaceModules.end(), [] (const Module& m ) { return (m.subdet() == ENDCAP); } );
	      xyDiskDrawer.drawFrame<SummaryFrameStyle>(*XYSurfaceDisk.get());
	      xyDiskDrawer.drawModules<ContourStyle>(*XYSurfaceDisk.get());
	      drawFrameOfReference(isRotatedY180, forwardScalingFactor);
	      XYPosPowerChainsDiskSurfaces.push_back(std::move(XYSurfaceDisk));
	    }
	  }
	  else logERROR("Tried to access modules belonging to one of the 4 disk surfaces, but empty container.");
	}
      }
    }

  }


  /*
   * GBT plots.
   */
  void Vizard::createInnerCablingPlotsGBTs(const Tracker& tracker,
					   std::vector<std::unique_ptr<TCanvas> > &ZPhiLayerPlots,
					   std::vector<std::unique_ptr<TCanvas> > &XYPosGBTsDiskSurfaces) {

    const std::pair<double, double> maxRadii = computeInnerCablingPlotsMaxRadii(tracker);
    const double forwardViewPort = maxRadii.second;

    const std::pair<double, double> scalingFactors = computeInnerCablingPlotsScalingFactors(tracker);
    const double forwardScalingFactor = scalingFactors.second;

    // BARREL LAYERS, (ZPhi).
    const int numLayers = tracker.barrels().at(0).layers().size(); // TO DO : ugly
    for (int layerNumber = 1; layerNumber <= numLayers; layerNumber++) {
      // POSITIVE X SIDE
      std::unique_ptr<TCanvas> ZPhiCanvasPos(new TCanvas(Form("ZPhiGBTBarrelLayer%d_positiveXSide", layerNumber),
					   Form("(ZPhi), Barrel Layer %d. (+X) side. (≠ colors) => (≠ power chains). Alternance of groups of filled/contoured module(s) is used to show the alternance of GBTs.", layerNumber), vis_min_canvas_sizeX, vis_min_canvas_sizeY) );
      ZPhiCanvasPos->cd();
      // Contour modules
      PlotDrawer<ZPhi, TypeGBTTransparentColor> zphiBarrelContourDrawerPos;
      zphiBarrelContourDrawerPos.addModules(tracker.modules().begin(), tracker.modules().end(), [layerNumber] (const Module& m ) { 
	  return (m.subdet() == BARREL 
		  && m.uniRef().layer == layerNumber
		  && m.isPositiveXSide()
		  && ((m.getGBT() ? m.getGBT()->indexColor() : 0) == 0)
		  ); 
	} );
      zphiBarrelContourDrawerPos.drawFrame<SummaryFrameStyle>(*ZPhiCanvasPos.get());
      zphiBarrelContourDrawerPos.drawModules<ContourStyle>(*ZPhiCanvasPos.get());
      // Filled modules
      PlotDrawer<ZPhi, TypeGBTTransparentColor> zphiBarrelFillDrawerPos;
      zphiBarrelFillDrawerPos.addModules(tracker.modules().begin(), tracker.modules().end(), [layerNumber] (const Module& m ) { 
	  return (m.subdet() == BARREL 
		  && m.uniRef().layer == layerNumber
		  && m.isPositiveXSide()
		  && ((m.getGBT() ? m.getGBT()->indexColor() : 0) == 1)
		  ); 
	} );
      zphiBarrelFillDrawerPos.drawModules<FillStyle>(*ZPhiCanvasPos.get());
      ZPhiLayerPlots.push_back(std::move(ZPhiCanvasPos));
      // NEGATIVE X SIDE
      std::unique_ptr<TCanvas> ZPhiCanvasNeg(new TCanvas(Form("ZPhiGBTBarrelLayer%d_negativeXSide", layerNumber),
					   Form("(ZPhi), Barrel Layer %d. (+X) side. (≠ colors) => (≠ power chains). Alternance of groups of filled/contoured module(s) is used to show the alternance of GBTs.", layerNumber), vis_min_canvas_sizeX, vis_min_canvas_sizeY) );
      ZPhiCanvasNeg->cd();
      // Contour modules
      PlotDrawer<ZPhi, TypeGBTTransparentColor> zphiBarrelContourDrawerNeg;
      zphiBarrelContourDrawerNeg.addModules(tracker.modules().begin(), tracker.modules().end(), [layerNumber] (const Module& m ) { 
	  return (m.subdet() == BARREL 
		  && m.uniRef().layer == layerNumber
		  && !m.isPositiveXSide()
		  && ((m.getGBT() ? m.getGBT()->indexColor() : 0) == 0)
		  ); 
	} );
      zphiBarrelContourDrawerNeg.drawFrame<SummaryFrameStyle>(*ZPhiCanvasNeg.get());
      zphiBarrelContourDrawerNeg.drawModules<ContourStyle>(*ZPhiCanvasNeg.get());
      // Filled modules
      PlotDrawer<ZPhi, TypeGBTTransparentColor> zphiBarrelFillDrawerNeg;
      zphiBarrelFillDrawerNeg.addModules(tracker.modules().begin(), tracker.modules().end(), [layerNumber] (const Module& m ) { 
	  return (m.subdet() == BARREL 
		  && m.uniRef().layer == layerNumber
		  && !m.isPositiveXSide()
		  && ((m.getGBT() ? m.getGBT()->indexColor() : 0) == 1)
		  ); 
	} );
      zphiBarrelFillDrawerNeg.drawModules<FillStyle>(*ZPhiCanvasNeg.get());
      ZPhiLayerPlots.push_back(std::move(ZPhiCanvasNeg));
    }


    // POSITIVE CABLING SIDE.
    // ENDCAPS DISK SURFACE.
    for (auto& anEndcap : tracker.endcaps() ) {
      if (anEndcap.disks().size() > 0) {
	const Disk& lastDisk = anEndcap.disks().back();	
	const std::map<int, std::vector<const Module*> >& allSurfaceModules = lastDisk.getSurfaceModules();
	for (int surfaceIndex = 1; surfaceIndex <= 4; surfaceIndex++) {
	  auto found = allSurfaceModules.find(surfaceIndex);
	  if (found != allSurfaceModules.end()) {  
	    // Surface seen rotated: (+Z) towards the depth of the screen
	    if ((surfaceIndex % 2) == 1) {
	      bool isRotatedY180 = true;;
	      const std::vector<const Module*>& surfaceModules = found->second;
	      std::unique_ptr<TCanvas> XYSurfaceDisk(new TCanvas(Form("XYPosRotateY180GBTEndcap_%sAnyDiskSurface_%d", anEndcap.myid().c_str(), surfaceIndex),
						   Form("(XY) Section : %s, any Disk, Surface %d. (The 4 surfaces of a disk are indexed such that |zSurface1| < |zSurface2| < |zSurface3| < |zSurface4|)", anEndcap.myid().c_str(), surfaceIndex),
						   vis_min_canvas_sizeX, vis_min_canvas_sizeY) );
	      XYSurfaceDisk->cd();
	      // Filled modules
	      PlotDrawer<XYRotateY180, TypeGBTTransparentColor> xyDiskFillDrawer(forwardViewPort, forwardViewPort);
	      xyDiskFillDrawer.addModules(surfaceModules.begin(), surfaceModules.end(), [] (const Module& m ) { 
		  return ( (m.subdet() == ENDCAP)
			   && ((m.getGBT() ? m.getGBT()->indexColor() : 0) == 0)
			   );
		} );
	      xyDiskFillDrawer.drawFrame<SummaryFrameStyle>(*XYSurfaceDisk.get());
	      xyDiskFillDrawer.drawModules<FillStyle>(*XYSurfaceDisk.get());
	      // Contour modules
	      PlotDrawer<XYRotateY180, TypeGBTTransparentColor> xyDiskContourDrawer(forwardViewPort, forwardViewPort);
	      xyDiskContourDrawer.addModules(surfaceModules.begin(), surfaceModules.end(), [] (const Module& m ) { 
		  return ( (m.subdet() == ENDCAP)
			   && ((m.getGBT() ? m.getGBT()->indexColor() : 0) == 1)
			   );
		} );
	      xyDiskContourDrawer.drawModules<ContourStyle>(*XYSurfaceDisk.get());
	      drawFrameOfReference(isRotatedY180, forwardScalingFactor);
	      XYPosGBTsDiskSurfaces.push_back(std::move(XYSurfaceDisk));
	    }
	    // (+Z) towards you
	    else {
	      bool isRotatedY180 = false;
	      const std::vector<const Module*>& surfaceModules = found->second;
	      std::unique_ptr<TCanvas> XYSurfaceDisk(new TCanvas(Form("XYPosGBTEndcap_%sAnyDiskSurface_%d", anEndcap.myid().c_str(), surfaceIndex),
						   Form("(XY) Section : %s, any Disk, Surface %d. (The 4 surfaces of a disk are indexed such that |zSurface1| < |zSurface2| < |zSurface3| < |zSurface4|)", anEndcap.myid().c_str(), surfaceIndex),
						   vis_min_canvas_sizeX, vis_min_canvas_sizeY) );
	      XYSurfaceDisk->cd();
	      // Filled modules
	      PlotDrawer<XY, TypeGBTTransparentColor> xyDiskFillDrawer(forwardViewPort, forwardViewPort);
	      xyDiskFillDrawer.addModules(surfaceModules.begin(), surfaceModules.end(), [] (const Module& m ) { 
		  return ( (m.subdet() == ENDCAP)
			   && (femod((m.getGBT() ? m.getGBT()->GBTPhiIndex() : 0), 2) == 0)
			   );
		} );
	      xyDiskFillDrawer.drawFrame<SummaryFrameStyle>(*XYSurfaceDisk.get());
	      xyDiskFillDrawer.drawModules<FillStyle>(*XYSurfaceDisk.get());
	      // Contour modules
	      PlotDrawer<XY, TypeGBTTransparentColor> xyDiskContourDrawer(forwardViewPort, forwardViewPort);
	      xyDiskContourDrawer.addModules(surfaceModules.begin(), surfaceModules.end(), [] (const Module& m ) { 
		  return ( (m.subdet() == ENDCAP)
			   && (femod((m.getGBT() ? m.getGBT()->GBTPhiIndex() : 0), 2) == 1)
			   );
		} );
	      xyDiskContourDrawer.drawModules<ContourStyle>(*XYSurfaceDisk.get());
	      drawFrameOfReference(isRotatedY180, forwardScalingFactor);
	      XYPosGBTsDiskSurfaces.push_back(std::move(XYSurfaceDisk));
	    }
	  }
	  else logERROR("Tried to access modules belonging to one of the 4 disk surfaces, but empty container.");
	}
      }
    }

  }


  /*
   * Bundles plots.
   */
  void Vizard::createInnerCablingPlotsBundles(const Tracker& tracker,
					      std::unique_ptr<TCanvas> &XYNegCanvas, std::unique_ptr<TCanvas> &XYPosCanvas,
					      std::vector<std::unique_ptr<TCanvas> > &XYPosBundlesDisks) {

    const std::pair<double, double> maxRadii = computeInnerCablingPlotsMaxRadii(tracker);
    const double forwardViewPort = maxRadii.second;

    const std::pair<double, double> scalingFactors = computeInnerCablingPlotsScalingFactors(tracker);
    const double barrelScalingFactor = scalingFactors.first;
    const double forwardScalingFactor = scalingFactors.second;
       
    // NEGATIVE CABLING SIDE. BARREL.
    bool isRotatedY180 = false;
    XYNegCanvas.reset(new TCanvas("XYNegCanvas", "XYNegView Canvas", vis_min_canvas_sizeX, vis_min_canvas_sizeY ));
    XYNegCanvas->cd();
    PlotDrawer<XYNeg, TypeInnerBundleTransparentColor> xyNegBarrelDrawer;
    xyNegBarrelDrawer.addModules(tracker.modules().begin(), tracker.modules().end(), [] (const Module& m ) { return (m.subdet() == BARREL && m.isPositiveZEnd() < 0); } );
    xyNegBarrelDrawer.drawFrame<SummaryFrameStyle>(*XYNegCanvas.get());
    xyNegBarrelDrawer.drawModules<ContourStyle>(*XYNegCanvas.get());
    drawFrameOfReference(isRotatedY180, barrelScalingFactor);

    // POSITIVE CABLING SIDE. BARREL.
    isRotatedY180 = false;
    XYPosCanvas.reset(new TCanvas("XYPosCanvas", "XYPosView Canvas", vis_min_canvas_sizeX, vis_min_canvas_sizeY ));
    XYPosCanvas->cd();
    PlotDrawer<XY, TypeInnerBundleTransparentColor> xyBarrelDrawer;
    xyBarrelDrawer.addModules(tracker.modules().begin(), tracker.modules().end(), [] (const Module& m ) { return (m.subdet() == BARREL && m.isPositiveZEnd() > 0); } );
    xyBarrelDrawer.drawFrame<SummaryFrameStyle>(*XYPosCanvas.get());
    xyBarrelDrawer.drawModules<ContourStyle>(*XYPosCanvas.get());
    drawFrameOfReference(isRotatedY180, barrelScalingFactor);

    // POSITIVE CABLING SIDE.
    // ENDCAPS DISK.
    isRotatedY180 = false;
    for (auto& anEndcap : tracker.endcaps() ) {
      if (anEndcap.disks().size() > 0) {
	const Disk& lastDisk = anEndcap.disks().back();
	std::unique_ptr<TCanvas> XYCanvasDisk(new TCanvas(Form("XYPosBundleEndcap_%sAnyDisk", anEndcap.myid().c_str()),
					    Form("(XY) Projection : %s, any Disk. (CMS +Z points towards you). 1 color <=> 1 Fibre Bundle.", 
						 anEndcap.myid().c_str()),
					    vis_min_canvas_sizeX, vis_min_canvas_sizeY) );
	XYCanvasDisk->cd();
	PlotDrawer<XY, TypeInnerBundleTransparentColor> xyDiskDrawer(forwardViewPort, forwardViewPort);
	xyDiskDrawer.addModules(lastDisk);
	xyDiskDrawer.drawFrame<SummaryFrameStyle>(*XYCanvasDisk.get());
	xyDiskDrawer.drawModules<ContourStyle>(*XYCanvasDisk.get());
	drawFrameOfReference(isRotatedY180, forwardScalingFactor);
	XYPosBundlesDisks.push_back(std::move(XYCanvasDisk));
      }
    }

  }


  /*
   * DTC plots.
   */
  void Vizard::createInnerCablingPlotsDTCs(const Tracker& tracker,
					   std::unique_ptr<TCanvas> &RZCanvas,
					   std::unique_ptr<TCanvas> &XYPosCanvas,
					   std::vector<std::unique_ptr<TCanvas> > &XYPosDTCsDisks) {

    const std::set<Module*>& trackerModules = tracker.modules();
    RZCanvas.reset(new TCanvas("RZCanvas", "RZView Canvas", insur::vis_max_canvas_sizeX, insur::vis_min_canvas_sizeY));
    RZCanvas->cd();
    PlotDrawer<YZFull, TypeInnerDTCTransparentColor> yzDrawer;
    yzDrawer.addModules(tracker);
    yzDrawer.drawFrame<SummaryFrameStyle>(*RZCanvas.get());
    yzDrawer.drawModules<ContourStyle>(*RZCanvas.get());

    const std::pair<double, double> maxRadii = computeInnerCablingPlotsMaxRadii(tracker);
    const double forwardViewPort = maxRadii.second;

    const std::pair<double, double> scalingFactors = computeInnerCablingPlotsScalingFactors(tracker);
    const double barrelScalingFactor = scalingFactors.first;
    const double forwardScalingFactor = scalingFactors.second;

    // POSITIVE CABLING SIDE. BARREL.
    bool isRotatedY180 = false;
    XYPosCanvas.reset(new TCanvas("XYPosCanvas", "XYPosView Canvas", vis_min_canvas_sizeX, vis_min_canvas_sizeY ));
    XYPosCanvas->cd();
    PlotDrawer<XY, TypeInnerDTCTransparentColor> xyBarrelDrawer;
    xyBarrelDrawer.addModules(trackerModules.begin(), trackerModules.end(), [] (const Module& m ) { return (m.subdet() == BARREL && m.isPositiveZEnd() > 0); } );
    xyBarrelDrawer.drawFrame<SummaryFrameStyle>(*XYPosCanvas.get());
    xyBarrelDrawer.drawModules<ContourStyle>(*XYPosCanvas.get());
    drawFrameOfReference(isRotatedY180, barrelScalingFactor);

    // POSITIVE CABLING SIDE.
    // ENDCAPS DISK.
    isRotatedY180 = false;
    for (auto& anEndcap : tracker.endcaps() ) {
      if (anEndcap.disks().size() > 0) {
	const Disk& lastDisk = anEndcap.disks().back();
	std::unique_ptr<TCanvas> XYCanvasDisk(new TCanvas(Form("XYPosDTCEndcap_%sAnyDisk", anEndcap.myid().c_str()),
					    Form("(XY) Projection : %s, one Disk. (CMS +Z points towards you). 1 color <=> 1 DTC.", 
						 anEndcap.myid().c_str()),
					    vis_min_canvas_sizeX, vis_min_canvas_sizeY));
	XYCanvasDisk->cd();
	PlotDrawer<XY, TypeInnerDTCTransparentColor> xyDiskDrawer(forwardViewPort, forwardViewPort);
	xyDiskDrawer.addModules(lastDisk);
	xyDiskDrawer.drawFrame<SummaryFrameStyle>(*XYCanvasDisk.get());
	xyDiskDrawer.drawModules<ContourStyle>(*XYCanvasDisk.get());
	drawFrameOfReference(isRotatedY180, forwardScalingFactor);
	XYPosDTCsDisks.push_back(std::move(XYCanvasDisk));
      }
    }
  }


  /*
   * Count all Power chains, GBTs, Bundles, and DTCs in the Inner Tracker cabling map.
   */
  void Vizard::computeInnerCablingCount(const InnerCablingMap* myInnerCablingMap,
					int& numSensorsOneXSide, int& numSensorsPlusXSidePlusZEnd, int& numSensorsPlusXSideMinusZEnd,
					int& numPowerChainsOneXSide, int& numPowerChainsPlusXSidePlusZEnd, int& numPowerChainsPlusXSideMinusZEnd,
					int& numELinksOneXSide, int& numELinksPlusXSidePlusZEnd, int& numELinksPlusXSideMinusZEnd,
					int& numBundlesOneXSide, int& numBundlesPlusXSidePlusZEnd, int& numBundlesPlusXSideMinusZEnd,
					int& numGBTsOneXSide, int& numGBTsPlusXSidePlusZEnd, int& numGBTsPlusXSideMinusZEnd,
					int& numDTCsOneXSide, int& numDTCsPlusXSidePlusZEnd, int& numDTCsPlusXSideMinusZEnd) const {

    // PowerChains
    const std::map<int, std::unique_ptr<PowerChain> >& powerChains = myInnerCablingMap->getPowerChains();
    for (const auto& it : powerChains) {
      const PowerChain* myPowerChain = it.second.get();
      if (myPowerChain->isPositiveXSide()) {
	numPowerChainsOneXSide++;
	if (myPowerChain->isPositiveZEnd()) numPowerChainsPlusXSidePlusZEnd++; else numPowerChainsPlusXSideMinusZEnd++;

	const int numSensors = myPowerChain->numModules();
	numSensorsOneXSide += numSensors;
	if (myPowerChain->isPositiveZEnd()) numSensorsPlusXSidePlusZEnd += numSensors; else numSensorsPlusXSideMinusZEnd += numSensors;
      }
    }

    // GBTs
    const std::map<std::string, std::unique_ptr<GBT> >& gbts = myInnerCablingMap->getGBTs();
    for (const auto& it : gbts) {
      const GBT* myGBT = it.second.get();
      if (myGBT->isPositiveXSide()) {
	numGBTsOneXSide++;
	if (myGBT->isPositiveZEnd()) numGBTsPlusXSidePlusZEnd++; else numGBTsPlusXSideMinusZEnd++;

	const int numELinks = myGBT->numELinks();
	numELinksOneXSide += numELinks;
	if (myGBT->isPositiveZEnd()) numELinksPlusXSidePlusZEnd += numELinks; else numELinksPlusXSideMinusZEnd += numELinks;
      }
    }

    // Bundles
    const std::map<int, std::unique_ptr<InnerBundle> >& bundles = myInnerCablingMap->getBundles();
    for (const auto& it : bundles) {
      const InnerBundle* myBundle = it.second.get();
      if (myBundle->isPositiveXSide()) {
	numBundlesOneXSide++;
	if (myBundle->isPositiveZEnd()) numBundlesPlusXSidePlusZEnd++; else numBundlesPlusXSideMinusZEnd++;
      }
    }

    // DTCs
    const std::map<int, std::unique_ptr<InnerDTC> >& dtcs = myInnerCablingMap->getDTCs();
    for (const auto& it : dtcs) {
      const InnerDTC* myDTC = it.second.get();
      if (myDTC->isPositiveXSide()) {
	numDTCsOneXSide++;
	if (myDTC->isPositiveZEnd()) numDTCsPlusXSidePlusZEnd++; else numDTCsPlusXSideMinusZEnd++;
      }
    }
  }


  /*
   * Returns always the same color for a given momentum index
   * @param iMomentum index of the momentum
   * @return the color index in ROOT
   */
  int Vizard::momentumColor(int iMomentum) {
    if (iMomentum==0) return kBlack;
    if (iMomentum==1) return kBlue;
    if (iMomentum==2) return kRed;
    if (iMomentum==3) return kGreen;
    return iMomentum+1;
  }

  /*
   * Modifies a TGraph, so that it looks like a
   * histogram (can be filled)
   * @param myGraph a reference to the TGraph to be modified
   */
  void Vizard::closeGraph(TGraph& myGraph) {
    double x, y, x0, y0;
    myGraph.GetPoint(myGraph.GetN()-1, x, y);
    myGraph.GetPoint(0, x0, y0);
    myGraph.SetPoint(myGraph.GetN(), x,0);
    myGraph.SetPoint(myGraph.GetN(), x0,0);
  }

  // Helper function to convert a histogram into a TProfile
  TProfile* Vizard::newProfile(TH1D* sourceHistogram, double xlow, double xup, int desiredNBins /* = 0 */) {
    if (!sourceHistogram) return nullptr;
    int nBins = sourceHistogram->GetNbinsX();
    if (desiredNBins != 0 && desiredNBins < nBins) nBins = desiredNBins;
    TProfile* resultProfile = new TProfile(Form("%s_profile",sourceHistogram->GetName()),
                                 sourceHistogram->GetTitle(),
                                 nBins,
                                 xlow,
                                 xup);
    for (int i=1; i<=sourceHistogram->GetNbinsX(); ++i) {
      resultProfile->Fill(sourceHistogram->GetBinCenter(i), sourceHistogram->GetBinContent(i));
    }
    resultProfile->SetLineColor(sourceHistogram->GetLineColor());
    resultProfile->SetLineWidth(sourceHistogram->GetLineWidth());
    resultProfile->SetLineStyle(sourceHistogram->GetLineStyle());
    resultProfile->SetFillColor(sourceHistogram->GetFillColor());
    resultProfile->SetFillStyle(sourceHistogram->GetFillStyle());
    return resultProfile;
  }

  TProfile& Vizard::newProfile(const TGraph& sourceGraph, double xlow, double xup, int rebin /* = 1 */, int nBins) {
    TProfile* resultProfile;
    int nPoints = sourceGraph.GetN();
    // Rebin by factor 1 or user defined factor
    if (nBins==0) nPoints /= rebin;
    // Or set new number of bins
    else if (nBins <= nPoints) nPoints = nBins;
    resultProfile = new TProfile(Form("%s_profile", sourceGraph.GetName()), sourceGraph.GetTitle(), nPoints, xlow, xup);
    double x, y;

    for (int i=0; i<sourceGraph.GetN(); ++i) {
      sourceGraph.GetPoint(i, x, y);
      resultProfile->Fill(x, y);
    }
    return (*resultProfile);
  }

  TProfile& Vizard::newProfile_timesSin(const TGraph& sourceGraph, double xlow, double xup, int rebin /* = 1 */, int nBins) {
    TProfile* resultProfile;
    int nPoints = sourceGraph.GetN();
    // Rebin by factor 1 or user defined factor
    if (nBins==0) nPoints /= rebin;
    // Or set new number of bins
    else if (nBins <= nPoints) nPoints = nBins;
    resultProfile = new TProfile(Form("%s_timesSin_profile", sourceGraph.GetName()), sourceGraph.GetTitle(), nPoints, xlow, xup);
    double x, y;
    //double sintheta;
    for (int i=0; i<sourceGraph.GetN(); ++i) {
      sourceGraph.GetPoint(i, x, y);
      resultProfile->Fill(x, y/cosh(x));
    }
    return (*resultProfile);
  }

  void Vizard::createTriggerSectorMapCsv(const TriggerSectorMap& tsm) {
    triggerSectorMapCsv_.clear();
    triggerSectorMapCsv_ = "eta_idx, phi_idx, module_list" + csv_eol;
    for (TriggerSectorMap::const_iterator it = tsm.begin(); it != tsm.end(); ++it) {
      triggerSectorMapCsv_ += any2str(it->first.first) + csv_separator + any2str(it->first.second);
      for (std::set<int>::const_iterator it2 = it->second.begin(); it2 != it->second.end(); ++it2) {
        triggerSectorMapCsv_ += csv_separator + any2str(*it2);
      }
      triggerSectorMapCsv_ += csv_eol;
    }
  }

  void Vizard::createModuleConnectionsCsv(const ModuleConnectionMap& moduleConnections) {
    std::stringstream ss;
    ss << "subdetectorId, z, rho, phi, detId, tt_list" << csv_eol;
    for (const auto& mapel : moduleConnections) {
      auto pos = mapel.first->posRef();
      ss << pos.subdetectorId << csv_separator << pos.z << csv_separator << pos.rho << csv_separator << pos.phi << csv_separator << mapel.second.detId();
      for (const auto& conn : mapel.second.connectedProcessors) {
        ss << csv_separator << 't' << conn.first << '_' << conn.second;
      }
      ss << csv_eol;
    }
    moduleConnectionsCsv_ = ss.str();
  }

  std::string Vizard::createAllModulesCsv(const Tracker& t, bool& withHeader) {
    TrackerVisitor v;
    if (withHeader) v.preVisit();
    t.accept(v);
    return v.output();
  }

  std::string Vizard::createBarrelModulesCsv(const Tracker& t) {
    BarrelVisitor v;
    v.preVisit();
    t.accept(v);
    return v.output();
  }

  std::string Vizard::createEndcapModulesCsv(const Tracker& t) {
    EndcapVisitor v;
    v.preVisit();
    t.accept(v);
    return v.output();
  }

  std::string Vizard::createModulesDetIdListCsv() {
    std::stringstream header;
    header << "DetId/U, BinaryDetId/B, Section/C, Layer/I, Ring/I, r_mm/D, z_mm/D, tiltAngle_deg/D, skewAngle_deg/D, phi_deg/D, meanWidth_mm/D, length_mm/D, sensorSpacing_mm/D, sensorThickness_mm/D" << std::endl;
    std::string detIdsListCsv = header.str();

    for (unsigned int i=0; i< trackers_.size(); ++i) {
      Tracker& tracker = *(trackers_.at(i));
      bool withHeader = false;
      detIdsListCsv += createAllModulesCsv(tracker, withHeader);
    }
    return detIdsListCsv;
  }

  std::string Vizard::createSensorsDetIdListCsv() {
    std::stringstream header;
    header << "DetId/U, BinaryDetId/B, Section/C, Layer/I, Ring/I, r_mm/D, z_mm/D, phi_deg/D" << std::endl;
    std::string detIdsListCsv = header.str();

    for (unsigned int i=0; i< trackers_.size(); ++i) {
      Tracker& tracker = *(trackers_.at(i));
      TrackerSensorVisitor v;
      tracker.accept(v);
      detIdsListCsv += v.output();
    }
    return detIdsListCsv;
  }


  std::string Vizard::createChemicalElementsCsv() {

    std::stringstream myCsv;
    myCsv << "Atomic Symbol /C, Density (g/cm^3) /D, Atomic Number /I, Standard Atomic Weight (u) /D, Radiation length (g/cm^2) /D, Interaction length (g/cm^2) /D" << std::endl;

    const MaterialsTable& myTable = MaterialsTable::instance();
    /*
    double density = myTable.density("CO2");
    double rl = myTable.radiationLength("CO2");
    double il = myTable.interactionLength("CO2");
    std::cout << "CO2" << " density = " << density << " rl = " << rl << " il = " << il << std::endl;
    */
    const ChemicalElementMap& allChemicalElements = myTable.getAllChemicalElements();

    for (const auto& elemIt : allChemicalElements) {
      const std::string elementName = elemIt.first;
      const ChemicalElement& elem = elemIt.second;
      myCsv << elementName << ","
	    << (elem.getDensity() * 1000.) << ","
	    << elem.getAtomicNumber() << ","
	    << elem.getAtomicWeight() << ","
	    << elem.getRadiationLength() << ","
	    << elem.getInteractionLength() 
	    << std::endl;
      //myCsv << std::endl;
    }

    return myCsv.str();
  }


  std::string Vizard::createChemicalMixturesCsv(const bool hasChemicalFormula) {

    std::stringstream myCsv;
    if (hasChemicalFormula) myCsv << "Compound Name /C, Density (g/cm^3) /D, Radiation length (g/cm^2) /D, Interaction length (g/cm^2) /D" << std::endl;
    else { myCsv << "Mixture Name /C,  Substance name /C, Substance mass fraction /D, Mixture Density (g/cm^3) /D, Mixture Radiation length (g/cm^2) /D, Mixture Interaction length (g/cm^2) /D" << std::endl; }

    const MaterialsTable& myTable = MaterialsTable::instance();
    const ChemicalMixtureMap& allChemicalMixtures = myTable.getAllChemicalMixtures();

    for (const auto& mixIt : allChemicalMixtures) {
      const std::string mixtureName = mixIt.first;
      const ChemicalMixture& mix = mixIt.second;

      if (mix.hasChemicalFormula() == hasChemicalFormula) {
	myCsv << mixtureName << ",";
	if (!hasChemicalFormula) myCsv << "," << ",";	      
	myCsv << (mix.getDensity() * 1000.) << ","     // g/ cm3
	      << mix.getRadiationLength() << ","
	      << mix.getInteractionLength() 
	      << std::endl;

	if (!hasChemicalFormula) {
	  const MassComposition& fractions = mix.getMassComposition();
	  for (const auto& fractionIt : fractions) {
	    myCsv << ","
		  << fractionIt.first << ","
		  << fractionIt.second
		  << std::endl;
	  }
	  myCsv << std::endl;
	  myCsv << std::endl;
	}
	
      }
    }

    return myCsv.str();
  }


  /* Create csv file (Outer Tracker), navigating from Module hierarchy level to DTC hierarchy level.
   */
  std::string Vizard::createModulesToDTCsCsv(const Tracker& tracker, const bool isPositiveCablingSide) {
    ModulesToDTCsVisitor v(isPositiveCablingSide);
    v.preVisit();
    tracker.accept(v);
    return v.output();
  }


  /* Create csv file (Outer Tracker), navigating from DTC hierarchy level to Module hierarchy level.
   */
  std::string Vizard::createDTCsToModulesCsv(const OuterCablingMap* myCablingMap, const bool isPositiveCablingSide) {

    std::stringstream modulesToDTCsCsv;
    modulesToDTCsCsv << "DTC name/C, DTC CMSSW Id/U, DTC Phi Sector Ref/I, type /C, DTC Slot/I, DTC Phi Sector Width_deg/D, Cable #/I, Cable type/C, Bundle #/I, OPT Services Channel/I, PWR Services Channel/I, Module DetId/U, Module Section/C, Module Layer/I, Module Ring/I, Module phi_deg/D" << std::endl;

    const std::map<const std::string, std::unique_ptr<const OuterDTC> >& myDTCs = (isPositiveCablingSide ? 
										   myCablingMap->getDTCs() 
										   : myCablingMap->getNegDTCs());
    for (const auto& dtcIt : myDTCs) {
      const OuterDTC* myDTC = dtcIt.second.get();
      if (myDTC) {
	std::stringstream DTCInfo;
	DTCInfo << myDTC->name() << ", "
		<< myDTC->getCMSSWId() << ", "
		<< myDTC->phiSectorRef() << ", "
		<< any2str(myDTC->type()) << ", "
		<< myDTC->slot() << ", "
		<< std::fixed << std::setprecision(6)
		<< myDTC->phiSectorWidth() * 180. / M_PI << ", ";

	const std::vector<OuterCable*>& myCables = myDTC->cable();
	for (const auto& cable : myCables) {
	  std::stringstream cableInfo;
	  cableInfo << cable->myid() << ", "
		    << any2str(cable->type()) << ", ";
	  const ChannelSection* myOpticalSection = cable->opticalChannelSection();
	  const int opticalChannelNumber = myOpticalSection->channelNumber();
	  const ChannelSlot& opticalChannelSlot = myOpticalSection->channelSlot();

	  const std::vector<OuterBundle*>& myBundles = cable->bundles();
	  for (const auto& bundle : myBundles) {
	    std::stringstream bundleInfo;
	    bundleInfo << bundle->myid() << ", "
		       << opticalChannelNumber << " " 
		       << any2str(opticalChannelSlot) << ", "
		       << bundle->powerChannelSection()->channelNumber() << " " 
		       << any2str(bundle->powerChannelSection()->channelSlot()) << ", ";

	    const std::vector<Module*>& myModules = bundle->modules();
	    for (const auto& module : myModules) {
	      std::stringstream moduleInfo;
	      moduleInfo << module->myDetId() << ", "
			 << module->uniRef().subdetectorName << ", "
			 << module->uniRef().layer << ", "
			 << module->moduleRing() << ", "
			 << module->center().Phi() * 180. / M_PI;
	      modulesToDTCsCsv << DTCInfo.str() << cableInfo.str() << bundleInfo.str() << moduleInfo.str() << std::endl;
	    }
	    if (myModules.size() == 0) modulesToDTCsCsv << DTCInfo.str() << cableInfo.str() << bundleInfo.str() << std::endl;
	  }
	  if (myBundles.size() == 0) modulesToDTCsCsv << DTCInfo.str() << cableInfo.str() << std::endl;
	}
	if (myCables.size() == 0) modulesToDTCsCsv << DTCInfo.str() << std::endl;
      }
    }
    if (myDTCs.size() == 0) modulesToDTCsCsv << std::endl;

    return modulesToDTCsCsv.str();
  }


  /* Create csv file, navigating, in TEDD, from Bundle hierarchy level to Module hierarchy level.
     This also provides modules aggregation patterns. 
     A pattern is, for a given bundle, the number of connected modules per disk surface.
     The disk surfaces are sorted per increasing |Z|.
     For example, for a given buddle, the pattern 3-4-3-2 means that the bundle is connected to:
     - 3 modules from disk surface 1 (the disk surface with lowest |Z|).
     - 4 modules from disk surface 2.
     - 3 modules from disk surface 3.
     - 2 modules from disk surface 4 (the disk surface with biggest |Z|).
   */
  std::string Vizard::createBundlesToEndcapModulesCsv(const OuterCablingMap* myCablingMap, const bool isPositiveCablingSide) {
    std::stringstream bundlesToEndcapModulesCsv;

    const std::string& summaryText = countBundlesToEndcapModulesCombinations(myCablingMap, isPositiveCablingSide);
    bundlesToEndcapModulesCsv << summaryText << std::endl;

    bundlesToEndcapModulesCsv << "Bundle #/I, # Modules per Disk Surface (Sorted by increasing |Z|), Module DetId/U, Module Section/C, Module Disk/I, Module Ring/I, Module phi_deg/D" << std::endl;

    const std::map<const std::string, std::unique_ptr<const OuterDTC> >& myDTCs = (isPositiveCablingSide ? 
										   myCablingMap->getDTCs() 
										   : myCablingMap->getNegDTCs());
    for (const auto& dtcIt : myDTCs) {
      const OuterDTC* myDTC = dtcIt.second.get();
      if (myDTC) {

	const std::vector<OuterCable*>& myCables = myDTC->cable();
	for (const auto& cable : myCables) {

	  const std::vector<OuterBundle*>& myBundles = cable->bundles();
	  for (const auto& bundle : myBundles) {

	    std::string subDetectorName = bundle->subDetectorName();
	    // Only in TEDD.
	    if (subDetectorName == outer_cabling_tedd1 || subDetectorName == outer_cabling_tedd2) {
	      // Bundle related info.
	      std::stringstream bundleInfo;
	      bundleInfo << bundle->myid() << ",";

	      // Create pattern related to the bundle.
	      std::map<int, int> pattern;
	      std::vector<std::string> modulesInBundleInfo;
	      const std::vector<Module*>& myModules = bundle->modules();
	      for (const auto& module : myModules) {
		// Module related info.
		std::stringstream moduleInfo;
		moduleInfo << module->myDetId() << ", "
			   << module->uniRef().subdetectorName << ", "
			   << module->uniRef().layer << ", "
			   << module->moduleRing() << ", "
			   << module->center().Phi() * 180. / M_PI;
		modulesInBundleInfo.push_back(moduleInfo.str());

		// Get which disk surface the module belongs to.
		const int surfaceIndex = module->diskSurface();
		// Count the number of modules per disk surface.
		pattern[surfaceIndex] += 1; 
	      }

	      // Checks pattern makes sense, and put it in a-b-c-d format.
	      std::stringstream patternInfo;
	      for (int surfaceIndex = 1; surfaceIndex <= 4; surfaceIndex++) {
		auto found = pattern.find(surfaceIndex);
		if (found != pattern.end()) {
		  if (surfaceIndex != 1) patternInfo << "-";
		  const int numModulesPerDiskSurface = found->second;
		  patternInfo << numModulesPerDiskSurface;
		}
		else logERROR("In TEDD, bundle " + any2str(bundle->myid()) 
			      + "does not connect to any module belonging to disk surface" + any2str(surfaceIndex));
	      }
	      patternInfo << ", ";
  
	      // Print info in csv file: bundle info + pattern info + associated modules info.
	      bundlesToEndcapModulesCsv << bundleInfo.str() << patternInfo.str();
	      const int numModulesInBundle = modulesInBundleInfo.size();
	      for (int i = 0; i < numModulesInBundle; i++) {
		// Set empty the first 2 columns, since they are the same for all modules belonging to a given bundle.
		if (i != 0) bundlesToEndcapModulesCsv << ", " << ", ";
		// List info from all modules belonging to the same bundle.
		bundlesToEndcapModulesCsv << modulesInBundleInfo.at(i) << std::endl;
	      }
	      if (myModules.size() == 0) bundlesToEndcapModulesCsv << std::endl;
	    }
	  }
	  if (myBundles.size() == 0) bundlesToEndcapModulesCsv << std::endl;
	}
	if (myCables.size() == 0) bundlesToEndcapModulesCsv << std::endl;
      }
    }
    if (myDTCs.size() == 0) bundlesToEndcapModulesCsv << std::endl;

    return bundlesToEndcapModulesCsv.str();
  }


  /* Provide a summary text file, with the distribution of modules aggregation patterns which are encountered in TEDD.
     A pattern is, for a given bundle, the number of connected modules per disk surface.
     Here, patterns are irrespective of the disk surface ordering.
     For example, 1-2-3-4 or 3-4-1-2 are both considered to be combination 1-2-3-4.
     All this is because Electronics/Mechanics will need, in TEDD, custom aggregation patch cords, 
     to group the fibers from each disk surface into one bundle.
     One need to know how many customs aggregation patch cords are needed!
  */
  std::string Vizard::countBundlesToEndcapModulesCombinations(const OuterCablingMap* myCablingMap, const bool isPositiveCablingSide) {
    std::stringstream summaryText;
    summaryText << "# Modules per disk surface (Irrespective of surface ordering)" << std::endl;

    std::map<std::multiset<int>, int> combinationsDistribution;

    const std::map<const std::string, std::unique_ptr<const OuterDTC> >& myDTCs = (isPositiveCablingSide ? 
										   myCablingMap->getDTCs() 
										   : myCablingMap->getNegDTCs());
    for (const auto& dtcIt : myDTCs) {
      const OuterDTC* myDTC = dtcIt.second.get();
      if (myDTC) {

	const std::vector<OuterCable*>& myCables = myDTC->cable();
	for (const auto& cable : myCables) {

	  const std::vector<OuterBundle*>& myBundles = cable->bundles();
	  for (const auto& bundle : myBundles) {

	    std::string subDetectorName = bundle->subDetectorName();
	    // Only in TEDD.
	    if (subDetectorName == outer_cabling_tedd1 || subDetectorName == outer_cabling_tedd2) {
	      // Create pattern related to the bundle.
	      std::map<int, int> pattern;

	      const std::vector<Module*>& myModules = bundle->modules();
	      for (const auto& module : myModules) {
		// Get which disk surface the module belongs to.
		const int surfaceIndex = module->diskSurface();
		// Count the number of modules per disk surface.
		pattern[surfaceIndex] += 1; 
	      }

	      // Checks pattern makes sense, and create the corresponding combination.
	      // A combination is the number of modules per disk surface, irrespective of the surface |Z| ordering.
	      // One wants 1-2-3-4 and 3-4-1-2 to end up in the same combination: 1-2-3-4.
	      // Duplicates are allowed: combination 1-2-3-3 can happen!
	      std::multiset<int> combination;  
	      for (int surfaceIndex = 1; surfaceIndex <= 4; surfaceIndex++) {
		auto found = pattern.find(surfaceIndex);
		if (found != pattern.end()) {
		  const int numModulesPerDiskSurface = found->second;
		  // Create combination
		  combination.insert(numModulesPerDiskSurface);
		}
		else logERROR("In TEDD, bundle " + any2str(bundle->myid()) 
			      + "does not connect to any module belonging to disk surface" + any2str(surfaceIndex));
	      }
	      // Count the occurences of each combination.
	      combinationsDistribution[combination] += 1;
	    }
	  }	 
	}
      }
    }

    // Print the different encountered combinations, and their occurences.
    for (const auto& comb : combinationsDistribution) {
      summaryText << "Combination";
      std::multiset<int> combination = comb.first;
      for (const auto& numModules : combination) {
	summaryText << " " << numModules;
      }
      summaryText << " appears " << comb.second << " times." << std::endl;
    } 
    summaryText << std::endl;

    return summaryText.str();
  }


  /**
   * Create Power Cables distribution csv file.
   * This provides a count of power cables based on their connections (how many modules per cable, of which type).
   */
  std::string Vizard::createPowerCablesDistributionCsv(const OuterCablingMap* myCablingMap, const bool isPositiveCablingSide) {
    std::stringstream powerCablesDistributionCsv;
    powerCablesDistributionCsv << " , # Modules per power cable /U, # Power Cables /U" << std::endl;

    std::map<int, int> countBundlesPerPS10GConnections;
    std::map<int, int> countBundlesPerPS5GConnections;
    std::map<int, int> countBundlesPerSSConnections;

    // IN THE OT CABLING MAP, 1 OPTICAL BUNDLE <=> 1 POWER CABLE!!!!
    const std::map<const int, std::unique_ptr<OuterBundle> >& myBundles = (isPositiveCablingSide ? 
									   myCablingMap->getBundles() 
									   : myCablingMap->getNegBundles());
    // Fill counters
    for (const auto& myBundleIt : myBundles) {
      const OuterBundle* myBundle = myBundleIt.second.get();

      const Category& bundleType = myBundle->type();      
      const int numModulesPerBundle = myBundle->numModules();	  

      // PS 10G
      if (bundleType == Category::PS10G || bundleType == Category::PS10GA || bundleType == Category::PS10GB) {
	countBundlesPerPS10GConnections[numModulesPerBundle] += 1;
      }
      // PS 5G
      else if (bundleType == Category::PS5G) { 
	countBundlesPerPS5GConnections[numModulesPerBundle] += 1;
      }
      // 2S
      else if (bundleType == Category::SS) {
	countBundlesPerSSConnections[numModulesPerBundle] += 1;
      }
      else { 
	logERROR("Unknown bundle type: " + any2str(bundleType));
      }
    }

    int totalNumBundles = 0;
    // Print info
    // PS 10G
    powerCablesDistributionCsv << std::endl;
    for (const auto& countBundlesIt : countBundlesPerPS10GConnections) {
      powerCablesDistributionCsv << any2str(Category::PS10G) << ", " << countBundlesIt.first << ", " << countBundlesIt.second << std::endl;
      totalNumBundles += countBundlesIt.second; 
    }
    // PS 5G
    powerCablesDistributionCsv << std::endl;
    for (const auto& countBundlesIt : countBundlesPerPS5GConnections) {
      powerCablesDistributionCsv << any2str(Category::PS5G) << ", " << countBundlesIt.first << ", " << countBundlesIt.second << std::endl;
      totalNumBundles += countBundlesIt.second; 
    }
    // 2S
    powerCablesDistributionCsv << std::endl;
    for (const auto& countBundlesIt : countBundlesPerSSConnections) {
      powerCablesDistributionCsv << any2str(Category::SS) << ", " << countBundlesIt.first << ", " << countBundlesIt.second << std::endl;
      totalNumBundles += countBundlesIt.second; 
    }

    powerCablesDistributionCsv << std::endl;
    powerCablesDistributionCsv << " , Total, " << totalNumBundles << std::endl;

    return powerCablesDistributionCsv.str();
  }


  /* Create csv file (Outer Tracker), summary on both cabling sides. Info needed by CMSSW: Modules DetIds to DTCIds.
   */
  std::string Vizard::createCMSSWOuterTrackerCablingMapCsv(const Tracker& tracker) {
    CMSSWOuterTrackerCablingMapVisitor v;
    v.preVisit();
    tracker.accept(v);
    return v.output();
  }


  /* Create csv file (Inner Tracker), navigating from Module hierarchy level to DTC hierarchy level.
   */
  std::string Vizard::createInnerTrackerModulesToDTCsCsv(const Tracker& tracker) {
    InnerTrackerModulesToDTCsVisitor v;
    v.preVisit();
    tracker.accept(v);
    return v.output();
  }


  /* Create csv file (Inner Tracker), navigating from DTC hierarchy level to Module hierarchy level.
   */
  std::string Vizard::createInnerTrackerDTCsToModulesCsv(const InnerCablingMap* myInnerCablingMap) {

    std::stringstream dtcsToModulesCsv;
    dtcsToModulesCsv << "(+Z) End ?/Boolean, (+X) Side?/Boolean, DTC #/I, Bundle #/I, LP GBT #/C, # ELinks Per Module/I, Power Chain #/I, Power Chain Type/C, Long Barrel ?/Boolean, Module DetId/U, Module Section/C, Module Layer/I, Module Ring/I, Module phi_deg/D" << std::endl;

    const std::map<int, std::unique_ptr<InnerDTC> >& myDTCs = myInnerCablingMap->getDTCs();
    for (const auto& itDTC : myDTCs) {
      InnerDTC* myDTC = itDTC.second.get();
      if (myDTC) {
	std::stringstream DTCInfo;
	DTCInfo << myDTC->isPositiveZEnd() << ","
		<< myDTC->isPositiveXSide() << ","
		<< myDTC->myid() << ",";

	const std::vector<InnerBundle*>& myBundles = myDTC->bundles();
	for (const auto& myBundle : myBundles) {
	  std::stringstream bundleInfo;
	  bundleInfo << myBundle->myid() << ",";

	  const std::vector<GBT*>& myGBTs = myBundle->GBTs();
	  for (const auto& myGBT : myGBTs) {
	    std::stringstream GBTInfo;
	    GBTInfo << any2str(myGBT->GBTId()) << ","
		    << myGBT->numELinksPerModule() << ",";

	    const PowerChain* myPowerChain = myGBT->getPowerChain();
	    if (myPowerChain != nullptr) {
	      std::stringstream powerChainInfo;
	      powerChainInfo << myPowerChain->myid() << ","
			     << any2str(myPowerChain->powerChainType()) << ","
			     << any2str(myPowerChain->isBarrelLong()) << ",";

	      const std::vector<Module*>& myModules = myGBT->modules();
	      for (const auto& module : myModules) {
		std::stringstream moduleInfo;
		moduleInfo << module->myDetId() << ", "
			   << module->uniRef().subdetectorName << ", "
			   << module->uniRef().layer << ", "
			   << module->moduleRing() << ", "
			   << module->center().Phi() * 180. / M_PI;
		dtcsToModulesCsv << DTCInfo.str() << bundleInfo.str() << GBTInfo.str() << powerChainInfo.str() << moduleInfo.str() << std::endl;
	      }
	      if (myModules.size() == 0) dtcsToModulesCsv << DTCInfo.str() << bundleInfo.str() << GBTInfo.str() << powerChainInfo.str() << std::endl;
	    }
	    else dtcsToModulesCsv << DTCInfo.str() << bundleInfo.str() << GBTInfo.str() << std::endl;
	  }
	  if (myGBTs.size() == 0) dtcsToModulesCsv << DTCInfo.str() << bundleInfo.str() << std::endl;
	}
	if (myBundles.size() == 0) dtcsToModulesCsv << DTCInfo.str() << std::endl;
      }
    }
    if (myDTCs.size() == 0) dtcsToModulesCsv << std::endl;

    return dtcsToModulesCsv.str();
  }


  /*
   * Draw circle of a given radius, fill, and color.
   */
  void Vizard::drawCircle(double radius, bool full, int color/*=kBlack*/) {
    TEllipse* myEllipse = new TEllipse(0,0,radius);
    if (full) {
      myEllipse->SetFillColor(color);
      myEllipse->SetFillStyle(1001);
    } else {
      myEllipse->SetFillStyle(0);
    }
    myEllipse->Draw();
  }


  /*
  * Draw spider net to delimit the Phi Sectors.
  * bool isRotatedY180 : 
  - false: draws in CMS global frame of reference.
  - true: draws in CMS global frame of reference rotated of 180° around CMS_Y.
  */
  void Vizard::drawPhiSectorsBoundaries(const double phiSectorWidth, const bool isRotatedY180) {
    int numPhiSectors = round(2. * M_PI / phiSectorWidth);
    double phiSectorBoundaryRadius = 2 * vis_min_canvas_sizeX;

    for (int i = 0; i < numPhiSectors; i++) {
      const double angle = i * phiSectorWidth;
      const double rotatedAngle = (isRotatedY180 ?  M_PI - angle : angle);
      TLine* line = new TLine(0., 0., phiSectorBoundaryRadius * cos(rotatedAngle), phiSectorBoundaryRadius * sin(rotatedAngle)); 
      line->SetLineWidth(2); 
      line->Draw("same");     
    }
    drawFrameOfReference(isRotatedY180);
  }


  /*
   *  Draw frame of reference reminder.
   *  It is drawn on the top right corner of the plot.
   */
  void Vizard::drawFrameOfReference(const bool isRotatedY180, const double scalingFactor) {

    const double arrowMin = 900 * scalingFactor;
    const double arrowMax = 1100 * scalingFactor;
    const double circleZRadius = 50 * scalingFactor;
    const double arrowWidth = 0.02;
    const double textSize = 0.025;
    
    // CMS reference frame of reference.
    if (!isRotatedY180) {
      TArrow* arrowX = new TArrow(arrowMin, arrowMin, arrowMax, arrowMin, arrowWidth, "|>");
      arrowX->Draw();
      const double textXAbs = 1000 * scalingFactor;
      const double textXOrd = 820 * scalingFactor;
      TLatex* textX = new TLatex(textXAbs, textXOrd, "X");
      textX->SetTextSize(textSize);
      textX->Draw("same");

      TArrow* arrowY = new TArrow(arrowMin, arrowMin, arrowMin, arrowMax, arrowWidth, "|>");
      arrowY->Draw();
      const double textYAbs = 820 * scalingFactor;
      const double textYOrd = 1000 * scalingFactor;
      TLatex* textY = new TLatex(textYAbs, textYOrd, "Y");
      textY->SetTextSize(textSize);
      textY->Draw("same");

      const double circleZCentre = 1050 * scalingFactor;
      const double pointZRadius = 10 * scalingFactor;
      TEllipse* circleZ = new TEllipse(circleZCentre, circleZCentre, circleZRadius, circleZRadius);
      circleZ->SetLineWidth(2);
      circleZ->Draw("same");
      TEllipse* pointZ = new TEllipse(circleZCentre, circleZCentre, pointZRadius, pointZRadius);
      pointZ->SetFillColor(kBlack);
      pointZ->Draw("same");
      const double textZAbs = 1030 * scalingFactor;
      const double textZOrd = 1110 * scalingFactor;
      TLatex* textZ = new TLatex(textZAbs, textZOrd, "Z");
      textZ->SetTextSize(textSize);
      textZ->Draw("same");
    }

    // CMS frame of reference rotated by 180 degrees around CMS_Y.
    else {
      TArrow* arrowX = new TArrow(arrowMax, arrowMin, arrowMin, arrowMin, arrowWidth, "|>");
      arrowX->Draw();
      const double textXAbs = 950 * scalingFactor;
      const double textXOrd = 820 * scalingFactor;
      TLatex* textX = new TLatex(textXAbs, textXOrd, "X");
      textX->SetTextSize(textSize);
      textX->Draw("same");

      TArrow* arrowY = new TArrow(arrowMax, arrowMin, arrowMax, arrowMax, arrowWidth, "|>");
      arrowY->Draw();
      const double textYAbs = 1020 * scalingFactor;
      const double textYOrd = 1000 * scalingFactor;
      TLatex* textY = new TLatex(textYAbs, textYOrd, "Y");
      textY->SetTextSize(textSize);
      textY->Draw("same");

      const double circleZCentreAbs = 850 * scalingFactor;
      const double circleZCentreOrd = 1050 * scalingFactor;
      TEllipse* circleZ = new TEllipse(circleZCentreAbs, circleZCentreOrd, circleZRadius, circleZRadius);
      circleZ->SetLineWidth(2);
      circleZ->Draw("same");
      const double crossMinAbs = 815 * scalingFactor;
      const double crossMaxAbs = 885 * scalingFactor;
      const double crossMinOrd = 1015 * scalingFactor;
      const double crossMaxOrd = 1085 * scalingFactor;
      TLine* lineU = new TLine(crossMinAbs, crossMinOrd, crossMaxAbs, crossMaxOrd);
      lineU->SetLineWidth(2);
      lineU->Draw("same");
      TLine* lineD = new TLine(crossMinAbs, crossMaxOrd, crossMaxAbs, crossMinOrd);
      lineD->SetLineWidth(2);
      lineD->Draw("same");
      const double textZAbs = 830 * scalingFactor;
      const double textZOrd = 1110 * scalingFactor;
      TLatex* textZ = new TLatex(textZAbs, textZOrd, "Z");
      textZ->SetTextSize(textSize);
      textZ->Draw("same");
    }
  }


  /*
   * Compute scaling factor to place the frame of reference reminder at the right position (top right corner of the plot).
   */
  const std::pair<double, double> Vizard::computeInnerCablingPlotsScalingFactors(const Tracker& tracker) {
    const std::pair<double, double> maxRadii = computeInnerCablingPlotsMaxRadii(tracker);
    const double barrelViewPort = maxRadii.first;
    const double forwardViewPort = maxRadii.second;

    const double barrelScalingFactor = barrelViewPort / geom_outer_strip_radius;  
    const double forwardScalingFactor = forwardViewPort / geom_outer_strip_radius; 

    return std::make_pair(barrelScalingFactor, forwardScalingFactor);
  }


  /*
   * Compute the max radii to be drawn on Barrel / Endcaps plots.
   */
  const std::pair<double, double> Vizard::computeInnerCablingPlotsMaxRadii(const Tracker& tracker) {
    double barrelViewPort, forwardViewPort;
    if (tracker.isPixelTracker()) {
      if (tracker.barrels().size() > 0 && tracker.endcaps().size() >= 2) {
	barrelViewPort = tracker.barrels().at(0).maxR() * 1.1;
	forwardViewPort = tracker.endcaps().at(1).maxR() * 1.1;
      }
      else { logERROR("Vizard::computeInnerCablingPlotsMaxRadii : Unexpected number of subdetectors in Inner Tracker."); }
    }
    else { logERROR("Vizard::computeInnerCablingPlotsMaxRadii : Should be used on Inner Tracker only."); }

    return std::make_pair(barrelViewPort, forwardViewPort);
  }


  /*
   * Compute colored legend for services channels.
   * This just lists all the cables associated to a given cabling side, and sum up all the encountered colors.
   * isPowerCabling is added because in case of non-optical cabling, one wants also the possibility of transparent colors.
   * Transparent colors are used to distinguish channels sections A and C, which are specific to power cabling.
   * TO DO: Would be nicer to have this drawn on the fly while the plots are created.
   */
  void Vizard::computeServicesChannelsLegend(TLegend* legend, const OuterCablingMap* myCablingMap, const bool isPositiveCablingSide, const bool isPowerCabling) {
    std::map<std::string, int > channelsColors;

    if (!isPowerCabling) {
      // Only consider the relevant cables: cables from (+Z) side or (-Z) side.
      const std::map<const int, std::unique_ptr<OuterCable> >& cables = (isPositiveCablingSide ? 
									 myCablingMap->getCables() 
									 : myCablingMap->getNegCables());

      // Loop on all the encountered cables
      for (const auto& myCableIt : cables) {
	const OuterCable* myCable = myCableIt.second.get();
	const ChannelSection* mySection = myCable->opticalChannelSection();
	const int& myChannelNumber = mySection->channelNumber();
	const int& myPlotColor = mySection->plotColor();

	// This is simply to add 0 in front of single-digit numbers, so that the sorting directly makes sense.
	std::stringstream channelNameStream;
	channelNameStream << "OT";
	// Find single-digit numbers
	if (fabs(myChannelNumber) <= 9) {	
	  if (myChannelNumber >= 0) channelNameStream << "0" << myChannelNumber; // Add 0 in front of positive digit	
	  else channelNameStream << "-0" << fabs(myChannelNumber); // Add -0 in front of negative digit
	}
	else channelNameStream << myChannelNumber;

	// If the legend is for power cabling, one need to distinguish sections A and C.
	const ChannelSlot& mySlot = mySection->channelSlot();
	channelNameStream << any2str(mySlot);
	channelNameStream << std::endl;
	const std::string channelName = channelNameStream.str();

	// ADD CHANNEL COLOR TO THE MAP
	if (channelsColors.find(channelName) == channelsColors.end()) {
	  channelsColors[channelName] = myPlotColor;
	}
      }
    }

    else {
      // Only consider the relevant bundles: bundles from (+Z) side or (-Z) side.
      const std::map<const int, std::unique_ptr<OuterBundle> >& bundles = (isPositiveCablingSide ? 
									   myCablingMap->getBundles() 
									   : myCablingMap->getNegBundles());

      // Loop on all the encountered bundles
      for (const auto& myBundleIt : bundles) {
	const OuterBundle* myBundle = myBundleIt.second.get();
	const ChannelSection* mySection = myBundle->powerChannelSection();
	const int& myChannelNumber = mySection->channelNumber();
	const int& myPlotColor = mySection->plotColor();

	// This is simply to add 0 in front of single-digit numbers, so that the sorting directly makes sense.
	std::stringstream channelNameStream;
	channelNameStream << "OT";
	// Find single-digit numbers
	if (fabs(myChannelNumber) <= 9) {	
	  if (myChannelNumber >= 0) channelNameStream << "0" << myChannelNumber; // Add 0 in front of positive digit	
	  else channelNameStream << "-0" << fabs(myChannelNumber); // Add -0 in front of negative digit
	}
	else channelNameStream << myChannelNumber;

	// If the legend is for power cabling, one need to distinguish sections A and C.
	const ChannelSlot& mySlot = mySection->channelSlot();
	channelNameStream << any2str(mySlot);
	channelNameStream << std::endl;
	const std::string channelName = channelNameStream.str();

	// ADD CHANNEL COLOR TO THE MAP
	if (channelsColors.find(channelName) == channelsColors.end()) {
	  channelsColors[channelName] = myPlotColor;
	}
      }
    }


    // Create legenda
    for (const auto& it : channelsColors) {
      const std::string& channelName = it.first;
      const int& myPlotColor = it.second;

      // Just fakely used to add an entry, not drawn!
      Double_t x[1] = {0.};
      Double_t y[1] = {0.};
      TPolyLine* line = new TPolyLine(1, x, y);
      // Obtain the channel color.
      const bool isTransparentActivated = isPowerCabling;
      line->SetLineColor(Palette::colorChannel(myPlotColor, isTransparentActivated));
      line->SetFillColor(Palette::colorChannel(myPlotColor, isTransparentActivated));
      legend->AddEntry(line, channelName.c_str(), "f");
    }
  }


  WeightsPerSubdetector Vizard::computeDetailedWeights(MaterialBudget& materialBudget, RootWPage& myPage) {
    Tracker& myTracker = materialBudget.getTracker();
    //const bool isIT = myTracker.isPixelTracker();
    std::string myTrackerName = myTracker.myid();
    RootWContent& myContent = myPage.addContent("All volumes details");
 

    // Graphic representation of the materials volumes in the (RZ) plane
    double maxR = myTracker.maxR()*1.2;
    double maxZ = myTracker.maxZ()*1.2;
    std::unique_ptr<TCanvas> allVolumesCanvas(new TCanvas("allVolumesCanvas", "allVolumesCanvas")); // TODO Factory for canvases?!
    allVolumesCanvas->cd();
    TH2D* allVolumesPlot = new TH2D("allVolumesPlot", ";z [mm];r [mm]", 200, -maxZ, maxZ, 100, 0, maxR);
    allVolumesPlot->Draw();
  

    std::stringstream allVolumesStream;
    allVolumesStream << "volume_ID/I,sim_category/C,z1 (mm)/D,z2 (mm)/D,r1 (mm)/D,r2 (mm)/D,volume_RL/D,volume_IL/D,elementID/I,subdetector/C,mechanical_category/C,Component/C,Element/C,mass (g)/D,mass_per_length (g/mm)/D" << std::endl;

    std::stringstream modulesStream;
    modulesStream << "subdetector/C,layer_or_disk/I,ring/I,sim_category/C,volume_RL/D,volume_IL/D, mechanical_category/C,Component/C,Element/C,mass (g)/D" << std::endl;


    WeightsPerSubdetector totalWeights;
    //std::vector<MaterialProperties*> totalMaterials;
    //Vector<unique_ptr<Base> >.  vec.emplace_back(new Derived())

    std::vector<int> allColors;
    allColors.push_back(kOrange);
    allColors.push_back(kCyan);
    allColors.push_back(kRed);
    allColors.push_back(kGreen);
    allColors.push_back(kAzure + 1);
    int colorIndex = 0;
    std::map<std::string, int> subdetectorColors;

    // SERVICES
    bool isModule = false;
    std::vector<InactiveElement> allServices = materialBudget.getAllServices(); 
   
    // Counting services with an ad-hoc index
    int serviceId = 0;
    maxZ = 0.; maxR = 0.;
    for (auto& serviceIt : allServices) {
      double z1 = serviceIt.getZOffset();
      double z2 = serviceIt.getZOffset()+serviceIt.getZLength();
      double r1 = serviceIt.getInnerRadius();
      double r2 = serviceIt.getInnerRadius()+serviceIt.getRWidth();
      double serviceLength = serviceIt.getLength();
      double rl = serviceIt.getRadiationLength();
      double il = serviceIt.getInteractionLength();

      // Update the maxZ and maxR with respect to the inactive surfaces
      if (fabs(z1)>maxZ) maxZ=fabs(z1);
      if (fabs(z2)>maxZ) maxZ=fabs(z2);
      if (fabs(r1)>maxR) maxR=fabs(r1);
      if (fabs(r2)>maxR) maxR=fabs(r2);
  
     
      const std::map<LocalElement, double, ElementNameCompare>& allMasses = serviceIt.getLocalElementsDetails();
      plotAndPrintVolumeMaterials(totalWeights, allVolumesStream, modulesStream, 
				  allMasses, z1, z2, r1, r2, rl, il,
				  subdetectorColors, allColors, colorIndex,
				  isModule, serviceId, serviceLength
				  );
    
      serviceId++;
    }


    // MODULE CAPS
    isModule = true;
    const std::vector<std::vector<ModuleCap> >& barrelModules = materialBudget.getBarrelModuleCaps();
    const std::vector<std::vector<ModuleCap> >& endcapModules = materialBudget.getEndcapModuleCaps(); 
    std::vector<ModuleCap> allModules;
    for (const auto& barrelIt : barrelModules) allModules.insert(allModules.end(), barrelIt.begin(),  barrelIt.end());
    for (const auto& endcapIt : endcapModules) allModules.insert(allModules.end(), endcapIt.begin(),  endcapIt.end());

    std::set<std::tuple<std::string, int, int> > allModuleMaterialsRefs;

    for (auto& moduleIt : allModules) {
      const Module* detectorModule = &(moduleIt.getModule());
      double z1 = detectorModule->minZ();
      double z2 = detectorModule->maxZ();
      double r1 = detectorModule->minR();
      double r2 = detectorModule->maxR();
      //length = iter.getLength();
      double rl = moduleIt.getRadiationLength();
      double il = moduleIt.getInteractionLength();

      // Update the maxZ and maxR with respect to the inactive surfaces
      if (fabs(z1)>maxZ) maxZ=fabs(z1);
      if (fabs(z2)>maxZ) maxZ=fabs(z2);
      if (fabs(r1)>maxR) maxR=fabs(r1);
      if (fabs(r2)>maxR) maxR=fabs(r2);

      // Find out whether the module info will be printed in the modules dedicated csv file.
      // Indeed, only one module per subdetector + layer + ring is printed.
      bool printModulesCsv = false;
      if (detectorModule != nullptr) {
	const std::string subdetectorName = detectorModule->uniRef().subdetectorName;
	const int layerOrDiskIndex = detectorModule->uniRef().layer;
	const int ringIndex = detectorModule->uniRef().ring;

	const std::tuple<std::string, int, int> moduleMaterialsRef = std::make_tuple(subdetectorName, layerOrDiskIndex, ringIndex);
	if (allModuleMaterialsRefs.find(moduleMaterialsRef) == allModuleMaterialsRefs.end()) {
	  printModulesCsv = true;
	  allModuleMaterialsRefs.insert(moduleMaterialsRef);
	}
      }

      const std::map<LocalElement, double, ElementNameCompare>& allMasses = moduleIt.getLocalElementsDetails();
      plotAndPrintVolumeMaterials(totalWeights, allVolumesStream, modulesStream, 
				  allMasses, z1, z2, r1, r2, rl, il,
				  subdetectorColors, allColors, colorIndex,
				  isModule, 0, 0., detectorModule, printModulesCsv
				  );
    }


    // ADD PLOT AND CSV FILE TO WEBSITE
    allVolumesPlot->GetXaxis()->SetRangeUser(-maxZ, maxZ);
    allVolumesPlot->GetYaxis()->SetRangeUser(0, maxR);

    RootWImage& servicesImage = myContent.addImage(std::move(allVolumesCanvas), vis_max_canvas_sizeX, vis_min_canvas_sizeY);
    servicesImage.setComment("All material volumes, (RZ) view.");
    servicesImage.setName("AllMaterialVolumesRZ");

    RootWTextFile* allVolumesFile = new RootWTextFile(Form("allVolumesMaterials_%s.csv", myTrackerName.c_str()), "All volumes weights");
    allVolumesFile->addText(allVolumesStream.str());
    myContent.addItem(allVolumesFile);

    RootWTextFile* modulesFile = new RootWTextFile(Form("modulesMaterials_%s.csv", myTrackerName.c_str()), "Modules weights");
    modulesFile->addText(modulesStream.str());
    myContent.addItem(modulesFile);


    return totalWeights;
  }




  void Vizard::plotAndPrintVolumeMaterials(WeightsPerSubdetector& totalWeights, std::stringstream& allVolumesStream, std::stringstream& modulesStream, 
					   const std::map<LocalElement, double, ElementNameCompare>& allMasses, 
					   const double z1, const double z2, const double r1, const double r2, const double rl, const double il,
					   std::map<std::string, int>& subdetectorColors, const std::vector<int>& allColors, int& colorIndex,
					   const bool isModule, const int serviceId, const double serviceLength, 
					   const Module* detectorModule, const bool printModulesCsv) {

    bool isEmpty = true;
    int elementId = 0;
    std::set<std::string> volumeSubdetectorNames;
    const uint32_t detId = ( (isModule && detectorModule != nullptr) ? detectorModule->myDetId() : 0);
    const int layerOrDiskIndex = ( (isModule && detectorModule != nullptr) ? detectorModule->uniRef().layer : 0);
    const int ringIndex = ( (isModule && detectorModule != nullptr) ? detectorModule->uniRef().ring : 0);
    double moduleMass = 0.;

    // LOOP ON ALL LOCAL ELEMENTS
    for (const auto& massIt : allMasses) {

      const LocalElement& myElement = massIt.first;

      const std::string subdetectorName = myElement.subdetectorName();
      volumeSubdetectorNames.insert(subdetectorName);

      const MechanicalCategory& mechanicalCategory = myElement.mechanicalCategory();
      std::string tableMechanicalCategory = any2str(mechanicalCategory);
      if (mechanicalCategory == MechanicalCategory::COOLING || mechanicalCategory == MechanicalCategory::SUPPORT) tableMechanicalCategory = "SUPPORTS & COOLING";

      const std::string componentName = myElement.componentName();
      const std::string elementName = myElement.elementName();

      const double mass = massIt.second;
	    
      if (mass > 0.) isEmpty = false;


      // ALL VOLUMES: COMPUTE WEIGHTS TOTALS
      totalWeights[subdetectorName][tableMechanicalCategory][componentName] += mass;
	

      // ALL VOLUMES: DETAILED CSV OUTPUT
      allVolumesStream << (isModule ? detId : serviceId) << ","
		       << (isModule ? "Module" : "Service") << ","
		       << z1 << ","
		       << z2 << ","
		       << r1 << ","
		       << r2 << ","
		       << rl << ","
		       << il << ","
		       << elementId++ << ","
		       << subdetectorName << ","
		       << any2str(mechanicalCategory) << ","
		       << componentName << ","	       
		       << elementName << ","
		       << mass;
      if (!isModule) allVolumesStream << "," << (mass / serviceLength);
      allVolumesStream << std::endl;


      if (printModulesCsv) {
	// MODULE VOLUMES: DETAILED CSV OUTPUT
	modulesStream << subdetectorName << ","
		      << layerOrDiskIndex << ","
		      << ringIndex << ","
		      << "Module" << ","
		      << rl << ","
		      << il << ","
		      << any2str(mechanicalCategory) << ","
		      << componentName << ","	       
		      << elementName << ","
		      << mass
		      << std::endl;
	moduleMass += mass;
      }
    }
    allVolumesStream << std::endl;
    if (printModulesCsv) {
      modulesStream <<  "," << "," << "," << "," << "," << "," << "," << "," << "Total " << "," << moduleMass << std::endl;
      modulesStream << std::endl;
    }


    // ALL VOLUMES: PLOT
    if (volumeSubdetectorNames.size() > 4) { 
      std::cout << "!!! More than 4 subdetectors assigned to a materials volume." << std::endl; 
    }
      
    else if (volumeSubdetectorNames.size() == 0) { plotVolumeBox("", subdetectorColors, allColors, colorIndex, isEmpty, z1, z2, r1, r2); }

    else {
      double plotR1 = r1;
      double plotR2 = r2;
      for (const auto& subdetectorName : volumeSubdetectorNames) {  

	if (isModule && detectorModule != nullptr) {
	  if (detectorModule->isTilted() 
	      && detectorModule->subdet() == ModuleSubdetector::BARREL
	      ) {
	    const double rhoAtMinZ = (z1 > 0. ? r2 : r1); 
	    const double rhoAtMaxZ = (z1 > 0. ? r1 : r2);
	    const bool isFilled = false;
	    plotVolumeBox(subdetectorName, subdetectorColors, allColors, colorIndex, isEmpty, z1, z2, rhoAtMinZ, rhoAtMaxZ, isFilled);
	  }
	  else plotVolumeBox(subdetectorName, subdetectorColors, allColors, colorIndex, isEmpty, z1, z2, r1, r2);
	}

	else {
	  plotVolumeBox(subdetectorName, subdetectorColors, allColors, colorIndex, isEmpty, z1, z2, plotR1, plotR2);
	  if (!isModule) {
	    plotR1 += 2;
	    plotR2 += 2;
	  }
	}
      }
    }
    

  }

  void Vizard::plotVolumeBox(const std::string subdetectorName, 
			     std::map<std::string, int>& subdetectorColors, const std::vector<int>& allColors, int& colorIndex,
			     const bool isEmpty, 
			     const double z1, const double z2, const double r1, const double r2, const bool isFilled) {

    const int color = computeSubdetectorColor(subdetectorName, subdetectorColors, allColors, colorIndex, isEmpty);
   
    if (isFilled) {
      TBox* myBox = new TBox(z1, r1, z2, r2);
      myBox->SetLineColor(color);
      myBox->SetFillStyle(3003);
      myBox->SetFillColor(color);
      myBox->Draw("l");
    }
    else {
      TLine* myLine = new TLine(z1, r1, z2, r2);
      myLine->SetLineColor(color);
      myLine->Draw("l");
    }
  }



  const int Vizard::computeSubdetectorColor(const std::string subdetectorName,
					    std::map<std::string, int>& subdetectorColors, const std::vector<int>& allColors, int& colorIndex,
					    const bool isEmpty) {
    int color;

    if (!isEmpty) {
      if (subdetectorName == "") color = kGray;
      else {
	const auto& found = subdetectorColors.find(subdetectorName);
	if (found != subdetectorColors.end()) {
	  color = found->second;
	}
	else {
	  const int numColors = allColors.size();
	  if (colorIndex < numColors) {
	    color = allColors.at(colorIndex);
	    colorIndex++;
	    subdetectorColors.insert(std::make_pair(subdetectorName, color));
	  }
	  else { logERROR("Not enough colors are defined with respect to the total number of subdetectors"); }
	}
	//if (subdetectorName == "TBPS" || subdetectorName == "PXB") color = kAzure + 1;
	//else if (subdetectorName == "TB2S") color = kCyan;
	//else if (subdetectorName == "TEDD_1" || subdetectorName == "FPIX_1") color = kRed;
	// else if (subdetectorName == "TEDD_2" || subdetectorName == "FPIX_2") color = kOrange;
	//else if (subdetectorName == "OTST" || subdetectorName == "ITST") color = kGreen;
	//else color = kMagenta;
      }
    }
    else { color = kBlack; }

    return color;
  }





  // Create an extra tab for XML files linking
  void Vizard::createXmlSite(RootWSite& site, std::string xmlDir, std::string layoutDir) {
    RootWPage* myPage = new RootWPage("XML");
    myPage->setAddress("xml.html");
    site.addPage(myPage);

    std::vector<std::string> origMetadataXmlFiles, origPixelXmlFiles, origOuterTrackerXmlFiles;
    std::vector<std::string> metadataXmlFileNames, pixelXmlFileNames, outerTrackerXmlFileNames;

    try {
      boost::filesystem::directory_iterator end_iter;
      for (boost::filesystem::directory_iterator dir_iter(xmlDir); dir_iter != end_iter; dir_iter++) {
	if (boost::filesystem::is_regular_file(dir_iter->path())) {
	  std::string origFile = dir_iter->path().string();
	  std::string fileName = dir_iter->path().filename().string();

	  if (fileName.find(".cfg") != std::string::npos ) {
	    origMetadataXmlFiles.push_back(origFile);
	    metadataXmlFileNames.push_back(fileName);
	  }
	  else if (fileName.find(".xml") != std::string::npos ) {
	    if (fileName.find("pixel") != std::string::npos ) {
	      origPixelXmlFiles.push_back(origFile);
	      pixelXmlFileNames.push_back(fileName);
	    }
	    else {
	      origOuterTrackerXmlFiles.push_back(origFile);
	      outerTrackerXmlFileNames.push_back(fileName);
	    }
	  }
	}
      }
    }
    catch (boost::filesystem::filesystem_error e) {
      cerr << e.what() << " when trying to copy XML files from XML directory to website directory." << endl;
    }

    RootWContent* content = new RootWContent("XML files");
    if (!metadataXmlFileNames.empty()) {
      RootWBinaryFileList* metadataXmlFileList = new RootWBinaryFileList(metadataXmlFileNames.begin(), metadataXmlFileNames.end(), "XML generation Metadata", origMetadataXmlFiles.begin(), origMetadataXmlFiles.end());
      content->addItem(metadataXmlFileList);
    }
    if (!pixelXmlFileNames.empty()) {
      RootWBinaryFileList* pixelXmlFileList = new RootWBinaryFileList(pixelXmlFileNames.begin(), pixelXmlFileNames.end(), "XML for Pixel", origPixelXmlFiles.begin(), origPixelXmlFiles.end());
      content->addItem(pixelXmlFileList);
    }
    if (!outerTrackerXmlFileNames.empty()) {
      RootWBinaryFileList* outerTrackerXmlFileList = new RootWBinaryFileList(outerTrackerXmlFileNames.begin(), outerTrackerXmlFileNames.end(), "XML for Outer Tracker", origOuterTrackerXmlFiles.begin(), origOuterTrackerXmlFiles.end());
      content->addItem(outerTrackerXmlFileList);
    }
    myPage->addContent(content);
  }
  // NB : XML files are copied from the XML directory to the www/layout directory with RootWBinaryFileList::dump.

}<|MERGE_RESOLUTION|>--- conflicted
+++ resolved
@@ -1744,39 +1744,15 @@
   /*
    * Create all Inner Tracker cabling plots and csv files, and display them on website.
    */
-<<<<<<< HEAD
   bool Vizard::innerCablingSummary(Analyzer& analyzer, Tracker& tracker, RootWSite& site) {
     bool isPixelTracker = tracker.isPixelTracker();
-=======
-  RootWTable* Vizard::opticalServicesChannels(const CablingMap* myCablingMap, const bool isPositiveCablingSide, const ChannelSlot requestedSlot) {
-    std::map<int, std::vector<int> > cablesPerChannel;
-    std::map<int, int> tbpsBundlesPerChannel;
-    std::map<int, int> tbssBundlesPerChannel;
-    std::map<int, int> teddpsBundlesPerChannel;
-    std::map<int, int> teddssBundlesPerChannel;
-
-    // Fill services channels maps.
-    analyzeOpticalServicesChannels(myCablingMap, cablesPerChannel, tbpsBundlesPerChannel, tbssBundlesPerChannel, teddpsBundlesPerChannel, teddssBundlesPerChannel, isPositiveCablingSide, requestedSlot);
-
-    // Create table.
-    RootWTable* channelsTable = createOpticalServicesChannelTable(cablesPerChannel, tbpsBundlesPerChannel, tbssBundlesPerChannel, teddpsBundlesPerChannel, teddssBundlesPerChannel, isPositiveCablingSide, requestedSlot);
-
-    return channelsTable;
-  }
->>>>>>> 4deee792
 
     if (isPixelTracker) {
       std::string name = "Inner";
 
-<<<<<<< HEAD
       std::string pageTitle = "Cabling";
       pageTitle += " (" + name + ")";
       RootWPage* myPage = new RootWPage(pageTitle);
-=======
-  /* Get the requested Services Channels info from the cabling map.
-   */
-  void Vizard::analyzeOpticalServicesChannels(const CablingMap* myCablingMap, std::map<int, std::vector<int> > &cablesPerChannel, std::map<int, int> &tbpsBundlesPerChannel, std::map<int, int> &tbssBundlesPerChannel, std::map<int, int> &teddpsBundlesPerChannel, std::map<int, int> &teddssBundlesPerChannel, const bool isPositiveCablingSide, const ChannelSlot requestedSlot) {
->>>>>>> 4deee792
 
       std::string pageAddress ="cabling" + name + ".html";
       myPage->setAddress(pageAddress);
@@ -1796,7 +1772,6 @@
       RootWTable* forwardName = new RootWTable();
       forwardName->setContent(0, 0, "FPIX and EPIX, (+Z) End");
 
-<<<<<<< HEAD
 
       // MODULES TO POWER CHAINS
       std::vector<std::unique_ptr<TCanvas> > ZPhiPowerChainLayerPlots;
@@ -1911,51 +1886,8 @@
 	myImage->setComment(comment);
 	myContent->addItem(myImage);
       }
-=======
-	const int cableId = myCable.first;
-	cablesPerChannel[channelNumber].push_back(cableId);
-      }
-    }
-
-    const std::map<int, Bundle*>& bundles = (isPositiveCablingSide ? myCablingMap->getBundles() : myCablingMap->getNegBundles());
-
-    for (const auto& myBundle : bundles) {
-      const ChannelSection* mySection = myBundle.second->opticalChannelSection();
-      const ChannelSlot& myChannelSlot = mySection->channelSlot();
-
-      // If necessary, can select the Services Channels corresponding to the requested slot.
-      if ( requestedSlot == ChannelSlot::UNKNOWN 
-	   || (requestedSlot != ChannelSlot::UNKNOWN && myChannelSlot == requestedSlot)
-	   ) {
-
-	const int channelNumber = mySection->channelNumber();
-
-	const std::string subDetectorName = myBundle.second->subDetectorName();
-	const Category bundleType = myBundle.second->type();      
-
-	if (subDetectorName == cabling_tbps) tbpsBundlesPerChannel[channelNumber] += 1;
-	else if (subDetectorName == cabling_tb2s) tbssBundlesPerChannel[channelNumber] += 1;
-	else {
-	  if (bundleType == Category::PS10G 
-	      || bundleType == Category::PS10GA 
-	      || bundleType == Category::PS10GB 
-	      || bundleType == Category::PS5G) teddpsBundlesPerChannel[channelNumber] += 1;
-	  else if (bundleType == Category::SS) teddssBundlesPerChannel[channelNumber] += 1;
-	  else { std::cout << "analyzeServicesChannels : Undetected bundle type" << std::endl; }
-	}
-      }
-    }
-
-  }
-
-
-  /* Create the table with Services Channel information.
-   */
-  RootWTable* Vizard::createOpticalServicesChannelTable(const std::map<int, std::vector<int> > &cablesPerChannel, std::map<int, int> &tbpsBundlesPerChannel, std::map<int, int> &tbssBundlesPerChannel, std::map<int, int> &teddpsBundlesPerChannel, std::map<int, int> &teddssBundlesPerChannel, const bool isPositiveCablingSide, const ChannelSlot requestedSlot) {
->>>>>>> 4deee792
-
-
-<<<<<<< HEAD
+
+
       // MODULES TO DTCs
       std::unique_ptr<TCanvas> RZDTCCanvas = nullptr;
       std::unique_ptr<TCanvas> XYDTCPosCanvas = nullptr;   
@@ -1984,33 +1916,6 @@
 	myImage->setComment(comment);
 	myContent->addItem(myImage);
       }
-=======
-    // Header table
-    channelsTable->setContent(0, 1, any2str(requestedSlot));
-    channelsTable->setContent(0, 2, "# MFC");
-    channelsTable->setContent(0, 3, "# MFB TBPS");
-    channelsTable->setContent(0, 4, "# MFB TB2S");
-    channelsTable->setContent(0, 5, "# MFB TEDD PS");
-    channelsTable->setContent(0, 6, "# MFB TEDD 2S");
-    channelsTable->setContent(0, 7, "# MFB Total");
-
-    int totalCables = 0;
-    int totalTbpsBundles = 0;
-    int totalTbssBundles = 0;
-    int totalTeddpsBundles = 0;
-    int totalTeddssBundles = 0;
-    int totalBundles = 0;
-
-    // Fill table
-    for (int i = 1; i <= 12; i++) {
-      const int channelNumber = (isPositiveCablingSide ? i : -i);
-      int numCablesPerChannel = (cablesPerChannel.count(channelNumber) != 0 ? cablesPerChannel.at(channelNumber).size() : 0);
-      int numTbpsBundlesPerChannel = (tbpsBundlesPerChannel.count(channelNumber) != 0 ? tbpsBundlesPerChannel.at(channelNumber) : 0);
-      int numTbssBundlesPerChannel = (tbssBundlesPerChannel.count(channelNumber) != 0 ? tbssBundlesPerChannel.at(channelNumber) : 0);
-      int numTeddpsBundlesPerChannel = (teddpsBundlesPerChannel.count(channelNumber) != 0 ? teddpsBundlesPerChannel.at(channelNumber) : 0);
-      int numTeddssBundlesPerChannel = (teddssBundlesPerChannel.count(channelNumber) != 0 ? teddssBundlesPerChannel.at(channelNumber) : 0);
-      int numBundlesPerChannel = numTbpsBundlesPerChannel + numTbssBundlesPerChannel + numTeddpsBundlesPerChannel + numTeddssBundlesPerChannel;
->>>>>>> 4deee792
 
       
       const InnerCablingMap* myInnerCablingMap = tracker.getInnerCablingMap();
@@ -2028,7 +1933,6 @@
       myTextFile->addText(createInnerTrackerDTCsToModulesCsv(myInnerCablingMap));
       filesContent->addItem(myTextFile);
 
-<<<<<<< HEAD
 
       // CABLING COUNT
       int numSensorsOneXSide = 0;
@@ -2175,29 +2079,6 @@
       const double dtcEfficiency = (double)numBundlesOneXSide / (numDTCsOneXSide * inner_cabling_maxNumBundlesPerCable);
       myInfo->setValue(dtcEfficiency * 100, 0);
       efficiencyContent->addItem(myInfo);
-=======
-      channelsTable->setContent(i, 2, numCablesPerChannel);
-      channelsTable->setContent(i, 3, numTbpsBundlesPerChannel);
-      channelsTable->setContent(i, 4, numTbssBundlesPerChannel);
-      channelsTable->setContent(i, 5, numTeddpsBundlesPerChannel);
-      channelsTable->setContent(i, 6, numTeddssBundlesPerChannel);
-      channelsTable->setContent(i, 7, numBundlesPerChannel);
-
-      totalCables += numCablesPerChannel;
-      totalTbpsBundles += numTbpsBundlesPerChannel;
-      totalTbssBundles += numTbssBundlesPerChannel;
-      totalTeddpsBundles += numTeddpsBundlesPerChannel;
-      totalTeddssBundles += numTeddssBundlesPerChannel;
-      totalBundles += numBundlesPerChannel;
-    }
-    channelsTable->setContent(13, 1, "Total");
-    channelsTable->setContent(13, 2, totalCables);
-    channelsTable->setContent(13, 3, totalTbpsBundles);
-    channelsTable->setContent(13, 4, totalTbssBundles);
-    channelsTable->setContent(13, 5, totalTeddpsBundles);
-    channelsTable->setContent(13, 6, totalTeddssBundles);
-    channelsTable->setContent(13, 7, totalBundles);
->>>>>>> 4deee792
 
     } // end of isPixelTracker
     return true;
@@ -2216,27 +2097,12 @@
 
     std::map<std::string, double>& tagMapWeight = analyzer.getTagWeigth();
 
-<<<<<<< HEAD
 
     std::string pageTitle = "Geometry";
     if (name!="") pageTitle+=" (" +name+")";
     const bool isPixelTracker = (name == "pixel");
 
     RootWPage* myPage = new RootWPage(pageTitle);
-=======
-    for (const auto& requestedSlot : slots) {
-      std::map<int, int> tbpsBundlesPerChannel;
-      std::map<int, int> tbssBundlesPerChannel;
-      std::map<int, int> teddpsBundlesPerChannel;
-      std::map<int, int> teddssBundlesPerChannel;
-
-      // Fill powerServices channels maps.
-      analyzePowerServicesChannels(myCablingMap, tbpsBundlesPerChannel, tbssBundlesPerChannel, teddpsBundlesPerChannel, teddssBundlesPerChannel, isPositiveCablingSide, requestedSlot);
-
-      // Create table.
-      createPowerServicesChannelTable(channelsTable, tbpsBundlesPerChannel, tbssBundlesPerChannel, teddpsBundlesPerChannel, teddssBundlesPerChannel, isPositiveCablingSide, requestedSlot);
-    }
->>>>>>> 4deee792
 
     std::string pageAddress="layout"+name+".html";
     myPage->setAddress(pageAddress);
@@ -2244,136 +2110,7 @@
     site.addPage(myPage, 100);
     RootWContent* myContent;
 
-<<<<<<< HEAD
-
-=======
-  /* Get the requested PowerServices Channels info from the cabling map.
-   */
-  void Vizard::analyzePowerServicesChannels(const CablingMap* myCablingMap, std::map<int, int> &tbpsBundlesPerChannel, std::map<int, int> &tbssBundlesPerChannel, std::map<int, int> &teddpsBundlesPerChannel, std::map<int, int> &teddssBundlesPerChannel, const bool isPositiveCablingSide, const ChannelSlot requestedSlot) {
-
-    const std::map<int, Bundle*>& bundles = (isPositiveCablingSide ? myCablingMap->getBundles() : myCablingMap->getNegBundles());
-
-    for (const auto& myBundle : bundles) {
-      const ChannelSection* mySection = myBundle.second->powerChannelSection();
-      const ChannelSlot& myChannelSlot = mySection->channelSlot();
-
-      // If necessary, can select the PowerServices Channels corresponding to the requested slot.
-      if ( requestedSlot == ChannelSlot::UNKNOWN 
-	   || (requestedSlot != ChannelSlot::UNKNOWN && myChannelSlot == requestedSlot)
-	   ) {
-
-	const int channelNumber = mySection->channelNumber();
-
-	const std::string subDetectorName = myBundle.second->subDetectorName();
-	const Category bundleType = myBundle.second->type();      
-
-
-	if (subDetectorName == cabling_tbps) tbpsBundlesPerChannel[channelNumber] += 1;
-	else if (subDetectorName == cabling_tb2s) tbssBundlesPerChannel[channelNumber] += 1;
-	else {
-	  if (bundleType == Category::PS10G 
-	      || bundleType == Category::PS10GA 
-	      || bundleType == Category::PS10GB 
-	      || bundleType == Category::PS5G) teddpsBundlesPerChannel[channelNumber] += 1;
-	  else if (bundleType == Category::SS) teddssBundlesPerChannel[channelNumber] += 1;
-	  else { std::cout << "analyzePowerServicesChannels : Undetected bundle type" << std::endl; }
-	}
-      }
-    }
-  }
-
-
-  /* Create the table with PowerServices Channel information.
-   */
-  void Vizard::createPowerServicesChannelTable(RootWTable* channelsTable, std::map<int, int> &tbpsBundlesPerChannel, std::map<int, int> &tbssBundlesPerChannel, std::map<int, int> &teddpsBundlesPerChannel, std::map<int, int> &teddssBundlesPerChannel, const bool isPositiveCablingSide, const ChannelSlot requestedSlot) {
-
-    const int maxCol = channelsTable->maxCol();
-    const int startCol = (maxCol == 0 ? 0 : maxCol + 1);
-
-    // Header table
-    channelsTable->setContent(0, startCol + 1, any2str(requestedSlot));
-    channelsTable->setContent(0, startCol + 2, "# PWR TBPS");
-    channelsTable->setContent(0, startCol + 3, "# PWR TB2S");
-    channelsTable->setContent(0, startCol + 4, "# PWR TEDD PS");
-    channelsTable->setContent(0, startCol + 5, "# PWR TEDD 2S");
-    channelsTable->setContent(0, startCol + 6, "# PWR Total");
-
-    int totalTbpsBundles = 0;
-    int totalTbssBundles = 0;
-    int totalTeddpsBundles = 0;
-    int totalTeddssBundles = 0;
-    int totalBundles = 0;
-
-    // Fill table
-    for (int i = 1; i <= 12; i++) {
-      const int channelNumber = (isPositiveCablingSide ? i : -i);
-      int numTbpsBundlesPerChannel = (tbpsBundlesPerChannel.count(channelNumber) != 0 ? tbpsBundlesPerChannel.at(channelNumber) : 0);
-      int numTbssBundlesPerChannel = (tbssBundlesPerChannel.count(channelNumber) != 0 ? tbssBundlesPerChannel.at(channelNumber) : 0);
-      int numTeddpsBundlesPerChannel = (teddpsBundlesPerChannel.count(channelNumber) != 0 ? teddpsBundlesPerChannel.at(channelNumber) : 0);
-      int numTeddssBundlesPerChannel = (teddssBundlesPerChannel.count(channelNumber) != 0 ? teddssBundlesPerChannel.at(channelNumber) : 0);
-      int numBundlesPerChannel = numTbpsBundlesPerChannel + numTbssBundlesPerChannel + numTeddpsBundlesPerChannel + numTeddssBundlesPerChannel;
-
-      // PP1 name
-      const int pp1 = channelNumber + (channelNumber >= 0 ? (fabs(channelNumber) <= 6 ? 2 : 5) : -(fabs(channelNumber) <= 6 ? 2 : 5) );
-      std::stringstream pp1Name;
-      std::string sign = (pp1 >= 0 ? "+" : "");
-      pp1Name << "PP1" << sign << pp1;
-      if (requestedSlot != ChannelSlot::UNKNOWN) pp1Name << " " << any2str(requestedSlot);
-      channelsTable->setContent(i, startCol, pp1Name.str());
-
-      // Channel name
-      std::stringstream channelName;
-      channelName << "OT" << channelNumber;
-      if (requestedSlot != ChannelSlot::UNKNOWN) channelName << " " << any2str(requestedSlot);
-      channelsTable->setContent(i, startCol + 1, channelName.str());
-
-      channelsTable->setContent(i, startCol + 2, numTbpsBundlesPerChannel);
-      channelsTable->setContent(i, startCol + 3, numTbssBundlesPerChannel);
-      channelsTable->setContent(i, startCol + 4, numTeddpsBundlesPerChannel);
-      channelsTable->setContent(i, startCol + 5, numTeddssBundlesPerChannel);
-      channelsTable->setContent(i, startCol + 6, numBundlesPerChannel);
-
-      totalTbpsBundles += numTbpsBundlesPerChannel;
-      totalTbssBundles += numTbssBundlesPerChannel;
-      totalTeddpsBundles += numTeddpsBundlesPerChannel;
-      totalTeddssBundles += numTeddssBundlesPerChannel;
-      totalBundles += numBundlesPerChannel;
-    }
-    channelsTable->setContent(13, startCol + 1, "Total");
-    channelsTable->setContent(13, startCol + 2, totalTbpsBundles);
-    channelsTable->setContent(13, startCol + 3, totalTbssBundles);
-    channelsTable->setContent(13, startCol + 4, totalTeddpsBundles);
-    channelsTable->setContent(13, startCol + 5, totalTeddssBundles);
-    channelsTable->setContent(13, startCol + 6, totalBundles);
-  }
-
-
-  /**
-   * This function draws the profile of hits obtained by the analysis of the geometry
-   * together with the summaries in tables with the rootweb library. It also actually does a couple of
-   * calculations to count modules and such, to put the results in the tables.
-   * @param analyzer A reference to the analysing class that examined the material budget and filled the histograms
-   * @param site the RootWSite object for the output
-   */
-  bool Vizard::geometrySummary(Analyzer& analyzer, Tracker& tracker, InactiveSurfaces* inactive, RootWSite& site, bool& debugResolution, std::string name) {
-    trackers_.push_back(&tracker);
-
-    std::map<std::string, double>& tagMapWeight = analyzer.getTagWeigth();
-
-
-    std::string pageTitle = "Geometry";
-    if (name!="") pageTitle+=" (" +name+")";
-
-    RootWPage* myPage = new RootWPage(pageTitle);
-
-    std::string pageAddress="layout"+name+".html";
-    myPage->setAddress(pageAddress);
-
-    site.addPage(myPage, 100);
-    RootWContent* myContent;
-
-
->>>>>>> 4deee792
+
     // Inactive surfaces
     double inactiveSurfacesTotalMass;
     if (inactive) {
@@ -8017,14 +7754,16 @@
    */
   RootWTable* Vizard::opticalServicesChannels(const OuterCablingMap* myCablingMap, const bool isPositiveCablingSide, const ChannelSlot requestedSlot) {
     std::map<int, std::vector<int> > cablesPerChannel;
-    std::map<int, int> psBundlesPerChannel;
-    std::map<int, int> ssBundlesPerChannel;
+    std::map<int, int> tbpsBundlesPerChannel;
+    std::map<int, int> tbssBundlesPerChannel;
+    std::map<int, int> teddpsBundlesPerChannel;
+    std::map<int, int> teddssBundlesPerChannel;
 
     // Fill services channels maps.
-    analyzeOpticalServicesChannels(myCablingMap, cablesPerChannel, psBundlesPerChannel, ssBundlesPerChannel, isPositiveCablingSide, requestedSlot);
+    analyzeOpticalServicesChannels(myCablingMap, cablesPerChannel, tbpsBundlesPerChannel, tbssBundlesPerChannel, teddpsBundlesPerChannel, teddssBundlesPerChannel, isPositiveCablingSide, requestedSlot); 
 
     // Create table.
-    RootWTable* channelsTable = createOpticalServicesChannelTable(cablesPerChannel, psBundlesPerChannel, ssBundlesPerChannel, isPositiveCablingSide, requestedSlot);
+    RootWTable* channelsTable = createOpticalServicesChannelTable(cablesPerChannel, tbpsBundlesPerChannel, tbssBundlesPerChannel, teddpsBundlesPerChannel, teddssBundlesPerChannel, isPositiveCablingSide, requestedSlot); 
 
     return channelsTable;
   }
@@ -8032,7 +7771,9 @@
 
   /* Get the requested Services Channels info from the cabling map.
    */
-  void Vizard::analyzeOpticalServicesChannels(const OuterCablingMap* myCablingMap, std::map<int, std::vector<int> > &cablesPerChannel, std::map<int, int> &psBundlesPerChannel, std::map<int, int> &ssBundlesPerChannel, const bool isPositiveCablingSide, const ChannelSlot requestedSlot) {
+  void Vizard::analyzeOpticalServicesChannels(const OuterCablingMap* myCablingMap, std::map<int, std::vector<int> > &cablesPerChannel, 
+					      std::map<int, int> &tbpsBundlesPerChannel, std::map<int, int> &tbssBundlesPerChannel, std::map<int, int> &teddpsBundlesPerChannel, std::map<int, int> &teddssBundlesPerChannel,
+					      const bool isPositiveCablingSide, const ChannelSlot requestedSlot) {
 
     const std::map<const int, std::unique_ptr<OuterCable> >& cables = (isPositiveCablingSide ? 
 								       myCablingMap->getCables() 
@@ -8053,42 +7794,70 @@
 	const int cableId = myCableIt.first;
 	cablesPerChannel[channelNumber].push_back(cableId);
 
-	const Category cableType = myCable->type();      
-	const int numBundles = myCable->numBundles();
-
-	if (cableType == Category::PS10G || cableType == Category::PS5G) psBundlesPerChannel[channelNumber] += numBundles;
-	else if (cableType == Category::SS) ssBundlesPerChannel[channelNumber] += numBundles;
-	else { std::cout << "analyzeServicesChannels : Undetected cable type" << std::endl; }
-      }
-    }
+      }
+    }
+
+    const std::map<const int, std::unique_ptr<OuterBundle> >& bundles = (isPositiveCablingSide ? myCablingMap->getBundles() : myCablingMap->getNegBundles());
+    for (const auto& myBundle : bundles) {
+      const ChannelSection* mySection = myBundle.second->opticalChannelSection();
+      const ChannelSlot& myChannelSlot = mySection->channelSlot();
+
+      // If necessary, can select the Services Channels corresponding to the requested slot.
+      if ( requestedSlot == ChannelSlot::UNKNOWN 
+	   || (requestedSlot != ChannelSlot::UNKNOWN && myChannelSlot == requestedSlot)
+	   ) {
+	const int channelNumber = mySection->channelNumber();
+	const std::string subDetectorName = myBundle.second->subDetectorName();
+	const Category bundleType = myBundle.second->type();      
+	if (subDetectorName == outer_cabling_tbps) tbpsBundlesPerChannel[channelNumber] += 1;
+	else if (subDetectorName == outer_cabling_tb2s) tbssBundlesPerChannel[channelNumber] += 1;
+	else {
+	  if (bundleType == Category::PS10G 
+	      || bundleType == Category::PS10GA 
+	      || bundleType == Category::PS10GB 
+	      || bundleType == Category::PS5G) { teddpsBundlesPerChannel[channelNumber] += 1; }
+	  else if (bundleType == Category::SS) { teddssBundlesPerChannel[channelNumber] += 1; }
+	  else { std::cout << "analyzeServicesChannels : Undetected bundle type" << std::endl; }
+	}
+      }
+    }
+
   }
 
 
   /* Create the table with Services Channel information.
    */
-  RootWTable* Vizard::createOpticalServicesChannelTable(const std::map<int, std::vector<int> > &cablesPerChannel, const std::map<int, int> &psBundlesPerChannel, const std::map<int, int> &ssBundlesPerChannel, const bool isPositiveCablingSide, const ChannelSlot requestedSlot) {
+  RootWTable* Vizard::createOpticalServicesChannelTable(const std::map<int, std::vector<int> > &cablesPerChannel, 
+							std::map<int, int> &tbpsBundlesPerChannel, std::map<int, int> &tbssBundlesPerChannel, std::map<int, int> &teddpsBundlesPerChannel, std::map<int, int> &teddssBundlesPerChannel,
+							const bool isPositiveCablingSide, const ChannelSlot requestedSlot) {
 
     RootWTable* channelsTable = new RootWTable();
 
     // Header table
     channelsTable->setContent(0, 1, any2str(requestedSlot));
     channelsTable->setContent(0, 2, "# MFC");
-    channelsTable->setContent(0, 3, "# MFB PS");
-    channelsTable->setContent(0, 4, "# MFB 2S");
-    channelsTable->setContent(0, 5, "# MFB Total");
+    channelsTable->setContent(0, 3, "# MFB TBPS");
+    channelsTable->setContent(0, 4, "# MFB TB2S");
+    channelsTable->setContent(0, 5, "# MFB TEDD PS");
+    channelsTable->setContent(0, 6, "# MFB TEDD 2S");
+    channelsTable->setContent(0, 7, "# MFB Total");
 
     int totalCables = 0;
-    int totalPsBundles = 0;
-    int totalSsBundles = 0;
+    int totalTbpsBundles = 0;
+    int totalTbssBundles = 0;
+    int totalTeddpsBundles = 0;
+    int totalTeddssBundles = 0;
     int totalBundles = 0;
 
     // Fill table
     for (int i = 1; i <= 12; i++) {
       const int channelNumber = (isPositiveCablingSide ? i : -i);
       int numCablesPerChannel = (cablesPerChannel.count(channelNumber) != 0 ? cablesPerChannel.at(channelNumber).size() : 0);
-      int numPsBundlesPerChannel = (psBundlesPerChannel.count(channelNumber) != 0 ? psBundlesPerChannel.at(channelNumber) : 0);
-      int numSsBundlesPerChannel = (ssBundlesPerChannel.count(channelNumber) != 0 ? ssBundlesPerChannel.at(channelNumber) : 0);
-      int numBundlesPerChannel = numPsBundlesPerChannel + numSsBundlesPerChannel;
+      int numTbpsBundlesPerChannel = (tbpsBundlesPerChannel.count(channelNumber) != 0 ? tbpsBundlesPerChannel.at(channelNumber) : 0);
+      int numTbssBundlesPerChannel = (tbssBundlesPerChannel.count(channelNumber) != 0 ? tbssBundlesPerChannel.at(channelNumber) : 0);
+      int numTeddpsBundlesPerChannel = (teddpsBundlesPerChannel.count(channelNumber) != 0 ? teddpsBundlesPerChannel.at(channelNumber) : 0);
+      int numTeddssBundlesPerChannel = (teddssBundlesPerChannel.count(channelNumber) != 0 ? teddssBundlesPerChannel.at(channelNumber) : 0);
+      int numBundlesPerChannel = numTbpsBundlesPerChannel + numTbssBundlesPerChannel + numTeddpsBundlesPerChannel + numTeddssBundlesPerChannel;     
 
       // PP1 name
       const int pp1 = channelNumber + (channelNumber >= 0 ? (fabs(channelNumber) <= 6 ? 2 : 5) : -(fabs(channelNumber) <= 6 ? 2 : 5) );
@@ -8105,20 +7874,26 @@
       channelsTable->setContent(i, 1, channelName.str());
 
       channelsTable->setContent(i, 2, numCablesPerChannel);
-      channelsTable->setContent(i, 3, numPsBundlesPerChannel);
-      channelsTable->setContent(i, 4, numSsBundlesPerChannel);
-      channelsTable->setContent(i, 5, numBundlesPerChannel);
+      channelsTable->setContent(i, 3, numTbpsBundlesPerChannel);
+      channelsTable->setContent(i, 4, numTbssBundlesPerChannel);
+      channelsTable->setContent(i, 5, numTeddpsBundlesPerChannel);
+      channelsTable->setContent(i, 6, numTeddssBundlesPerChannel);
+      channelsTable->setContent(i, 7, numBundlesPerChannel);
 
       totalCables += numCablesPerChannel;
-      totalPsBundles += numPsBundlesPerChannel;
-      totalSsBundles += numSsBundlesPerChannel;
+      totalTbpsBundles += numTbpsBundlesPerChannel;
+      totalTbssBundles += numTbssBundlesPerChannel;
+      totalTeddpsBundles += numTeddpsBundlesPerChannel;
+      totalTeddssBundles += numTeddssBundlesPerChannel;
       totalBundles += numBundlesPerChannel;
     }
     channelsTable->setContent(13, 1, "Total");
     channelsTable->setContent(13, 2, totalCables);
-    channelsTable->setContent(13, 3, totalPsBundles);
-    channelsTable->setContent(13, 4, totalSsBundles);
-    channelsTable->setContent(13, 5, totalBundles);
+    channelsTable->setContent(13, 3, totalTbpsBundles);
+    channelsTable->setContent(13, 4, totalTbssBundles);
+    channelsTable->setContent(13, 5, totalTeddpsBundles);
+    channelsTable->setContent(13, 6, totalTeddssBundles);
+    channelsTable->setContent(13, 7, totalBundles);
 
     return channelsTable;
   }
@@ -8131,14 +7906,16 @@
     RootWTable* channelsTable = new RootWTable();
 
     for (const auto& requestedSlot : slots) {
-      std::map<int, int> psBundlesPerChannel;
-      std::map<int, int> ssBundlesPerChannel;
+      std::map<int, int> tbpsBundlesPerChannel;
+      std::map<int, int> tbssBundlesPerChannel;
+      std::map<int, int> teddpsBundlesPerChannel;
+      std::map<int, int> teddssBundlesPerChannel;
 
       // Fill powerServices channels maps.
-      analyzePowerServicesChannels(myCablingMap, psBundlesPerChannel, ssBundlesPerChannel, isPositiveCablingSide, requestedSlot);
+      analyzePowerServicesChannels(myCablingMap, tbpsBundlesPerChannel, tbssBundlesPerChannel, teddpsBundlesPerChannel, teddssBundlesPerChannel, isPositiveCablingSide, requestedSlot); 
 
       // Create table.
-      createPowerServicesChannelTable(channelsTable, psBundlesPerChannel, ssBundlesPerChannel, isPositiveCablingSide, requestedSlot);
+      createPowerServicesChannelTable(channelsTable, tbpsBundlesPerChannel, tbssBundlesPerChannel, teddpsBundlesPerChannel, teddssBundlesPerChannel, isPositiveCablingSide, requestedSlot); 
     }
 
     return channelsTable;
@@ -8147,7 +7924,9 @@
 
   /* Get the requested PowerServices Channels info from the cabling map.
    */
-  void Vizard::analyzePowerServicesChannels(const OuterCablingMap* myCablingMap, std::map<int, int> &psBundlesPerChannel, std::map<int, int> &ssBundlesPerChannel, const bool isPositiveCablingSide, const ChannelSlot requestedSlot) {
+  void Vizard::analyzePowerServicesChannels(const OuterCablingMap* myCablingMap, 
+					    std::map<int, int> &tbpsBundlesPerChannel, std::map<int, int> &tbssBundlesPerChannel, std::map<int, int> &teddpsBundlesPerChannel, std::map<int, int> &teddssBundlesPerChannel,
+					    const bool isPositiveCablingSide, const ChannelSlot requestedSlot) {
 
     const std::map<const int, std::unique_ptr<OuterBundle> >& bundles = (isPositiveCablingSide ? 
 									 myCablingMap->getBundles() 
@@ -8165,14 +7944,19 @@
 
 	const int channelNumber = mySection->channelNumber();
 
-	const Category bundleType = myBundle->type();      
-
-	if (bundleType == Category::PS10G 
-	    || bundleType == Category::PS10GA 
-	    || bundleType == Category::PS10GB 
-	    || bundleType == Category::PS5G) psBundlesPerChannel[channelNumber] += 1;
-	else if (bundleType == Category::SS) ssBundlesPerChannel[channelNumber] += 1;
-	else { std::cout << "analyzePowerServicesChannels : Undetected bundle type" << std::endl; }
+	const std::string subDetectorName = myBundle->subDetectorName();
+	const Category bundleType = myBundle->type();    
+
+	if (subDetectorName == outer_cabling_tbps) { tbpsBundlesPerChannel[channelNumber] += 1; }
+	else if (subDetectorName == outer_cabling_tb2s) { tbssBundlesPerChannel[channelNumber] += 1; }
+	else {
+	  if (bundleType == Category::PS10G 
+	      || bundleType == Category::PS10GA 
+	      || bundleType == Category::PS10GB 
+	      || bundleType == Category::PS5G) { teddpsBundlesPerChannel[channelNumber] += 1; }
+	  else if (bundleType == Category::SS) { teddssBundlesPerChannel[channelNumber] += 1; }
+	  else { std::cout << "analyzePowerServicesChannels : Undetected bundle type" << std::endl; }
+	}
       }
     }
   }
@@ -8180,27 +7964,35 @@
 
   /* Create the table with PowerServices Channel information.
    */
-  void Vizard::createPowerServicesChannelTable(RootWTable* channelsTable, const std::map<int, int> &psBundlesPerChannel, const std::map<int, int> &ssBundlesPerChannel, const bool isPositiveCablingSide, const ChannelSlot requestedSlot) {
+  void Vizard::createPowerServicesChannelTable(RootWTable* channelsTable, 
+					       std::map<int, int> &tbpsBundlesPerChannel, std::map<int, int> &tbssBundlesPerChannel, std::map<int, int> &teddpsBundlesPerChannel, std::map<int, int> &teddssBundlesPerChannel,
+					       const bool isPositiveCablingSide, const ChannelSlot requestedSlot) {
 
     const int maxCol = channelsTable->maxCol();
     const int startCol = (maxCol == 0 ? 0 : maxCol + 1);
 
     // Header table
     channelsTable->setContent(0, startCol + 1, any2str(requestedSlot));
-    channelsTable->setContent(0, startCol + 2, "# PWR PS");
-    channelsTable->setContent(0, startCol + 3, "# PWR 2S");
-    channelsTable->setContent(0, startCol + 4, "# PWR Total");
-
-    int totalPsBundles = 0;
-    int totalSsBundles = 0;
+    channelsTable->setContent(0, startCol + 2, "# PWR TBPS");
+    channelsTable->setContent(0, startCol + 3, "# PWR TB2S");
+    channelsTable->setContent(0, startCol + 4, "# PWR TEDD PS");
+    channelsTable->setContent(0, startCol + 5, "# PWR TEDD 2S");
+    channelsTable->setContent(0, startCol + 6, "# PWR Total");
+    
+    int totalTbpsBundles = 0;
+    int totalTbssBundles = 0;
+    int totalTeddpsBundles = 0;
+    int totalTeddssBundles = 0;
     int totalBundles = 0;
 
     // Fill table
     for (int i = 1; i <= 12; i++) {
       const int channelNumber = (isPositiveCablingSide ? i : -i);
-      int numPsBundlesPerChannel = (psBundlesPerChannel.count(channelNumber) != 0 ? psBundlesPerChannel.at(channelNumber) : 0);
-      int numSsBundlesPerChannel = (ssBundlesPerChannel.count(channelNumber) != 0 ? ssBundlesPerChannel.at(channelNumber) : 0);
-      int numBundlesPerChannel = numPsBundlesPerChannel + numSsBundlesPerChannel;
+      int numTbpsBundlesPerChannel = (tbpsBundlesPerChannel.count(channelNumber) != 0 ? tbpsBundlesPerChannel.at(channelNumber) : 0);
+      int numTbssBundlesPerChannel = (tbssBundlesPerChannel.count(channelNumber) != 0 ? tbssBundlesPerChannel.at(channelNumber) : 0);
+      int numTeddpsBundlesPerChannel = (teddpsBundlesPerChannel.count(channelNumber) != 0 ? teddpsBundlesPerChannel.at(channelNumber) : 0);
+      int numTeddssBundlesPerChannel = (teddssBundlesPerChannel.count(channelNumber) != 0 ? teddssBundlesPerChannel.at(channelNumber) : 0);
+      int numBundlesPerChannel = numTbpsBundlesPerChannel + numTbssBundlesPerChannel + numTeddpsBundlesPerChannel + numTeddssBundlesPerChannel;
 
       // PP1 name
       const int pp1 = channelNumber + (channelNumber >= 0 ? (fabs(channelNumber) <= 6 ? 2 : 5) : -(fabs(channelNumber) <= 6 ? 2 : 5) );
@@ -8216,18 +8008,24 @@
       if (requestedSlot != ChannelSlot::UNKNOWN) channelName << " " << any2str(requestedSlot);
       channelsTable->setContent(i, startCol + 1, channelName.str());
 
-      channelsTable->setContent(i, startCol + 2, numPsBundlesPerChannel);
-      channelsTable->setContent(i, startCol + 3, numSsBundlesPerChannel);
-      channelsTable->setContent(i, startCol + 4, numBundlesPerChannel);
-
-      totalPsBundles += numPsBundlesPerChannel;
-      totalSsBundles += numSsBundlesPerChannel;
+      channelsTable->setContent(i, startCol + 2, numTbpsBundlesPerChannel);
+      channelsTable->setContent(i, startCol + 3, numTbssBundlesPerChannel);
+      channelsTable->setContent(i, startCol + 4, numTeddpsBundlesPerChannel);
+      channelsTable->setContent(i, startCol + 5, numTeddssBundlesPerChannel);
+      channelsTable->setContent(i, startCol + 6, numBundlesPerChannel);
+
+      totalTbpsBundles += numTbpsBundlesPerChannel;
+      totalTbssBundles += numTbssBundlesPerChannel;
+      totalTeddpsBundles += numTeddpsBundlesPerChannel;
+      totalTeddssBundles += numTeddssBundlesPerChannel;
       totalBundles += numBundlesPerChannel;
     }
     channelsTable->setContent(13, startCol + 1, "Total");
-    channelsTable->setContent(13, startCol + 2, totalPsBundles);
-    channelsTable->setContent(13, startCol + 3, totalSsBundles);
-    channelsTable->setContent(13, startCol + 4, totalBundles);
+    channelsTable->setContent(13, startCol + 2, totalTbpsBundles);
+    channelsTable->setContent(13, startCol + 3, totalTbssBundles);
+    channelsTable->setContent(13, startCol + 4, totalTeddpsBundles);
+    channelsTable->setContent(13, startCol + 5, totalTeddssBundles);
+    channelsTable->setContent(13, startCol + 6, totalBundles);
   }
 
 
