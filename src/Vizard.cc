/**
 * @file Vizard.cc
 * @brief This class takes care of visualisation for both geometry and analysis results
 */

#include <Vizard.h>
#include <TPolyLine.h>
#include <Units.h>

#include "mainConfigHandler.h"

namespace insur {
  // public
  /**
   * The constructor builds the logical structure within the <i>TGeoManager</i> that is used to display
   * a tracker geometry in ROOT. It assigns different materials and media to the various categories of
   * geometry elements.
   */
  Vizard::Vizard() {
    // internal flag
    geometry_created = false;
    // ROOT geometry manager
    gm = new TGeoManager("display", "Tracker");
    // dummy material definitions for each category
    matvac = new TGeoMaterial("Vacuum", 0, 0, 0);
    matact = new TGeoMaterial("Si", mat_a_silicon, mat_z_silicon, mat_d_silicon);
    matserf = new TGeoMaterial("C ", mat_a_carbon, mat_z_carbon, mat_d_carbon);
    matlazy = new TGeoMaterial("Cu", mat_a_copper, mat_z_copper, mat_d_copper);
    // dummy medium definitions for each category
    medvac = new TGeoMedium("Vacuum", 0, matvac);
    medact = new TGeoMedium("Silicon", 1, matact);
    medserf = new TGeoMedium("Copper", 2, matserf);
    medlazy = new TGeoMedium("Carbon", 3, matlazy);
    // hierarchy definitions to group individual volumes
    barrels = new TGeoVolumeAssembly("Barrels");
    endcaps = new TGeoVolumeAssembly("Endcaps");
    services = new TGeoVolumeAssembly("Services");
    supports = new TGeoVolumeAssembly("Supports");
    active = new TGeoVolumeAssembly("Active Modules");
    inactive = new TGeoVolumeAssembly("Inactive Surfaces");
    // top-level volume definition
    top = gm->MakeBox("WORLD", medvac, geom_max_radius + geom_top_volume_pad, geom_max_radius + geom_top_volume_pad, geom_max_length + geom_top_volume_pad);
    // definition of tree hierarchy for visualisation
    active->AddNode(barrels, 0);
    active->AddNode(endcaps, 0);
    inactive->AddNode(services, 0);
    inactive->AddNode(supports, 0);
    top->AddNode(active, 0);
    top->AddNode(inactive, 0);
    // declaration of top volume within ROOT geometry manager
    gm->SetTopVolume(top);
    // Some stylish option
    gStyle->SetOptStat(0);
    const UInt_t numberOfSteps = 5;
    Double_t stops[numberOfSteps] = { 0.00, 0.34, 0.61, 0.84, 1.00 };
    Double_t red[numberOfSteps]   = { 0.00, 0.00, 0.87, 1.00, 0.51 };
    Double_t green[numberOfSteps] = { 0.00, 0.81, 1.00, 0.20, 0.00 };
    Double_t blue[numberOfSteps]  = { 0.51, 1.00, 0.12, 0.00, 0.00 };
    Int_t myPalette[vis_temperature_levels];
    gStyle->SetNumberContours(vis_temperature_levels);

    Int_t colorIndex = TColor::CreateGradientColorTable(numberOfSteps, stops, red, green, blue, vis_temperature_levels);
    for (int i=0;i<vis_temperature_levels;i++) myPalette[i] = colorIndex+i;
    gStyle->SetPalette(vis_temperature_levels, myPalette);
  }

  /**
   * The destructor deletes the instance of <i>TGeoManager</i> that was created in the constructor. Since
   * any object that was added to it in the constructor is now owned by it, this is the only step that is necessary
   * to clean up memory: everything else will be deleted from within the <i>TGeoManager</i>.
   */
  Vizard::~Vizard() {
    delete gm;
  }

  /**
   * This function turns the abstract representation of the active and inactive surfaces in a tracker geometry into
   * a series of ROOT shapes. Those shapes are added as leaves to the collections of volumes that were previously
   * initialised in the constructor. Once all of them have been added to the volume tree, the geometry manager is
   * closed, making it ready to be displayed or written to file.
   *
   * NOTE: It is highly recommended to use the <i>simplified</i> flag to have layers and discs represented as
   * bounding boxes rather than by individual module. In a typical case, the modules in a tracker number in the
   * thousands; since volume creation and placement in this function is at this point unoptimised, this will cause
   * considerable strain on the resources of whatever is used to visualise the geometry tree later.
   *
   * @param am A reference to the tracker object that contains the collection of active surfaces
   * @param is A reference to the collection of inactive surfaces
   * @param simplified A flag indicating whether to draw bounding boxes around the layers/discs or whether to display each module individually
   */
  void Vizard::buildVisualization(Tracker& am, InactiveSurfaces& is, bool simplified) {
/*    int c = 0;
    TGeoVolume* vol=NULL;
    TGeoTranslation* trans=NULL;
    TGeoCombiTrans* trafo=NULL;
    Layer* current=NULL;
    std::vector<Module*> templates;
    // barrels
    if (simplified) {
      // layer loop, one tube per layer
      for (unsigned int i = 0; i < am.getBarrelLayers()->size(); i++) {
        current = am.getBarrelLayers()->at(i);
        // short layers
        if ((current->getMinZ() > 0) || (current->getMaxZ() < 0)) {
          vol = gm->MakeTube("", medact, current->getMinRho(), current->getMaxRho(), (current->getMaxZ() - current->getMinZ()) / 2.0);
          vol->SetLineColor(kRed);
          trans = new TGeoTranslation(0, 0, current->getMaxZ() - (current->getMaxZ() - current->getMinZ()) / 2.0);
          barrels->AddNode(vol, c, trans);
        }
        // regular layers
        else {
          vol = gm->MakeTube("", medact, current->getMinRho(), current->getMaxRho(), current->getMaxZ());
          vol->SetLineColor(kRed);
          barrels->AddNode(vol, c);
        }
        c++;
      }
    }
    else c = detailedModules(am.getBarrelLayers(), vol, trafo, barrels, c);
    // endcaps
    if (simplified) {
      // disc loop, one (very short) tube per disc
      for (unsigned int i = 0; i < am.getEndcapLayers()->size(); i++) {
        current = am.getEndcapLayers()->at(i);
        vol = gm->MakeTube("", medact, current->getMinRho(), current->getMaxRho(),
                           (current->getMaxZ() - current->getMinZ()) / 2.0);
        vol->SetLineColor(kRed);
        trans = new TGeoTranslation(0, 0, current->getMaxZ() - (current->getMaxZ() - current->getMinZ()) / 2.0);
        endcaps->AddNode(vol, c, trans);
        c++;
      }
    }
    else c = detailedModules(am.getEndcapLayers(), vol, trafo, endcaps, c);

    // services
    int skip = is.getBarrelServices().size() / 2;
    // barrel services loop using symmetries with respect to z=0
    for (int i = 0; i < skip; i++) {
      vol = gm->MakeTube("", medserf, is.getBarrelServicePart(i).getInnerRadius(),
                         is.getBarrelServicePart(i).getInnerRadius() + is.getBarrelServicePart(i).getRWidth(),
                         is.getBarrelServicePart(i).getZLength() / 2.0);
      vol->SetLineColor(kBlue);
      trans = new TGeoTranslation(0, 0, (is.getBarrelServicePart(i).getZOffset() + is.getBarrelServicePart(i).getZLength() / 2.0));
      services->AddNode(vol, c, trans);
      trans = new TGeoTranslation(0, 0, (is.getBarrelServicePart(i + skip).getZOffset() + is.getBarrelServicePart(i + skip).getZLength() / 2.0));
      services->AddNode(vol, c + skip, trans);
      c++;
    }
    c = c + skip;
    skip = is.getEndcapServices().size() / 2;
    // endcap services loop using symmetries with respect to z=0
    for (int i = 0; i < skip; i++) {
      vol = gm->MakeTube("", medserf, is.getEndcapServicePart(i).getInnerRadius(),
                         is.getEndcapServicePart(i).getInnerRadius() + is.getEndcapServicePart(i).getRWidth(),
                         is.getEndcapServicePart(i).getZLength() / 2.0);
      vol->SetLineColor(kBlue);
      trans = new TGeoTranslation(0, 0, (is.getEndcapServicePart(i).getZOffset() + is.getEndcapServicePart(i).getZLength() / 2.0));
      services->AddNode(vol, c, trans);
      trans = new TGeoTranslation(0, 0, (is.getEndcapServicePart(i + skip).getZOffset() + is.getEndcapServicePart(i + skip).getZLength() / 2.0));
      services->AddNode(vol, c + skip, trans);
      c++;
    }
    c = c + skip;

    // supports
    skip = is.getSupports().size();
    // support parts loop, using all entries
    for (int i = 0; i < skip; i++) {
      // process entry if its rightmost point is in z+ - this includes tubes that cross z=0 but not disc supports in z-
      if ((is.getSupportPart(i).getZOffset() + is.getSupportPart(i).getZLength()) > 0) {
        vol = gm->MakeTube("", medlazy, is.getSupportPart(i).getInnerRadius(),
                           is.getSupportPart(i).getInnerRadius() + is.getSupportPart(i).getRWidth(),
                           is.getSupportPart(i).getZLength() / 2.0);
        vol->SetLineColor(kGray);
        trans = new TGeoTranslation(0, 0, (is.getSupportPart(i).getZOffset() + is.getSupportPart(i).getZLength() / 2.0));
        supports->AddNode(vol, c, trans);
        c++;
        // use symmetries with respect to z=0: if volume is completely in z+, it will have a twin in z-
        if (is.getSupportPart(i).getZOffset() > 0) {
          trans = new TGeoTranslation(0, 0, (0.0 - is.getSupportPart(i).getZOffset() - is.getSupportPart(i).getZLength() / 2.0));
          supports->AddNode(vol, c, trans);
          c++;
        }
      }
    }
    // check overlaps, write status to cout
    gm->CloseGeometry();
    geometry_created = true;*/
  }

  /**
   * This function writes the previously created geometry tree (including the geometry manager) to a ROOT
   * file. If it finds that the internal representation using ROOT shapes has not been initialised, it prints an
   * error message and does nothing.
   * @param rootfilename The name of the output file that will be written to the application's default directory for root files
   */
  void Vizard::display(std::string rootfilename) {
    if (geometry_created) {
      std::string outfilename = default_rootfiledir + "/";
      if (rootfilename.empty()) outfilename = outfilename + default_rootfile;
      else outfilename = outfilename + rootfilename;
      TFile f(outfilename.c_str(), "recreate");
      if (f.IsZombie()) {
        std::cout << root_wrong << std::endl;
      }
      else {
        gm->Write();
        f.Close();
        std::cout << "Geometry written to file '" << outfilename << "'." << std::endl;
      }
      // display top volume after opening file in ROOT with:
      // TFile f("rootfiles/output.root");
      // TGeoManager* gm = (TGeoManager*)f.Get("display");
      // gm->GetMasterVolume()->Draw("ogl");
      // press 'w' for wireframe or 't' for outline view
      // when done: delete gm, f.Close()
    }
    else std::cout << msg_uninitialised << std::endl;
  }

  /**
   * This convenience function provides a frame for creation of a geometry tree from a tracker object and a
   * collection of inactive surfaces and for writing them to a ROOT file in a single step.
   * @param am A reference to the tracker object that contains the collection of active surfaces
   * @param is A reference to the collection of inactive surfaces
   * @param rootfilename The name of the output file that will be written to the application's default directory for ROOT files
   * @param simplified A flag indicating whether to draw bounding boxes around the layers/discs or whether to display each module individually
   */
  void Vizard::display(Tracker& am, InactiveSurfaces& is, std::string rootfilename, bool simplified) {
    buildVisualization(am, is, simplified);
    display(rootfilename);
  }

  /**
   * This convenience function writes the feeder/neighbour relations of a collection of inactive surfaces to a
   * default file.
   * @param is A reference to the collection of inactive surfaces
   */
  void Vizard::writeNeighbourGraph(InactiveSurfaces& is) {
    writeNeighbourGraph(is, default_graphfile);
  }


  void Vizard::writeNeighbourGraph(InactiveSurfaces& is, std::string outfile) {
    std::string filename = default_graphdir + "/";
    if (outfile.empty()) filename = filename + default_graphfile;
    else filename = filename + outfile;
    std::cout << "Preparing to write neighbour graph to " << filename << "..." << std::endl;
    std::ofstream outstream(filename.c_str());
    writeNeighbourGraph(is, outstream);
    outstream.close();    
    std::cout << "Neighbour graph written to " << filename << "." << std::endl;
  }
  /**
   * This function writes the feeder/neighbour relations in a collection of inactive surfaces to a very simple text
   * file. It essentially lists all edges of the neighbour graph, first those in the barrels, then those in the endcaps,
   * but otherwise in a more or less unordered heap: the more order in the source collection, the more order in
   * the output. If no name is given for the output file, a default filename is used.
   * @param is A reference to the collection of inactive surfaces
   * @param outfile The name of the output file that will be written to the application's default directory for graph files
   */
  void Vizard::writeNeighbourGraph(InactiveSurfaces& is, std::ostream& outstream) {
    try {
      if (outstream) {
        // barrel services loop
        outstream << "BARREL SERVICES:" << std::endl << std::endl;
        for (unsigned int i = 0; i < is.getBarrelServices().size(); i++) {
          outstream << "Barrel element " << i << ": service is ";
          if (is.getBarrelServicePart(i).isFinal()) outstream << "final and ";
          else outstream << "not final and ";
          if (is.getBarrelServicePart(i).isVertical()) outstream << "vertical.";
          else outstream << "horizontal.";
          outstream << std::endl << "Feeder type: ";
          switch (is.getBarrelServicePart(i).getFeederType()) {
          case InactiveElement::no_in: outstream << "none, ";
                                       break;
          case InactiveElement::tracker: outstream << "tracker, ";
                                         break;
          case InactiveElement::barrel: outstream << "barrel service, ";
                                        break;
          case InactiveElement::endcap: outstream << "endcap service, ";
                                        break;
          default: outstream << "something weird, ";
          }
          outstream << "feeder index = " << is.getBarrelServicePart(i).getFeederIndex() << ".";
          outstream << std::endl << "Neighbour type: ";
          switch (is.getBarrelServicePart(i).getNeighbourType()) {
          case InactiveElement::no_in: outstream << "none, ";
                                       break;
          case InactiveElement::tracker: outstream << "tracker, ";
                                         break;
          case InactiveElement::barrel: outstream << "barrel service, ";
                                        break;
          case InactiveElement::endcap: outstream << "endcap service, ";
                                        break;
          default: outstream << "something weird, ";
          }
          outstream << "neighbour index = " << is.getBarrelServicePart(i).getNeighbourIndex() << ".";
          outstream << std::endl << std::endl;
        }
        // endcap services
        outstream << "ENDCAP SERVICES:" << std::endl << std::endl;
        for (unsigned int i = 0; i < is.getEndcapServices().size(); i++) {
          outstream << "Endcap element " << i << ": service is ";
          if (is.getEndcapServicePart(i).isFinal()) outstream << "final and ";
          else outstream << "not final and ";
          if (is.getEndcapServicePart(i).isVertical()) outstream << "vertical.";
          else outstream << "horizontal.";
          outstream << std::endl << "Feeder type: ";
          switch (is.getEndcapServicePart(i).getFeederType()) {
          case InactiveElement::no_in: outstream << "none, ";
                                       break;
          case InactiveElement::tracker: outstream << "tracker, ";
                                         break;
          case InactiveElement::barrel: outstream << "barrel service, ";
                                        break;
          case InactiveElement::endcap: outstream << "endcap service, ";
                                        break;
          default: outstream << "something weird, ";
          }
          outstream << "feeder index = " << is.getEndcapServicePart(i).getFeederIndex() << ".";
          outstream << std::endl << "Neighbour type: ";
          switch (is.getEndcapServicePart(i).getNeighbourType()) {
          case InactiveElement::no_in: outstream << "none, ";
                                       break;
          case InactiveElement::tracker: outstream << "tracker, ";
                                         break;
          case InactiveElement::barrel: outstream << "barrel service, ";
                                        break;
          case InactiveElement::endcap: outstream << "endcap service, ";
                                        break;
          default: outstream << "something weird, ";
          }
          outstream << "neighbour index = " << is.getEndcapServicePart(i).getNeighbourIndex() << ".";
          outstream << std::endl << std::endl;
        }
      }
      else std::cout << graph_wrong << std::endl;
    }
    catch (std::bad_alloc ba) {
      std::cerr << exc_badalloc_graph << graph_nowrite << std::endl;
    }
  }

  /**
   * This function is meant to write the feeder/neighbour relations of a given collection of inactive surfaces
   * to a DOT file instead of the quick and dirty text format that is used at the moment.
   *
   * NOTE: This function is currently in DEVELOPMENT HELL. There is no way of knowing if it will ever
   * finished, or when. So for now, the function can be called, but it does NOTHING AT ALL. Don't say you
   * haven't been warned.
   * @param is A reference to the collection of inactive surfaces
   * @param outfile The name of the output file that will be written to the application's default directory for graph files
   */
  void Vizard::dotGraph(InactiveSurfaces& is, std::string outfile) {
    const std::string preamble = "digraph tracker";
    const std::string ori = "rankdir=DU"; // check if this is possible!
    const std::string shape = "node [shape=box]";
    const std::string label = "label=";
    const std::string edge = "->";
  }



  void Vizard::histogramSummary(Analyzer& a, MaterialBudget& materialBudget, bool debugServices, RootWSite& site) {
    histogramSummary(a, materialBudget, debugServices, site, "outer");
  }

  /**
   * This function writes the tables of the weight summaries for the modules
   * with the rootweb library
   * @param a A reference to the analysing class that examined the material budget and filled the histograms
   * @param site the RootWSite object for the output
   * @param name a qualifier that goes in parenthesis in the title (outer or strip, for example)
   */ 
 
  // TODO: if weightGrid is actually unused, then remove it
  void Vizard::weigthSummart(Analyzer& a, WeightDistributionGrid& weightGrid, RootWSite& site, std::string name) {
    RootWContent* myContent;

    // Initialize the page with the material budget
    std::string pageTitle="Weights";
    if (name!="") pageTitle+=" (" +name+")";
    std::string pageAddress="weights"+name+".html";
    RootWPage& myPage = site.addPage(pageTitle);
    myPage.setAddress(pageAddress);

    // weight plot
    myContent = new RootWContent("Overview plot", true);
    myPage.addContent(myContent);

    std::map<std::string, SummaryTable>* summaryTables;

    // Write the summary for barrel first and endcap second
    for (int i=0; i<2; ++i) {
      if (i==0) summaryTables = &a.getBarrelWeightSummary();
      else summaryTables = &a.getEndcapWeightSummary();

      std::map<std::string, SummaryTable>::iterator it;
      for (it=summaryTables->begin(); it!=summaryTables->end(); ++it) {
        // Create one content per layer
        RootWContent& myContent = myPage.addContent(it->first, false);
        RootWTable& myTable = myContent.addTable();
        myTable.setContent(it->second.getContent());
      }
    }

    // Write the category summary for barrel first and endcap second
    for (int i=0; i<2; ++i) {
      if (i==0) summaryTables = &a.getBarrelWeightComponentSummary();
      else summaryTables = &a.getEndcapWeightComponentSummary();

      std::map<std::string, SummaryTable>::iterator it;
      for (it=summaryTables->begin(); it!=summaryTables->end(); ++it) {
        // Create one content per layer
        RootWContent& myContent = myPage.addContent(it->first + " - components", false);
        RootWTable& myTable = myContent.addTable();
        myTable.setContent(it->second.getContent());
      }
    }
  }



  /**
   * This function draws some of the histograms that were filled during material budget analysis
   * with the rootweb library
   * @param a A reference to the analysing class that examined the material budget and filled the histograms
   * @param site the RootWSite object for the output
   * @param name a qualifier that goes in parenthesis in the title (outer or strip, for example)
   */
  void Vizard::histogramSummary(Analyzer& a, MaterialBudget& materialBudget, bool debugServices, RootWSite& site, std::string name) {
    // Initialize the page with the material budget
    RootWPage* myPage;
    RootWContent* myContent;
    RootWTable* myTable;
    RootWImage* myImage;
    TCanvas* myCanvas;
    TVirtualPad* myPad;
    std::string pageTitle="Material";
    if (name!="") pageTitle+=" (" +name+")";
    myPage = new RootWPage(pageTitle);
    std::string pageAddress="material"+name+".html";
    myPage->setAddress(pageAddress);
    site.addPage(myPage);

    std::string name_overviewMaterial = std::string("overviewMaterial") + name ;
    std::string name_materialInTrackingVolume = std::string("materialInTrackingVolume") + name ;
    std::string name_detailedMaterial = std::string("detailedMaterial") + name ;
    std::string name_countourMaterial = std::string("countourMaterial") + name ;
    std::string name_mapMaterialRadiation = std::string("mapMaterialRadiation") + name ;
    std::string name_mapMaterialInteraction = std::string("mapMaterialInteraction") + name ;
    std::string name_hadronsHitsNumber = std::string("hadronsHitsNumber") + name ;
    std::string name_hadronsTracksFraction = std::string("hadronsTracksFraction") + name ;
    std::string name_hadTrackRanger = std::string("hadTrackRanger") + name ;


    // 1D Overview
    myContent = new RootWContent("1D Overview");
    myPage->addContent(myContent);

    ostringstream label;
    std::map<int, std::vector<double> > averages;

    // Book histograms
    THStack* rcontainer = new THStack("rstack", "Radiation Length by Category");
    THStack* icontainer = new THStack("istack", "Interaction Length by Category");
    TH1D *cr = NULL, *ci = NULL, *fr1 = NULL, *fi1 = NULL, *fr2 = NULL, *fi2 = NULL;
    TH1D *acr = NULL, *aci = NULL, *ser = NULL, *sei = NULL, *sur = NULL, *sui = NULL;
#ifdef MATERIAL_SHADOW
    TH2D *ir = NULL, *ii = NULL;
#endif
    TH2D *mapRad = NULL, *mapInt = NULL;
    TProfile *ciProf, *crProf;

    // Output initialisation and headers
    myCanvas = new TCanvas(name_overviewMaterial.c_str());
    myCanvas->SetFillColor(color_plot_background);
    myCanvas->Divide(2, 1);
    myPad = myCanvas->GetPad(0);
    myPad->SetFillColor(color_pad_background);
    myPad = myCanvas->GetPad(1);
    myPad->cd();
    // Total tracking volume rlength
    cr = (TH1D*)a.getHistoGlobalR().Clone();
    fr1 = (TH1D*)a.getHistoExtraServicesR().Clone();
    fr2 = (TH1D*)a.getHistoExtraSupportsR().Clone();
    fr1 = (TH1D*)a.getHistoExtraServicesR().Clone();
    fr2 = (TH1D*)a.getHistoExtraSupportsR().Clone();
    cr->Add(fr1);
    cr->Add(fr2);
    cr->SetFillColor(kGray + 2);
    crProf = newProfile(cr);
    crProf->SetNameTitle("rfullvolume", "Radiation Length Over Full Tracker Volume");
    crProf->SetXTitle("#eta");
    crProf->Rebin(materialRebin);
    crProf->Draw("hist");
    myPad = myCanvas->GetPad(2);
    myPad->cd();
    // Total Tracking volume ilength
    ci = (TH1D*)a.getHistoGlobalI().Clone();
    fi1 = (TH1D*)a.getHistoExtraServicesI().Clone();
    fi2 = (TH1D*)a.getHistoExtraSupportsI().Clone();
    fi1 = (TH1D*)a.getHistoExtraServicesI().Clone();
    fi2 = (TH1D*)a.getHistoExtraSupportsI().Clone();
    ci->Add(fi1);
    ci->Add(fi2);
    ci->SetFillColor(kGray + 1);
    ciProf = newProfile(ci);
    ciProf->SetNameTitle("ifullvolume", "Interaction Length Over Full Tracker Volume");
    ciProf->SetXTitle("#eta");
    ciProf->Rebin(materialRebin);
    ciProf->Draw("hist");
    // Put the total plots to the site
    myImage = new RootWImage(myCanvas, 2*vis_min_canvas_sizeX, vis_min_canvas_sizeY);
    myImage->setComment("Material in full volume");
    myImage->setName("matFull");
    myTable = new RootWTable();
    std::ostringstream aStringStream;
    aStringStream.str("");
    aStringStream << "Average radiation length in full volume (eta = [0, ";
    aStringStream << std::dec << std::fixed
                << std::setprecision(1) << a.getEtaMaxMaterial();
    aStringStream << "])";
    myTable->setContent(1, 1, aStringStream.str().c_str());
    aStringStream.str("");
    aStringStream << "Average interaction length in full volume (eta = [0, ";
    aStringStream << std::dec << std::fixed
      << std::setprecision(1) << a.getEtaMaxMaterial();
    aStringStream << "])";
    myTable->setContent(2, 1, aStringStream.str().c_str());
    myTable->setContent(1, 2, averageHistogramValues(*cr, a.getEtaMaxMaterial()), 5);
    myTable->setContent(2, 2, averageHistogramValues(*ci, a.getEtaMaxMaterial()), 5);
    myContent->addItem(myTable);
    myContent->addItem(myImage);

    // Material summary table
    RootWTable* materialSummaryTable = new RootWTable();
      {
        double averageValue;
        materialSummaryTable->setContent(0,0,"Material");
        materialSummaryTable->setContent(1,0,"Rad. length");
        materialSummaryTable->setContent(2,0,"Int. length");
        materialSummaryTable->setContent(3,0,"Photon conversion");
        for (unsigned int j=1; j< geom_name_eta_regions.size(); ++j) {
          // Column: the cut name
          materialSummaryTable->setContent(0,j, geom_name_eta_regions[j]);

          // First row: the radiation length
          averageValue = averageHistogramValues(*cr, geom_range_eta_regions[j-1], geom_range_eta_regions[j]);
          materialSummaryTable->setContent(1,j, averageValue ,4);
          addSummaryLabelElement("radiation length ("+geom_name_eta_regions[j]+") for "+name);
          addSummaryElement(averageValue);

          // Third row: the photon conversion probability
          averageValue *= -7./9.;
          averageValue = 1 - exp(averageValue);
          materialSummaryTable->setContent(3,j, averageValue ,4);
          addSummaryLabelElement("photon conversion probability ("+geom_name_eta_regions[j]+") for "+name);
          addSummaryElement(averageValue);

          // Second row: the interaction length
          averageValue = averageHistogramValues(*ci, geom_range_eta_regions[j-1], geom_range_eta_regions[j]);
          materialSummaryTable->setContent(2,j, averageValue ,4);
          addSummaryLabelElement("interaction length ("+geom_name_eta_regions[j]+") for "+name);
          addSummaryElement(averageValue);
        }
      }

    // Detailed plots
    myContent = new RootWContent("Tracking volume", false);
    myPage->addContent(myContent);
    // Work area re-init
    myCanvas = new TCanvas(name_materialInTrackingVolume.c_str());
    myCanvas->SetFillColor(color_plot_background);
    myCanvas->Divide(2, 1);
    myPad = myCanvas->GetPad(0);
    myPad->SetFillColor(color_pad_background);
    myPad = myCanvas->GetPad(1);
    myPad->cd();
    // global plots in tracking volume: radiation length
    cr = (TH1D*)a.getHistoGlobalR().Clone();
    cr->SetFillColor(kGray + 2);
    crProf = newProfile(cr);
    crProf->SetNameTitle("rglobal", "Overall Radiation Length");
    crProf->SetXTitle("#eta");
    crProf->Rebin(materialRebin);
    crProf->Draw("hist");
    myPad = myCanvas->GetPad(2);
    myPad->cd();
    // global plots in tracking volume: interaction length
    ci = (TH1D*)a.getHistoGlobalI().Clone();
    ci->SetFillColor(kGray + 1);
    ciProf = newProfile(ci);
    ciProf->SetNameTitle("iglobal", "Overall Interaction Length");
    ciProf->SetXTitle("#eta");
    ciProf->Rebin(materialRebin);
    ciProf->Draw("hist");
    // Write global tracking volume plots to web pag
    myImage = new RootWImage(myCanvas, 2*vis_min_canvas_sizeX, vis_min_canvas_sizeY);
    myImage->setComment("Material in tracking volume");
    myImage->setName("matTrack");
    myTable = new RootWTable();
    char titleString[256];
    sprintf(titleString, "Average radiation length in tracking volume (eta = [0, %.1f])", a.getEtaMaxMaterial());
    myTable->setContent(1, 1, titleString);
    sprintf(titleString, "Average interaction length in tracking volume (eta = [0, %.1f])", a.getEtaMaxMaterial());
    myTable->setContent(2, 1, titleString);
    myTable->setContent(1, 2, averageHistogramValues(*cr, a.getEtaMaxMaterial()), 5);
    myTable->setContent(2, 2, averageHistogramValues(*ci, a.getEtaMaxMaterial()), 5);
    myContent->addItem(myTable);
    myContent->addItem(myImage);

    // Detailed plots
    myContent = new RootWContent("Detailed", false);
    myPage->addContent(myContent);
    // Work area re-init
    myCanvas = new TCanvas(name_detailedMaterial.c_str());
    myCanvas->SetFillColor(color_plot_background);
    myCanvas->Divide(2, 1);
    myPad = myCanvas->GetPad(0);
    myPad->SetFillColor(color_pad_background);
    myPad = myCanvas->GetPad(1);
    myPad->cd();
    // radiation length in tracking volume by active, serving or passive
    sur = (TH1D*)a.getHistoSupportsAllR().Clone();
    sur->SetFillColor(kOrange + 4);
    sur->SetXTitle("#eta");
    rcontainer->Add(sur);
    ser = (TH1D*)a.getHistoServicesAllR().Clone();
    ser->SetFillColor(kBlue);
    ser->SetXTitle("#eta");
    rcontainer->Add(ser);
    acr = (TH1D*)a.getHistoModulesAllR().Clone();
    acr->SetFillColor(kRed);
    acr->SetXTitle("#eta");
    rcontainer->Add(acr);
    rcontainer->Draw();
    // interaction length in tracking volume by active, serving or passive
    myPad = myCanvas->GetPad(2);
    myPad->cd();
    sui = (TH1D*)a.getHistoSupportsAllI().Clone();
    sui->SetFillColor(kOrange + 2);
    sui->SetXTitle("#eta");
    icontainer->Add(sui);
    sei = (TH1D*)a.getHistoServicesAllI().Clone();
    sei->SetFillColor(kAzure - 2);
    sei->SetXTitle("#eta");
    icontainer->Add(sei);
    aci = (TH1D*)a.getHistoModulesAllI().Clone();
    aci->SetFillColor(kRed - 3);
    aci->SetXTitle("#eta");
    icontainer->Add(aci);
    icontainer->Draw();

    // Write asl category plots to web page
    myImage = new RootWImage(myCanvas, 2*vis_min_canvas_sizeX, vis_min_canvas_sizeY);
    myImage->setComment("Detailed");
    myImage->setName("matTrackDet");
    myTable = new RootWTable();
    // Average values by active, service and passive
    sprintf(titleString, "Average (eta = [0, %.1f])", a.getEtaMaxMaterial());
    myTable->setContent(0, 0, titleString);
    myTable->setContent(1, 0, "modules");
    myTable->setContent(2, 0, "services");
    myTable->setContent(3, 0, "supports");
    myTable->setContent(0, 1, "Radiation length");
    myTable->setContent(0, 2, "Interaction length");
    myTable->setContent(1, 1, averageHistogramValues(*acr, a.getEtaMaxMaterial()), 5);
    myTable->setContent(2, 1, averageHistogramValues(*ser, a.getEtaMaxMaterial()), 5);
    myTable->setContent(3, 1, averageHistogramValues(*sur, a.getEtaMaxMaterial()), 5);
    myTable->setContent(1, 2, averageHistogramValues(*aci, a.getEtaMaxMaterial()), 5);
    myTable->setContent(2, 2, averageHistogramValues(*sei, a.getEtaMaxMaterial()), 5);
    myTable->setContent(3, 2, averageHistogramValues(*sui, a.getEtaMaxMaterial()), 5);
    myContent->addItem(myTable);
    myContent->addItem(myImage);





    myContent = new RootWContent("Module components detail", false);
    myPage->addContent(myContent);

    myTable = new RootWTable();
    sprintf(titleString, "Average (eta = [0, %.1f", a.getEtaMaxMaterial());
    myTable->setContent(0, 0, titleString);
    myTable->setContent(0, 1, "Radiation length");
    myTable->setContent(0, 2, "Interaction length");


    THStack* rCompStack = new THStack("rcompstack", "Radiation Length by Component");
    THStack* iCompStack = new THStack("icompstack", "Interaction Length by Component");

    TLegend* compLegend = new TLegend(0.1,0.6,0.35,0.9);

    myCanvas = new TCanvas(("moduleComponentsRI"+name).c_str());
    myCanvas->SetFillColor(color_plot_background);
    myCanvas->Divide(2, 1);
    myPad = myCanvas->GetPad(0);
    myPad->SetFillColor(color_pad_background);

    myPad = myCanvas->GetPad(1);
    myPad->cd();
    std::map<std::string, TH1D*>& rActiveComps = a.getHistoActiveComponentsR();
    int compIndex = 1;
    for (std::map<std::string, TH1D*>::iterator it = rActiveComps.begin(); it != rActiveComps.end(); ++it) {
      it->second->SetLineColor(Palette::color(compIndex));
      it->second->SetFillColor(Palette::color(compIndex));
      it->second->SetXTitle("#eta");
      it->second->SetTitle(it->first.c_str());
      compLegend->AddEntry(it->second, it->first.c_str());
      rCompStack->Add(it->second);
      myTable->setContent(compIndex, 0, it->first);
      myTable->setContent(compIndex++, 1, averageHistogramValues(*it->second, a.getEtaMaxMaterial()), 5);
    }
    rCompStack->Draw();
    compLegend->Draw();

    myPad = myCanvas->GetPad(2);
    myPad->cd();
    std::map<std::string, TH1D*>& iActiveComps = a.getHistoActiveComponentsI();
    compIndex = 1;
    for (std::map<std::string, TH1D*>::iterator it = iActiveComps.begin(); it != iActiveComps.end(); ++it) {
      it->second->SetLineColor(Palette::color(compIndex));
      it->second->SetFillColor(Palette::color(compIndex));
      it->second->SetXTitle("#eta");
      it->second->SetTitle(it->first.c_str());
      iCompStack->Add(it->second);
      myTable->setContent(compIndex++, 2, averageHistogramValues(*it->second, a.getEtaMaxMaterial()), 5);
    }
    iCompStack->Draw();
    compLegend->Draw();

    myContent->addItem(myTable);

    myImage = new RootWImage(myCanvas, 2*vis_min_canvas_sizeX, vis_min_canvas_sizeY);
    myImage->setComment("Radiation and interaction length distribution in eta by component type in modules");
    myImage->setName("riDistrComp");
    myContent->addItem(myImage);



    // Work area re-init
    myCanvas = new TCanvas(name_countourMaterial.c_str());
    myCanvas->SetFillColor(color_plot_background);
    myCanvas->Divide(2, 1);
    myPad = myCanvas->GetPad(0);
    myPad->SetFillColor(color_pad_background);
    myPad = myCanvas->GetPad(1);
    myPad->cd();
    // Countour plots
    myContent = new RootWContent("Material distribution", true);
    myPage->addContent(myContent);

#ifdef MATERIAL_SHADOW        
    // radiation length in isolines
    ir = (TH2D*)a.getHistoIsoR().Clone();
    ir->SetNameTitle("isor", "Radiation Length Contours");
    ir->SetContour(temperature_levels, NULL);
    ir->SetXTitle("z");
    ir->SetYTitle("r");
    ir->Draw("COLZ");
    myPad = myCanvas->GetPad(2);
    myPad->cd();
    // interaction length in isolines
    ii = (TH2D*)a.getHistoIsoI().Clone();
    ii->SetNameTitle("isoi", "Interaction Length Contours");
    ii->SetContour(temperature_levels, NULL);
    ii->SetXTitle("z");
    ii->SetYTitle("r");
    ii->Draw("COLZ");
    // Write isoline plots to web page
    myImage = new RootWImage(myCanvas, 2*vis_min_canvas_sizeX, vis_min_canvas_sizeY);
    myImage->setComment("Material 2D distributions");
    myImage->setName("matShadow");
    myContent->addItem(myImage);
#endif // MATERIAL_SHADOW

    // Radiation length plot
    myCanvas = new TCanvas(name_mapMaterialRadiation.c_str());
    myCanvas->SetFillColor(color_plot_background);
    myCanvas->cd();
    mapRad = (TH2D*)a.getHistoMapRadiation().Clone();
    mapRad->SetContour(vis_temperature_levels, NULL);
    //myCanvas->SetLogz();
    mapRad->Draw("COLZ");
    myImage = new RootWImage(myCanvas, vis_std_canvas_sizeX, vis_min_canvas_sizeY);
    myImage->setComment("Radiation length material map");
    myImage->setName("matMapR");
    myContent->addItem(myImage);

    // Interaction length plot
    myCanvas = new TCanvas(name_mapMaterialInteraction.c_str());
    myCanvas->SetFillColor(color_plot_background);
    myCanvas->cd();
    mapInt = (TH2D*)a.getHistoMapInteraction().Clone();
    mapInt->SetContour(vis_temperature_levels, NULL);
    mapInt->Draw("COLZ");
    myImage = new RootWImage(myCanvas, vis_std_canvas_sizeX, vis_min_canvas_sizeY);
    myImage->setComment("Interaction length material map");
    myImage->setName("matMapI");
    myContent->addItem(myImage);

    // Nuclear interactions
    myContent = new RootWContent("Nuclear interactions", true);
    myPage->addContent(myContent);

    // Number of hits
    myCanvas = new TCanvas(name_hadronsHitsNumber.c_str());
    myCanvas->SetFillColor(color_plot_background);
    myCanvas->Divide(2, 1);
    myPad = myCanvas->GetPad(0);
    myPad->SetFillColor(color_pad_background);
    myPad = myCanvas->GetPad(1);
    myPad->cd();
    TGraph* hadronTotalHitsGraph = new TGraph(a.getHadronTotalHitsGraph());
    TGraph* hadronAverageHitsGraph = new TGraph(a.getHadronAverageHitsGraph());
    hadronTotalHitsGraph->SetMarkerStyle(8);
    hadronTotalHitsGraph->SetMarkerColor(kBlack);
    hadronTotalHitsGraph->SetMinimum(0);
    hadronTotalHitsGraph->Draw("alp");
    hadronAverageHitsGraph->SetMarkerStyle(8);
    hadronAverageHitsGraph->SetMarkerColor(kRed);
    hadronAverageHitsGraph->Draw("same lp");

    // Number of hits
    std::vector<TGraph> hadronGoodTracksFraction=a.getHadronGoodTracksFraction();
    std::vector<double> hadronNeededHitsFraction=a.getHadronNeededHitsFraction();
    myPad = myCanvas->GetPad(2);
    myPad->cd();
    TLegend* myLegend = new TLegend(0.75, 0.16, .95, .40);
    // Old-style palette by Stefano, with custom-generated colors
    // Palette::prepare(hadronGoodTracksFraction.size()); // there was a 120 degree phase here
    // Replaced by the libreOffice-like palette
    TH1D* ranger = new TH1D(name_hadTrackRanger.c_str(),"", 100, 0, a.getEtaMaxMaterial());
    ranger->SetMaximum(1.);
    TAxis* myAxis;
    myAxis = ranger->GetXaxis();
    myAxis->SetTitle("#eta");
    myAxis = ranger->GetYaxis();
    myAxis->SetTitle("Tracks fraction");
    ranger->Draw();
    ostringstream tempSS;
    std::map<int, std::string> fractionTitles;
    for (unsigned int i=0;
         i<hadronGoodTracksFraction.size();
         ++i) {
      TGraph& myGraph = hadronGoodTracksFraction.at(i);
      //std::cerr << "Good Hadrons fractions at (" << i <<") has " << myGraph.GetN() << " points" << std::endl;
      //double xx, yy;
      //myGraph.GetPoint(myGraph.GetN()-1, xx, yy);
      //std::cerr << "Last point (x,y) = ("<< xx <<", " << yy <<")" << std::endl;
      averages[i] = Analyzer::average(myGraph, geom_range_eta_regions);
      closeGraph(myGraph);
      myGraph.SetFillColor(Palette::color(i+1));
      myGraph.Draw("same F");
      tempSS.str("");
      if (hadronNeededHitsFraction.at(i)!=Analyzer::ZeroHitsRequired) {
        if (hadronNeededHitsFraction.at(i)==Analyzer::OneHitRequired)
          tempSS << "1 hit required";
        else
          tempSS << int(hadronNeededHitsFraction.at(i)*100)
            << "%% hits required";
        fractionTitles[i]=tempSS.str();
        myLegend->AddEntry(&myGraph, fractionTitles[i].c_str(), "F");
      }
    }
    ranger->Draw("sameaxis");
    myLegend->Draw();
    myImage = new RootWImage(myCanvas, 2*vis_min_canvas_sizeX, vis_min_canvas_sizeY);
    myImage->setComment("Hits occupancy & track efficiency for hadrons");
    myImage->setName("hadHitsTracks");
    myContent->addItem(myImage);

    //if (name=="outer") {    
    // Summary table
    RootWContent& summaryContent = myPage->addContent("Summary", false);
    RootWTable& cutsTable = summaryContent.addTable();
    RootWTable& summaryTable = summaryContent.addTable();
    summaryTable.setContent(0,0,"Clean pions");

    // Table explaining the cuts
    cutsTable.setContent(0,0,"Region");
    cutsTable.setContent(1,0,"etaMin");
    cutsTable.setContent(2,0,"etaMax");

    myTable = &cutsTable;
    for (unsigned int iBorder=0; iBorder<geom_name_eta_regions.size()-1; ++iBorder) {
      myTable->setContent(0,iBorder+1,geom_name_eta_regions[iBorder+1]);
      label.str(""); label << std::fixed << std::setprecision(1) << geom_range_eta_regions[iBorder];
      myTable->setContent(1,iBorder+1,label.str());
      label.str(""); label << std::fixed << std::setprecision(1) << geom_range_eta_regions[iBorder+1];
      myTable->setContent(2,iBorder+1,label.str());
    }

    int delta=1;
    for (unsigned int i=0;
         i<hadronGoodTracksFraction.size();
         ++i) {
      if (fractionTitles[i]!="") {
        summaryTable.setContent(i+delta,0,fractionTitles[i]);
        int j=1;
        double myValue;
        for ( std::vector<double>::iterator it = averages[i].begin();
              it != averages[i].end(); ++it ) {
          //std::cout << "average: " << (*it) << std::endl;
          myValue = 100 * (1 - (*it));
          summaryTable.setContent(i+delta,j, myValue,4);
          summaryTable.setContent(0,j, geom_name_eta_regions[j]);
          addSummaryLabelElement(fractionTitles[i]+"("+geom_name_eta_regions[j]+") for "+name);
          addSummaryElement(myValue);
          j++;
        }
      } else delta--;
    }
    summaryContent.addItem(materialSummaryTable);
    //} else {
    //  delete materialSummaryTable;
    //}

    if (debugServices) {
        drawInactiveSurfacesSummary(materialBudget, *myPage);
    }

  }

  // private
  /**
   * This function bundles the placement of a collection of individual modules in a ROOT geometry tree for
   * visualisation. It loops through the provided module vectors, determining their modules' corners and position
   * in space. Using that information, it adds a ROOT shape and a 3D transformation to a volume assembly
   * note from the geometry tree for each module found in the vectors.
   * @param layers A pointer to the list of layers or discs that is to be displayed
   * @param v A pointer to a template volume that is to be adjusted to the module shape
   * @param t A pointer to a transformation object that will describe the template volume's position in space
   * @param a A pointer to the assembly node that the template volume will be added to
   * @param counter The element counter that keeps track of how many volumes have been added to the geometry tree
   * @return The new value of the element counter
   */
  int Vizard::detailedModules(std::vector<Layer*>* layers,
                              TGeoVolume* v, TGeoCombiTrans* t, TGeoVolumeAssembly* a, int counter) {
/*    Layer* current;
    Module* mod;
    if (!layers->empty()) {
      //  init of volume object for modules
      v = gm->MakeArb8("", medact, 0);
      v->SetLineColor(kRed);
      // layer loop
      for (unsigned int i = 0; i < layers->size(); i++) {
        current = layers->at(i);
        // module loop
        for (unsigned int j = 0; j < current->getModuleVector()->size(); j++) {
          mod = current->getModuleVector()->at(j);
          // place volume v according to information in module mod
          t = modulePlacement(mod, v);
          // add volume v to scene graph using translation t
          a->AddNode(v, counter, t);
          counter++;
        }
      }
    }
    else std::cout << "detailedModules(): layers vector is empty." << std::endl;*/
    return counter;
  }

  /**
   * This geometry function computes the transformation matrix that describes the position of a given module
   * in space. It also sets the shape of the provided template volume to correspond to that of the module.
   * @param m A pointer to the module object that needs to be visualised
   * @param v A pointer to the template volume that will represent the module in the visualisation
   * @return A pointer to the finished transformation matrix object
   */
  TGeoCombiTrans* Vizard::modulePlacement(Module* m, TGeoVolume* v) {
    XYZVector ex, ey, ez, b, c, d, p;
    TGeoArb8* arb;
    TGeoRotation* rot;
    TGeoCombiTrans* tr;
    // copy of module placement parameters in Module class
/*    b = m->getCorner(1) - m->getCorner(0);
    c = m->getCorner(2) - m->getCorner(0);
    d = m->getCorner(3) - m->getCorner(0);
    ex = b / b.R();
    p = (d.Dot(ex) * ex);
    // unit vectors for module coordinate system
    ey = d - p;
    ey = ey / ey.R();
    ez = ex.Cross(ey);
    // set vertices in volume v according to extracted module measurements
    arb = (TGeoArb8*)(v->GetShape());
    for (int i = 0; i < 5; i = i + 4) {
      arb->SetVertex(i, 0, 0);
      arb->SetVertex(i + 1, b.R(), 0);
      arb->SetVertex(i + 2, c.Dot(ex), c.Dot(ey));
      arb->SetVertex(i + 3, d.Dot(ex), d.Dot(ey));
    }
    // set position of module within the tracker volume
    double matrix[9];
    matrix[0] = ex.X();
    matrix[1] = ey.X();
    matrix[2] = ez.X();
    matrix[3] = ex.Y();
    matrix[4] = ey.Y();
    matrix[5] = ez.Y();
    matrix[6] = ex.Z();
    matrix[7] = ey.Z();
    matrix[8] = ez.Z();
    rot = new TGeoRotation();
    rot->SetMatrix(matrix);
    // save position in transformation object
    tr = new TGeoCombiTrans(m->getCorner(0).X(), m->getCorner(0).Y(), m->getCorner(0).Z(), rot); */
    return tr;
  }

  /**
   * This function computes the average of a range of histogram bins: from the first to the one that includes a
   * cutoff value along the axis.
   * @param histo A reference to the histogram data
   * @param cutoff The cutoff value
   * @return The average value of the bins within range
   */
  double Vizard::averageHistogramValues(TH1D& histo, double cutoff) {
    double avg = 0.0;
    int cobin = 1;
    // find last relevant bin
    while ((cobin < histo.GetNbinsX()) && (histo.GetBinLowEdge(cobin) < cutoff)) cobin++;
    // calculate average
   // if (cobin >= histo.GetNbinsX() - 1) avg = histo.GetMean();
   // else {
      for (int i = 1; i <= cobin; i++) avg = avg + histo.GetBinContent(i) / (double)cobin;
   // }
    return avg;
  }

  /**
   * This function computes the average of a range of histogram bins: from the first to the one that includes a
   * cutoff value along the axis.
   * @param histo A reference to the histogram data
   * @param cutoffStart The lower cutoff value
   * @param cutoffEnd The upper cutoff value
   * @return The average value of the bins within range
   */
  double Vizard::averageHistogramValues(TH1D& histo, double cutoffStart, double cutoffEnd) {
    double avg = 0.0;
    int coBinStart = 1;
    int coBinEnd = 1;
    if (cutoffStart >= cutoffEnd) return 0;
    // find first relevant bin
    while ((coBinStart < histo.GetNbinsX()) && (histo.GetBinLowEdge(coBinStart) < cutoffStart)) coBinStart++;
    coBinEnd=coBinStart;
    // find last relevant bin
    while ((coBinEnd < histo.GetNbinsX()) && (histo.GetBinLowEdge(coBinEnd) < cutoffEnd)) coBinEnd++;
    double coBinN=coBinEnd-coBinStart+1; // TODO: IMPORTANT check this
    // calculate average
    if (coBinStart> histo.GetNbinsX() - 1) coBinStart= histo.GetNbinsX() - 1;
    if (coBinEnd > histo.GetNbinsX() - 1) coBinEnd= histo.GetNbinsX() - 1;
    for (int i = coBinStart; i <= coBinEnd; i++) avg = avg + histo.GetBinContent(i) / coBinN;
    return avg;
  }


  std::string Vizard::getSummaryString() {
    return summaryCsv_;
  }

  std::string Vizard::getSummaryLabelString() {
    return summaryCsvLabels_;
  }

  void Vizard::setSummaryString(std::string myString) {
    summaryCsv_ = myString;
  }

  void Vizard::setSummaryLabelString(std::string myString) {
    summaryCsvLabels_ = myString;
  }

  void Vizard::addSummaryElement(std::string element, bool first /*= false*/ ) {
    if (!first) summaryCsv_+=csv_separator;
    summaryCsv_+=element;
  }

  void Vizard::addSummaryLabelElement(std::string element, bool first /*= false*/ ) {
    if (!first) summaryCsvLabels_+=csv_separator;
    summaryCsvLabels_+=element;
  }

  void Vizard::addSummaryElement(double element, bool first /*= false*/ ) {
    std::ostringstream myElement;
    std::string myString;
    myElement.str("");
    myElement << element;
    addSummaryElement(myElement.str(), first);
  }

  void Vizard::addOccupancyElement(std::string element) {
    // 2 is a magic adjustment factoroccupancyCsv_ += element;
    occupancyCsv_ += csv_separator;
  }

  void Vizard::addOccupancyElement(double element) {
    std::ostringstream myElement;
    std::string myString;
    myElement.str("");
    myElement << element;
    addOccupancyElement(myElement.str());
  }

  void Vizard::addOccupancyEOL() {
    occupancyCsv_ += "\n";
  }

  /**
   * This function draws the profile of hits obtained by the analysis of the geometry
   * together with the summaries in tables with the rootweb library. It also actually does a couple of
   * calculations to count modules and such, to put the results in the tables.
   * @param analyzer A reference to the analysing class that examined the material budget and filled the histograms
   * @param site the RootWSite object for the output
   */
  bool Vizard::geometrySummary(Analyzer& analyzer, Tracker& tracker, SimParms& simparms, InactiveSurfaces* inactive, RootWSite& site, bool& debugResolution, std::string name) {
    trackers_.push_back(&tracker);

    std::map<std::string, double>& tagMapWeight = analyzer.getTagWeigth();
    

    std::string pageTitle = "Geometry";
    if (name!="") pageTitle+=" (" +name+")";
    
    RootWPage* myPage = new RootWPage(pageTitle);
    // TODO: the web site should decide which page to call index.html

    std::string pageAddress="index"+name+".html";
    myPage->setAddress(pageAddress);

    site.addPage(myPage, 100);
    RootWContent* myContent;


    // Inactive surfaces
    double inactiveSurfacesTotalMass;
    if (inactive) {
      std::vector<InactiveElement>& inactiveBarrelServices = inactive->getBarrelServices();
      std::vector<InactiveElement>& inactiveEndcapServices = inactive->getEndcapServices();
      std::vector<InactiveElement>& inactiveSupports = inactive->getSupports();
      std::vector<InactiveElement> allInactives;
      allInactives.reserve( inactiveBarrelServices.size() + inactiveEndcapServices.size() + inactiveSupports.size() );
      allInactives.insert(allInactives.end(), inactiveBarrelServices.begin(), inactiveBarrelServices.end() );
      allInactives.insert(allInactives.end(), inactiveEndcapServices.begin(), inactiveEndcapServices.end() );
      allInactives.insert(allInactives.end(), inactiveSupports.begin(), inactiveSupports.end() );
      inactiveSurfacesTotalMass = 0;
      for (const auto elem : allInactives ) {
        if (elem.getTotalMass()>0) inactiveSurfacesTotalMass += elem.getTotalMass();
      }
    }


    //********************************//
    //*                              *//
    //*       Layers and disks       *//
    //*                              *//
    //********************************//
    myContent = new RootWContent("Layers and disks");
    myPage->addContent(myContent);


    // Build the module type maps
    // with a pointer to a sample module
    // Build the layer summary BTW

    class LayerDiskSummaryVisitor : public ConstGeometryVisitor {
    public:
      RootWTable* layerTable = new RootWTable();
      RootWTable* diskTable = new RootWTable();
      RootWTable* ringTable = new RootWTable();
      std::map<std::string, std::set<std::string> > tagMapPositions;
      std::map<std::string, int> tagMapCount;
      std::map<std::string, long> tagMapCountChan;
      std::map<std::string, double> tagMapMaxStripOccupancy;
      std::map<std::string, double> tagMapAveStripOccupancy;
      std::map<std::string, double> tagMapMaxHitOccupancy;
      std::map<std::string, double> tagMapAveHitOccupancy;
      std::map<std::string, double> tagMapAveRphiResolution;
      std::map<std::string, double> tagMapAveRphiResolutionRmse;
      std::map<std::string, double> tagMapSumXResolution;
      std::map<std::string, double> tagMapSumSquaresXResolution;
      std::map<std::string, double> tagMapCountXResolution;
      std::map<std::string, double> tagMapIsParametrizedXResolution;
      std::map<std::string, double> tagMapAveYResolution;
      std::map<std::string, double> tagMapAveYResolutionRmse;
      std::map<std::string, double> tagMapSumYResolution;
      std::map<std::string, double> tagMapSumSquaresYResolution;
      std::map<std::string, double> tagMapCountYResolution;
      std::map<std::string, double> tagMapIsParametrizedYResolution;
      std::map<std::string, double> tagMapAveRphiResolutionTrigger;
      std::map<std::string, double> tagMapAveYResolutionTrigger;
      std::map<std::string, double> tagMapSensorPowerAvg;
      std::map<std::string, double> tagMapSensorPowerMax;
      std::map<std::string, const DetectorModule*> tagMap;
      std::map<int, const EndcapModule*> ringTypeMap;

      int nBarrelLayers=0;
      int nDisks=0;
      int totalBarrelModules = 0;
      int totalEndcapModules = 0;

      double totArea = 0;
      int totCountMod = 0;
      int totCountSens = 0;
      long totChannel = 0;
      double totalSensorPower = 0;

      double nMB;

      void preVisit() {
        layerTable->setContent(0, 0, "Layer");
        layerTable->setContent(1, 0, "r");
        layerTable->setContent(2, 0, "z_max");
        layerTable->setContent(3, 0, "# mod");
        layerTable->setContent(4, 0, "# rods");
        diskTable->setContent(0, 0, "Disk");
        diskTable->setContent(1, 0, "z");
        diskTable->setContent(2, 0, "# mod");
        ringTable->setContent(0, 0, "Ring");
        ringTable->setContent(1, 0, "r"+subStart+"min"+subEnd);
        ringTable->setContent(2, 0, "r"+subStart+"low"+subEnd);
        ringTable->setContent(3, 0, "r"+subStart+"high"+subEnd);
        ringTable->setContent(4, 0, "r"+subStart+"max"+subEnd);
      }

      void visit(const SimParms& s) override { nMB = s.numMinBiasEvents(); }

      void visit(const Layer& l) override {
        if (l.maxZ() < 0.) return;
        ++nBarrelLayers;
        int nModules = l.totalModules();
        totalBarrelModules += nModules;
        layerTable->setContent(0, nBarrelLayers, l.myid());
        layerTable->setContent(1, nBarrelLayers, l.placeRadius(), coordPrecision);
        layerTable->setContent(2, nBarrelLayers, l.maxZ(), coordPrecision);
        layerTable->setContent(3, nBarrelLayers, nModules);
        layerTable->setContent(4, nBarrelLayers, l.numRods());
      }

      void visit(const Disk& d) override {
        if (d.averageZ() < 0.) return;
        ++nDisks;
        int nModules = d.totalModules();
        totalEndcapModules += nModules;
        diskTable->setContent(0, nDisks, d.myid());
        diskTable->setContent(1, nDisks, d.averageZ(), coordPrecision);
        diskTable->setContent(2, nDisks, nModules);
      }

      void visit(const Module& m) override {
        TagMaker tmak(m);

        std::string aSensorTag = tmak.sensorGeoTag;
        tagMapPositions[aSensorTag].insert(tmak.posTag);
        tagMapCount[aSensorTag]++;
        tagMapCountChan[aSensorTag] += m.totalChannels();
        tagMapMaxStripOccupancy[aSensorTag] = MAX(m.stripOccupancyPerEvent()*nMB, tagMapMaxStripOccupancy[aSensorTag]);
        tagMapMaxHitOccupancy[aSensorTag] = MAX(m.hitOccupancyPerEvent()*nMB, tagMapMaxHitOccupancy[aSensorTag]);
        tagMapAveStripOccupancy[aSensorTag] += m.stripOccupancyPerEvent()*nMB;
        tagMapAveHitOccupancy[aSensorTag] += m.hitOccupancyPerEvent()*nMB;
	// modules' spatial resolution along the local X axis is not parametrized
	if (!m.hasAnyResolutionLocalXParam()) {
	  tagMapIsParametrizedXResolution[aSensorTag] = false;
	  tagMapAveRphiResolution[aSensorTag] += m.nominalResolutionLocalX(); 
	  tagMapAveRphiResolutionRmse[aSensorTag] += 0.; 
	}
	// modules' spatial resolution along the local X axis is parametrized
	else {
	  tagMapIsParametrizedXResolution[aSensorTag] = true;
	  if (boost::accumulators::count(m.rollingParametrizedResolutionLocalX) > 0) { // calculation only on hit modules
	    tagMapSumXResolution[aSensorTag] += sum(m.rollingParametrizedResolutionLocalX);
	    tagMapSumSquaresXResolution[aSensorTag] += moment<2>(m.rollingParametrizedResolutionLocalX) * boost::accumulators::count(m.rollingParametrizedResolutionLocalX);	  
	    tagMapCountXResolution[aSensorTag] += double(boost::accumulators::count(m.rollingParametrizedResolutionLocalX));
	  }
	}
	// modules' spatial resolution along the local Y axis is not parametrized
        if (!m.hasAnyResolutionLocalYParam()) { 
	  tagMapIsParametrizedYResolution[aSensorTag] = false;
	  tagMapAveYResolution[aSensorTag] += m.nominalResolutionLocalY(); 
	  tagMapAveYResolutionRmse[aSensorTag] += 0.; 
	}
	// modules' spatial resolution along the local Y axis is parametrized
	else {
	  tagMapIsParametrizedYResolution[aSensorTag] = true;
	  if (boost::accumulators::count(m.rollingParametrizedResolutionLocalY) > 0) { // calculation only on hit modules
	    tagMapSumYResolution[aSensorTag] += sum(m.rollingParametrizedResolutionLocalY);
	    tagMapSumSquaresYResolution[aSensorTag] += moment<2>(m.rollingParametrizedResolutionLocalY) * boost::accumulators::count(m.rollingParametrizedResolutionLocalY);	  													     
	    tagMapCountYResolution[aSensorTag] += double(boost::accumulators::count(m.rollingParametrizedResolutionLocalY));
	  }
	}
        //tagMapAveRphiResolutionTrigger[aSensorTag] += m.resolutionRPhiTrigger();
        //tagMapAveYResolutionTrigger[aSensorTag] += m.resolutionYTrigger();
        tagMapSensorPowerAvg[aSensorTag] += m.irradiationPower();
        if (tagMapSensorPowerMax[aSensorTag] < m.irradiationPower()) tagMapSensorPowerMax[aSensorTag] = m.irradiationPower();
        totCountMod++;
        totCountSens += m.numSensors();
        totChannel += m.totalChannels();
        totArea += m.area()*m.numSensors();
        totalSensorPower += m.irradiationPower();
        if (tagMap.find(aSensorTag)==tagMap.end()){
          // We have a new sensor geometry
          tagMap[aSensorTag] = &m;
        }
      }

      void visit(const EndcapModule& m) override {
        if (m.disk() != 1 && m.side() != 1) return;
        if (ringTypeMap.find(m.ring())==ringTypeMap.end()){
          // We have a new sensor geometry
          ringTypeMap[m.ring()] = &m;
        }

      }

      void postVisit() {
        layerTable->setContent(0, nBarrelLayers+1, "Total");
        layerTable->setContent(3, nBarrelLayers+1, totalBarrelModules);
        diskTable->setContent(0, nDisks+1, "Total");
        diskTable->setContent(2, nDisks+1, totalEndcapModules*2);

        std::ostringstream myName;
        for (auto typeIt = ringTypeMap.begin();
             typeIt!=ringTypeMap.end(); typeIt++) {
          auto* anEC = (*typeIt).second;
          int aRing=(*typeIt).first;
          ringTable->setContent(0, aRing, aRing);
          ringTable->setContent(1, aRing, anEC->minR(), coordPrecision);
          ringTable->setContent(2, aRing, sqrt(pow(anEC->minR(),2)+pow(anEC->minWidth()/2.,2)), coordPrecision); // Ugly, this should be accessible as a method
          ringTable->setContent(3, aRing, anEC->minR()+anEC->length(), coordPrecision);
          ringTable->setContent(4, aRing, anEC->maxR(), coordPrecision);
        }
      }
    };

    LayerDiskSummaryVisitor v;
    v.preVisit();
    simparms.accept(v);
    tracker.accept(v);
    v.postVisit();

    myContent->addItem(v.layerTable);
    myContent->addItem(v.diskTable);
    myContent->addItem(v.ringTable);


    //***************************************//
    //*                                     *//
    //* Automatic-placement tilted layers : *//
    //*            Additional info          *//
    //*                                     *//
    //***************************************//
    myContent = new RootWContent("Tilted layers with automatic placement : additional info", false);

    class TiltedLayersVisitor : public ConstGeometryVisitor {
    public:
      std::vector<RootWTable*> tiltedLayerNames;
      std::vector<RootWTable*> flatPartNames;
      std::vector<RootWTable*> tiltedPartNames;
      std::vector<RootWTable*> flatPartTables;
      std::vector<RootWTable*> tiltedPartTables;
      int nTiltedLayers = 0;

      

      void visit(const Layer& l) override {
	if (l.isTilted() && l.isTiltedAuto()) {
	  nTiltedLayers++;

	  RootWTable* tiltedLayerName = new RootWTable();
	  tiltedLayerName->setContent(0, 0, "Layer " + std::to_string(l.myid()) + " :");
	  tiltedLayerNames.push_back(tiltedLayerName);	 

	  RootWTable* flatPartName = new RootWTable();
	  flatPartName->setContent(0, 0, "Flat part :");
	  flatPartNames.push_back(flatPartName);	 
	  RootWTable* tiltedPartName = new RootWTable();
	  tiltedPartName->setContent(0, 0, "Tilted part :");
	  tiltedPartNames.push_back(tiltedPartName);	

	  RootWTable* tiltedPartTable = new RootWTable();
	  for (int i=0; i < l.tiltedRingsGeometry().size(); i++) {
	    int ringNumber = l.buildNumModulesFlat() + 1 + i;
	    tiltedPartTable->setContent(0, 0, "Ring");
	    tiltedPartTable->setContent(0, i+1, ringNumber);
	    tiltedPartTable->setContent(1, 0, "tiltAngle (°)");
	    tiltedPartTable->setContent(1, i+1, l.tiltedRingsGeometry()[ringNumber]->tiltAngle(), anglePrecision);
	    tiltedPartTable->setContent(2, 0, "tiltAngleIdeal" + subStart + "Inner" + subEnd + " (°)");
	    tiltedPartTable->setContent(2, i+1, l.tiltedRingsGeometry()[ringNumber]->tiltAngleIdealInner(), anglePrecision);
	    tiltedPartTable->setContent(3, 0, "deltaTiltIdeal" + subStart + "Inner" + subEnd + " (°)");
	    tiltedPartTable->setContent(3, i+1, l.tiltedRingsGeometry()[ringNumber]->deltaTiltIdealInner(), anglePrecision);
	    tiltedPartTable->setContent(4, 0, "tiltAngleIdeal" + subStart + "Outer" + subEnd + " (°)");
	    tiltedPartTable->setContent(4, i+1, l.tiltedRingsGeometry()[ringNumber]->tiltAngleIdealOuter(), anglePrecision);
	    tiltedPartTable->setContent(5, 0, "deltaTiltIdeal" + subStart + "Outer" + subEnd + " (°)");
	    tiltedPartTable->setContent(5, i+1, l.tiltedRingsGeometry()[ringNumber]->deltaTiltIdealOuter(), anglePrecision);
	    tiltedPartTable->setContent(6, 0, "theta_g (°)");
	    tiltedPartTable->setContent(6, i+1, l.tiltedRingsGeometry()[ringNumber]->theta_g(), anglePrecision);
	    tiltedPartTable->setContent(7, 0, "r" + subStart + "Inner" + subEnd);
	    tiltedPartTable->setContent(7, i+1, l.tiltedRingsGeometry()[ringNumber]->innerRadius(), coordPrecision);	    
	    tiltedPartTable->setContent(8, 0, "r" + subStart + "Outer" + subEnd);
	    tiltedPartTable->setContent(8, i+1, l.tiltedRingsGeometry()[ringNumber]->outerRadius(), coordPrecision);
	    tiltedPartTable->setContent(9, 0, "averageR (on Ring)");
	    tiltedPartTable->setContent(9, i+1, l.tiltedRingsGeometry()[ringNumber]->averageR(), coordPrecision);
	    tiltedPartTable->setContent(10, 0, "gapR");
	    tiltedPartTable->setContent(10, i+1, l.tiltedRingsGeometry()[ringNumber]->gapR(), coordPrecision);
	    tiltedPartTable->setContent(11, 0, "z" + subStart + "Inner" + subEnd);
	    tiltedPartTable->setContent(11, i+1, l.tiltedRingsGeometry()[ringNumber]->zInner(), coordPrecision);
	    tiltedPartTable->setContent(12, 0, "z" + subStart + "Outer" + subEnd);
	    tiltedPartTable->setContent(12, i+1, l.tiltedRingsGeometry()[ringNumber]->zOuter(), coordPrecision);	   	    
	    tiltedPartTable->setContent(13, 0, "averageZ (on Ring)");
	    tiltedPartTable->setContent(13, i+1, l.tiltedRingsGeometry()[ringNumber]->averageZ(), coordPrecision);
	    tiltedPartTable->setContent(14, 0, "deltaZ" + subStart + "Inner" + subEnd + " (Ring i & i-1)");
	    tiltedPartTable->setContent(14, i+1, l.tiltedRingsGeometryInfo().deltaZInner()[ringNumber], coordPrecision);
	    tiltedPartTable->setContent(15, 0, "deltaZ" + subStart + "Outer" + subEnd + " (Ring i & i-1)");
	    tiltedPartTable->setContent(15, i+1, l.tiltedRingsGeometryInfo().deltaZOuter()[ringNumber], coordPrecision);
	    tiltedPartTable->setContent(16, 0, "phiOverlap");
	    tiltedPartTable->setContent(16, i+1, l.tiltedRingsGeometry()[ringNumber]->phiOverlap(), coordPrecision);	    
	    tiltedPartTable->setContent(17, 0, "zError" + subStart + "Inner" + subEnd + " (Ring i & i-1)");
	    tiltedPartTable->setContent(17, i+1, l.tiltedRingsGeometryInfo().zErrorInner()[ringNumber], coordPrecision);
	    tiltedPartTable->setContent(18, 0, "zError" + subStart + "Outer" + subEnd + " (Ring i & i-1)");
	    tiltedPartTable->setContent(18, i+1, l.tiltedRingsGeometryInfo().zErrorOuter()[ringNumber], coordPrecision);
	  }
	  tiltedPartTables.push_back(tiltedPartTable);


	  RootWTable* flatPartTable = new RootWTable();

	  StraightRodPair* minusBigDeltaRod = (l.bigParity() > 0 ? l.flatPartRods().at(1) : l.flatPartRods().front());
	  const auto& minusBigDeltaModules = minusBigDeltaRod->modules().first;
	  StraightRodPair* plusBigDeltaRod = (l.bigParity() > 0 ? l.flatPartRods().front() : l.flatPartRods().at(1));
	  const auto& plusBigDeltaModules = plusBigDeltaRod->modules().first;
	  
	  int i = 0;
	  for (const auto& m : minusBigDeltaModules) {
	    int ringNumber = i + 1;
	    flatPartTable->setContent(0, 0, "Ring");
	    flatPartTable->setContent(0, i+1, ringNumber);
	    flatPartTable->setContent(1, 0, "r" + subStart + "Inner" + subEnd);
	    flatPartTable->setContent(1, i+1, m.center().Rho(), coordPrecision);
	    flatPartTable->setContent(3, 0, "averageR (on Flat part)");
	    flatPartTable->setContent(3, i+1, l.flatPartAverageR(), coordPrecision);
	    flatPartTable->setContent(4, 0, "bigDelta");
	    flatPartTable->setContent(4, i+1, l.bigDelta(), coordPrecision);
	    flatPartTable->setContent(5, 0, "smallDelta");
	    flatPartTable->setContent(5, i+1, l.smallDelta(), coordPrecision);
	    flatPartTable->setContent(6, 0, "z");
	    flatPartTable->setContent(6, i+1, m.center().Z(), coordPrecision);
	    flatPartTable->setContent(7, 0, "phiOverlap");
	    flatPartTable->setContent(7, i+1, (((minusBigDeltaRod->zPlusParity() * pow(-1, (i%2))) > 0) ? l.flatPartPhiOverlapSmallDeltaPlus() : l.flatPartPhiOverlapSmallDeltaMinus()), coordPrecision);
	    if (i > 0) {
	      flatPartTable->setContent(8, 0, "zError" + subStart + "Inner" + subEnd + " (Ring i & i-1)");
	      flatPartTable->setContent(8, i+1, l.flatRingsGeometryInfo().zErrorInner()[i], coordPrecision);
	      flatPartTable->setContent(9, 0, "zError" + subStart + "Outer" + subEnd + " (Ring i & i-1)");
	      flatPartTable->setContent(9, i+1, l.flatRingsGeometryInfo().zErrorOuter()[i], coordPrecision);
	    }
	    i++;
	  }
	  i = 0;
	  for (const auto& m : plusBigDeltaModules) {	    
	    flatPartTable->setContent(2, 0, "r" + subStart + "Outer" + subEnd);
	    flatPartTable->setContent(2, i+1, m.center().Rho(), coordPrecision); 
	    i++;
	  }
	  flatPartTables.push_back(flatPartTable);
	}
      }
    };

    TiltedLayersVisitor tv;  
    tracker.accept(tv);

    if (tv.nTiltedLayers > 0) {
      myPage->addContent(myContent);

      RootWTable* spacer = new RootWTable();
      spacer->setContent(0, 0, " ");
      spacer->setContent(1, 0, " ");
      spacer->setContent(2, 0, " ");
      spacer->setContent(3, 0, " ");

      for (int i = 0; i < tv.nTiltedLayers; i++) {
	myContent->addItem(tv.tiltedLayerNames.at(i));
	myContent->addItem(tv.flatPartNames.at(i));
	myContent->addItem(tv.flatPartTables.at(i));
	myContent->addItem(tv.tiltedPartNames.at(i));
	myContent->addItem(tv.tiltedPartTables.at(i));
	if (i < tv.nTiltedLayers - 1) { myContent->addItem(spacer); }
      }
    }


    //********************************//
    //*                              *//
    //*       Modules                *//
    //*                              *//
    //********************************//
    double totalPower=0; 
    double totalCost=0;
    double moduleTotalWeight=0;

    std::ostringstream aName;
    std::ostringstream aTag;
    std::ostringstream aType;
    std::ostringstream aThickness;
    std::ostringstream aModuleArea;
    std::ostringstream aTotalArea;
    std::ostringstream aStripOccupancy;
    std::ostringstream aHitOccupancy;
    std::ostringstream anRphiResolution;
    std::ostringstream anRphiResolutionRmse;
    std::ostringstream aYResolution;
    std::ostringstream aYResolutionRmse;
    std::ostringstream anRphiResolutionTrigger;
    std::ostringstream aYResolutionTrigger;
    std::ostringstream aPitchPair;
    std::ostringstream aStripLength;
    std::ostringstream aSegment;
    std::ostringstream anNstrips;
    std::ostringstream aNumberMod;
    std::ostringstream aNumberSens;
    std::ostringstream aChannel;
    std::ostringstream aPower;
    std::ostringstream aPowerPerModule;
    std::ostringstream aSensorPower;
    std::ostringstream aSensorPowerPerModuleAvg;
    std::ostringstream aSensorPowerPerModuleMax;
    std::ostringstream aCost;
    std::ostringstream aWeight;
    int barrelCount=0;
    int endcapCount=0;

    myContent = new RootWContent("Modules", false);
    myPage->addContent(myContent);
    RootWTable* moduleTable = new RootWTable(); myContent->addItem(moduleTable);

    static const int tagRow = 1;
    static const int typeRow = 2;
    static const int thicknessRow = 3;
    static const int moduleAreaRow = 4;
    static const int totalAreaRow = 5;
    static const int numbermodsRow = 6;
    static const int numbersensRow = 7;
    static const int channelRow = 8;
    static const int nstripsRow = 9;
    static const int segmentsRow = 10;
    static const int striplengthRow = 11;
    static const int pitchpairsRow = 12;
    static const int rphiResolutionRow = 13;
    static const int rphiResolutionRmseRow = 14;
    static const int yResolutionRow = 15;
    static const int yResolutionRmseRow = 16;
    static const int rphiResolutionTriggerRow = 17;
    static const int yResolutionTriggerRow = 18;
    static const int stripOccupancyRow = 19;
    static const int hitOccupancyRow = 20;
    static const int powerPerModuleRow = 21;
    static const int sensorPowerPerModuleAvgRow = 22;
    static const int sensorPowerPerModuleMaxRow = 23;
    static const int powerRow = 24;
    static const int sensorPowerRow = 25;
    static const int costRow = 26;
    static const int moduleWeightRow = 27;
    static const int inactiveWeightRow = 28;
    static const int totalWeightRow = 29;

    // Row names
    moduleTable->setContent(tagRow, 0, "Tag");
    moduleTable->setContent(typeRow, 0, "Type");
    moduleTable->setContent(thicknessRow, 0, "Sensor spacing");
    moduleTable->setContent(moduleAreaRow, 0, "Sensor area (mm"+superStart+"2"+superEnd+")");
    moduleTable->setContent(totalAreaRow, 0, "Total area (m"+superStart+"2"+superEnd+")");
    moduleTable->setContent(stripOccupancyRow, 0, "Strip Occ (max/av)");
    moduleTable->setContent(hitOccupancyRow, 0, "Hit Occ (max/av)");
    moduleTable->setContent(rphiResolutionRow, 0, "Local X axis resolution : " + muLetter + " ("+muLetter+"m)");
    moduleTable->setContent(rphiResolutionRmseRow, 0, "Local X axis resolution : " + sigmaLetter + " ("+muLetter+"m)");
    moduleTable->setContent(yResolutionRow, 0, "Local Y axis resolution : " + muLetter + " ("+muLetter+"m)");
    moduleTable->setContent(yResolutionRmseRow, 0, "Local Y axis resolution : " + sigmaLetter + " ("+muLetter+"m)");
    moduleTable->setContent(rphiResolutionTriggerRow, 0, "R/Phi resolution [pt] ("+muLetter+"m)");
    moduleTable->setContent(yResolutionTriggerRow, 0, "Y resolution [pt] ("+muLetter+"m)");
    moduleTable->setContent(pitchpairsRow, 0, "Pitch (min/max) ("+muLetter+"m)");
    moduleTable->setContent(striplengthRow, 0, "Strip length (mm)");
    moduleTable->setContent(segmentsRow, 0, "Segments x Chips");
    moduleTable->setContent(nstripsRow, 0, "Chan/Sensor");
    moduleTable->setContent(numbermodsRow, 0, "N. mod");
    moduleTable->setContent(numbersensRow, 0, "N. sens");
    moduleTable->setContent(channelRow, 0, "Channels (M)");
    moduleTable->setContent(powerRow, 0, "FE Power (kW)");
    moduleTable->setContent(sensorPowerRow, 0, "Sensor power (kW)");
    moduleTable->setContent(powerPerModuleRow, 0, "FE Power/mod (mW)");
    moduleTable->setContent(sensorPowerPerModuleAvgRow, 0, "Agerage sensor power/mod (mW)");
    moduleTable->setContent(sensorPowerPerModuleMaxRow, 0, "Max sensor power/mod (mW)");
    moduleTable->setContent(costRow, 0, "Cost (MCHF)");
    moduleTable->setContent(moduleWeightRow, 0, "Weight (av, g)");
    moduleTable->setContent(inactiveWeightRow, 0, "Service Weight");
    moduleTable->setContent(totalWeightRow, 0, "Total Weight");

    int loPitch;
    int hiPitch;


    setOccupancyString("");

    addOccupancyElement(tracker.myid());
    addOccupancyElement("");
    addOccupancyElement("");
    addOccupancyEOL();
    addOccupancyElement("radius");
    addOccupancyElement("occupancy [%]");
    addOccupancyElement("rphi resolution [um]");

    // Summary cycle: prepares the rows cell by cell
    int iType=0;

    for (auto tagMapIt=v.tagMap.begin(); tagMapIt!=v.tagMap.end(); tagMapIt++) {
      ++iType;
      // Name
      aName.str("");
      auto aModule=(*tagMapIt).second;
      if (dynamic_cast<const BarrelModule*>(aModule)) {
        aName << std::dec << "B" << subStart << ++barrelCount << subEnd;
      }
      if (dynamic_cast<const EndcapModule*>(aModule)) {
        aName << std::dec << "E" << subStart << ++endcapCount << subEnd;
      }
      // Tag
      aTag.str("");
      //aTag << smallStart << aModule->getTag() << smallEnd;
      aTag << smallStart;
      for (std::set<std::string>::iterator strIt = v.tagMapPositions[(*tagMapIt).first].begin();
           strIt!=v.tagMapPositions[(*tagMapIt).first].end(); ++strIt) 
        aTag << (*strIt) << "<br/> ";
      aTag << smallEnd;
      // Type
      aType.str("");
      aType << (*tagMapIt).second->moduleType();
      // Thickness
      aThickness.str("");
      aThickness << (*tagMapIt).second->dsDistance();
      // Area
      aModuleArea.str("");
      aModuleArea << std::dec << std::fixed << std::setprecision(areaPrecision) << (*tagMapIt).second->area();
      aTotalArea.str("");
      aTotalArea << std::dec << std::fixed << std::setprecision(areaPrecision) << (*tagMapIt).second->area() *
        (*tagMapIt).second->numSensors() * v.tagMapCount[(*tagMapIt).first] * 1e-6;
      // if ((*tagMapIt).second->getArea()<0) { anArea << "XXX"; } // TODO: what's this?
      // Occupancy
      aStripOccupancy.str("");
      aHitOccupancy.str("");
      aStripOccupancy << std::dec << std::fixed << std::setprecision(occupancyPrecision) <<  v.tagMapMaxStripOccupancy[(*tagMapIt).first]*100<< "/" <<v.tagMapAveStripOccupancy[(*tagMapIt).first]*100/v.tagMapCount[(*tagMapIt).first] ; // Percentage
      aHitOccupancy << std::dec << std::fixed << std::setprecision(occupancyPrecision) <<  v.tagMapMaxHitOccupancy[(*tagMapIt).first]*100<< "/" <<v.tagMapAveHitOccupancy[(*tagMapIt).first]*100/v.tagMapCount[(*tagMapIt).first] ; // Percentage

      addOccupancyEOL();
      addOccupancyElement((aModule->minR() + aModule->maxR())/2);
      addOccupancyElement(v.tagMapAveStripOccupancy[(*tagMapIt).first]*100/v.tagMapCount[(*tagMapIt).first]);
      addOccupancyElement(v.tagMapAveHitOccupancy[(*tagMapIt).first]*100/v.tagMapCount[(*tagMapIt).first]);

      // Formulae used for mean and RMSE in the parametric case :
      // mean = S / N
      // rmse = sqrt( (N*Q - S^2) / N^2 )
      // with the following notation :
      // N : count
      // S : sum
      // Q : sum of squares

      // RphiResolution
      anRphiResolution.str("");
      // modules' spatial resolution along the local X axis is not parametrized
      if (!v.tagMapIsParametrizedXResolution[(*tagMapIt).first]) {
	anRphiResolution << std::dec << std::fixed << std::setprecision(rphiResolutionPrecision) << v.tagMapAveRphiResolution[(*tagMapIt).first] / v.tagMapCount[(*tagMapIt).first] / Units::um; // mm -> um
      }
      // modules' spatial resolution along the local X axis is parametrized
      else {
	if (v.tagMapCountXResolution[(*tagMapIt).first] != 0) {
	  anRphiResolution << std::dec << std::fixed << std::setprecision(rphiResolutionPrecision) << (v.tagMapSumXResolution[(*tagMapIt).first]) / (v.tagMapCountXResolution[(*tagMapIt).first]) / Units::um; // mm -> um
	}
	else {
	  anRphiResolution << "n/a"; // resolution is parametrized but no run with -r or -R
	}
      }

      // RphiResolution Rmse
      anRphiResolutionRmse.str("");
      // modules' spatial resolution along the local X axis is not parametrized
      if (!v.tagMapIsParametrizedXResolution[(*tagMapIt).first]) {
	anRphiResolutionRmse << std::dec << std::fixed << std::setprecision(rphiResolutionRmsePrecision) << v.tagMapAveRphiResolutionRmse[(*tagMapIt).first] / v.tagMapCount[(*tagMapIt).first] / Units::um; // mm -> um
      }
      // modules' spatial resolution along the local X axis is parametrized
      else {
	if (v.tagMapCountXResolution[(*tagMapIt).first] != 0) {
	  anRphiResolutionRmse << std::dec << std::fixed << std::setprecision(rphiResolutionRmsePrecision) << sqrt(fabs((v.tagMapCountXResolution[(*tagMapIt).first] * v.tagMapSumSquaresXResolution[(*tagMapIt).first] - pow(v.tagMapSumXResolution[(*tagMapIt).first], 2)) / pow(v.tagMapCountXResolution[(*tagMapIt).first], 2))) / Units::um; // mm -> um
	}
	else {
	  anRphiResolutionRmse << "n/a"; // resolution is parametrized but no run with -r or -R
	}
      }

      // YResolution
      aYResolution.str("");
      // modules' spatial resolution along the local Y axis is not parametrized
      if (!v.tagMapIsParametrizedYResolution[(*tagMapIt).first]) {
	aYResolution << std::dec << std::fixed << std::setprecision(rphiResolutionPrecision) << v.tagMapAveYResolution[(*tagMapIt).first] / v.tagMapCount[(*tagMapIt).first] / Units::um; // mm -> um
      }
      // modules' spatial resolution along the local Y axis is parametrized
      else {
	if (v.tagMapCountYResolution[(*tagMapIt).first] != 0) {
	  aYResolution << std::dec << std::fixed << std::setprecision(rphiResolutionPrecision) << (v.tagMapSumYResolution[(*tagMapIt).first]) / (v.tagMapCountYResolution[(*tagMapIt).first]) / Units::um; // mm -> um
	}
	else {
	  aYResolution << "n/a"; // resolution is parametrized but no run with -r or -R
	}
      }

      // YResolution Rmse
      aYResolutionRmse.str("");
      // modules' spatial resolution along the local Y axis is not parametrized
      if (!v.tagMapIsParametrizedYResolution[(*tagMapIt).first]) {
	aYResolutionRmse << std::dec << std::fixed << std::setprecision(rphiResolutionRmsePrecision) << v.tagMapAveYResolutionRmse[(*tagMapIt).first] / v.tagMapCount[(*tagMapIt).first] / Units::um; // mm -> um
      }
      // modules' spatial resolution along the local Y axis is parametrized
      else {
	if (v.tagMapCountYResolution[(*tagMapIt).first] != 0) {
	  aYResolutionRmse << std::dec << std::fixed << std::setprecision(rphiResolutionRmsePrecision) << sqrt(fabs((v.tagMapCountYResolution[(*tagMapIt).first] * v.tagMapSumSquaresYResolution[(*tagMapIt).first] - pow(v.tagMapSumYResolution[(*tagMapIt).first], 2)) / pow(v.tagMapCountYResolution[(*tagMapIt).first], 2))) / Units::um; // mm -> um
	}
	else {
	  aYResolutionRmse << "n/a"; // resolution is parametrized but no run with -r or -R
	}
      }

      // RphiResolution (trigger)
      anRphiResolutionTrigger.str("");
      if ( v.tagMapAveRphiResolutionTrigger[(*tagMapIt).first] != v.tagMapAveRphiResolution[(*tagMapIt).first] )
        anRphiResolutionTrigger << std::dec << std::fixed << std::setprecision(rphiResolutionPrecision) << v.tagMapAveRphiResolutionTrigger[(*tagMapIt).first] / v.tagMapCount[(*tagMapIt).first] / Units::um; // mm -> um
      // YResolution (trigger)
      aYResolutionTrigger.str("");
      if ( v.tagMapAveYResolutionTrigger[(*tagMapIt).first] != v.tagMapAveYResolution[(*tagMapIt).first] )
        aYResolutionTrigger << std::dec << std::fixed << std::setprecision(rphiResolutionPrecision) << v.tagMapAveYResolutionTrigger [(*tagMapIt).first] / v.tagMapCount[(*tagMapIt).first] / Units::um; // mm -> um

      // Pitches
      aPitchPair.str("");
      loPitch=int((*tagMapIt).second->outerSensor().minPitch() / Units::um); // mm -> um
      hiPitch=int((*tagMapIt).second->outerSensor().maxPitch() / Units::um); // mm -> um
      addOccupancyElement((loPitch+hiPitch)/2);

      if (loPitch==hiPitch) {
        aPitchPair << std::dec << std::fixed << std::setprecision(pitchPrecision) << loPitch;
      } else {
        aPitchPair << std::dec << std::fixed << std::setprecision(pitchPrecision)<< loPitch
          << "/" << std::fixed << std::setprecision(pitchPrecision) << hiPitch;
      }

      // Strip Lengths and segmentation
      aStripLength.str("");
      aSegment.str("");
      // One number only if all the same
      if ((*tagMapIt).second->minSegments() == (*tagMapIt).second->maxSegments()) {
        // Strip length
        aStripLength << std::fixed << std::setprecision(stripLengthPrecision)
          << (*tagMapIt).second->length()/(*tagMapIt).second->minSegments();  // CUIDADO!!!! what happens with single sided modules????
        // Segments
        aSegment << std::dec << (*tagMapIt).second->minSegments()
          << "x" << (*tagMapIt).second->outerSensor().numROCX();
      } else { // They are different
        for (int iFace=0; iFace<(*tagMapIt).second->numSensors(); ++iFace) {
          // Strip length
          aStripLength << std::fixed << std::setprecision(stripLengthPrecision)
            << (*tagMapIt).second->length()/(*tagMapIt).second->sensors().at(iFace).numSegmentsEstimate();
          // Segments
          aSegment << std::dec << (*tagMapIt).second->sensors().at(iFace).numSegmentsEstimate()
            << "x" << (*tagMapIt).second->sensors().at(iFace).numROCX();
          if (iFace<(*tagMapIt).second->numSensors() - 1) {
            aStripLength << ", ";
            aSegment << ", ";
          }
        }
      }

      // Nstrips
      anNstrips.str("");
      if ( (*tagMapIt).second->minChannels() == (*tagMapIt).second->maxChannels()) {
        anNstrips << std::dec << (*tagMapIt).second->minChannels();
      } else {
        for (int iFace=0; iFace<(*tagMapIt).second->numSensors(); ++iFace) {
          anNstrips << std::dec << (*tagMapIt).second->sensors().at(iFace).numChannels();
          if (iFace<(*tagMapIt).second->numSensors()-1) anNstrips << ", ";
        }
      }


      // Number Mod
      aNumberMod.str("");
      aNumberMod << std::dec << v.tagMapCount[(*tagMapIt).first];
      // Number Sensor
      aNumberSens.str("");
      aNumberSens << std::dec << v.tagMapCount[(*tagMapIt).first]*((*tagMapIt).second->numSensors());
      // Channels
      aChannel.str("");
      aChannel << std::fixed << std::setprecision(millionChannelPrecision)
        << v.tagMapCountChan[(*tagMapIt).first] / 1e6 ;

      // Power (per module and total)
      aPower.str("");
      double powerPerModule =  tagMapIt->second->totalPower(); // power [mW] of a module with this # strips // CUIDADO needs to take into account numChannels
      aPower << std::fixed << std::setprecision(totalPowerPrecision) << powerPerModule * v.tagMapCount[tagMapIt->first] * 1e-6; // converted from mW to kW 
      // number of modules of this type

      aPowerPerModule.str("");
      aPowerPerModule << std::fixed << std::setprecision(modulePowerPrecision) << powerPerModule;
      totalPower += powerPerModule * v.tagMapCount[tagMapIt->first];
      // Power in sensors (per module and total)
      aSensorPower.str("");
      aSensorPowerPerModuleAvg.str("");
      aSensorPowerPerModuleMax.str("");
      double totalSensorPowerTag = v.tagMapSensorPowerAvg[tagMapIt->first];
      if (totalSensorPowerTag > 1e-6) { // non-zero checking with double
        aSensorPower << std::fixed << std::setprecision(totalPowerPrecision)
          << totalSensorPowerTag * 1e-3; // converted from W to kW
        aSensorPowerPerModuleAvg << std::fixed << std::setprecision(modulePowerPrecision)
          << totalSensorPowerTag / v.tagMapCount[tagMapIt->first] * 1e3; // converted from W to mW
        aSensorPowerPerModuleMax << std::fixed << std::setprecision(modulePowerPrecision)
          << v.tagMapSensorPowerMax[tagMapIt->first] * 1e3; // converted from W to mW
      } else { // if sensor power is 0, it means we haven't run the power analysis (-p)
        aSensorPower << "n/a";
        aSensorPowerPerModuleAvg << "n/a";
        aSensorPowerPerModuleMax << "n/a";
      }

      // Cost
      aCost.str("");
      aCost  << std::fixed << std::setprecision(costPrecision) <<
        (*tagMapIt).second->area() * 1e-2 *          // area in cm^2
        (*tagMapIt).second->numSensors() *               // number of faces
        simparms.calcCost((*tagMapIt).second->readoutType()) * // price in CHF*cm^-2
        1e-6 *                                           // conversion CHF-> MCHF
        v.tagMapCount[(*tagMapIt).first];                // Number of modules
      totalCost +=(*tagMapIt).second->area() * 1e-2 * (*tagMapIt).second->numSensors() * simparms.calcCost((*tagMapIt).second->readoutType()) * 1e-6 * v.tagMapCount[(*tagMapIt).first];

      // Weight
      aWeight.str("");
      TagMaker tmak(*aModule);
      if (tagMapWeight[tmak.sensorGeoTag] > 1e-6) { // non-zero check for double
        aWeight << std::fixed << std::setprecision(weightPrecision) <<
          tagMapWeight[tmak.sensorGeoTag] / v.tagMapCount[(*tagMapIt).first];
      } else {
        aWeight << "n/a";
      }
      moduleTotalWeight += tagMapWeight[tmak.sensorGeoTag];

      moduleTable->setContent(0, iType, aName.str());
      moduleTable->setContent(tagRow, iType, aTag.str());
      moduleTable->setContent(typeRow, iType, aType.str());
      moduleTable->setContent(stripOccupancyRow, iType, aStripOccupancy.str());
      moduleTable->setContent(hitOccupancyRow, iType, aHitOccupancy.str());
      moduleTable->setContent(rphiResolutionRow, iType, anRphiResolution.str());
      moduleTable->setContent(rphiResolutionRmseRow, iType, anRphiResolutionRmse.str());
      moduleTable->setContent(yResolutionRow, iType, aYResolution.str());
      moduleTable->setContent(yResolutionRmseRow, iType, aYResolutionRmse.str());
      moduleTable->setContent(rphiResolutionTriggerRow, iType, anRphiResolutionTrigger.str());
      moduleTable->setContent(yResolutionTriggerRow, iType, aYResolutionTrigger.str());
      moduleTable->setContent(pitchpairsRow, iType, aPitchPair.str());
      moduleTable->setContent(striplengthRow, iType, aStripLength.str());
      moduleTable->setContent(segmentsRow, iType, aSegment.str());
      moduleTable->setContent(nstripsRow, iType, anNstrips.str());
      moduleTable->setContent(numbermodsRow, iType, aNumberMod.str());
      moduleTable->setContent(numbersensRow, iType, aNumberSens.str());
      moduleTable->setContent(powerRow, iType, aPower.str());
      moduleTable->setContent(powerPerModuleRow, iType, aPowerPerModule.str());
      moduleTable->setContent(sensorPowerRow, iType, aSensorPower.str());
      moduleTable->setContent(sensorPowerPerModuleAvgRow, iType, aSensorPowerPerModuleAvg.str());
      moduleTable->setContent(sensorPowerPerModuleMaxRow, iType, aSensorPowerPerModuleMax.str());
      moduleTable->setContent(costRow, iType, aCost.str());
      moduleTable->setContent(moduleWeightRow, iType, aWeight.str());

      moduleTable->setContent(thicknessRow, iType, aThickness.str());
      moduleTable->setContent(moduleAreaRow, iType, aModuleArea.str());
      moduleTable->setContent(totalAreaRow, iType, aTotalArea.str());
      moduleTable->setContent(channelRow, iType, aChannel.str());
      // moduleTable->setContent(areaRow, iType, anArea.str());

    }

    // Summary in short
    setSummaryString(tracker.myid());
    setSummaryLabelString("Name");
    addSummaryElement(v.totArea/1e6);
    addSummaryElement(v.totCountMod);
    addSummaryElement(v.totCountSens);
    addSummaryElement(v.totChannel / 1e6);
    addSummaryElement(totalPower);
    addSummaryElement(totalCost);
    addSummaryElement(moduleTotalWeight/1.e3);
    addSummaryElement(inactiveSurfacesTotalMass/1.e3);
    addSummaryElement((moduleTotalWeight+inactiveSurfacesTotalMass)/1.e3);

    addSummaryLabelElement("Area (total) mq");
    addSummaryLabelElement("Modules");
    addSummaryLabelElement("Sensors");
    addSummaryLabelElement("Standard channels (M)");
    addSummaryLabelElement("pt channels (M)");
    addSummaryLabelElement("Power (kW)");
    addSummaryLabelElement("Cost (MCHF)");
    addSummaryLabelElement("Modules weight (kg)");
    addSummaryLabelElement("Services weight (kg)");
    addSummaryLabelElement("Total weight (kg)");

    // Score totals
    ++iType;
    moduleTable->setContent(0, iType, "Total");
    moduleTable->setContent(tagRow, iType, "");
    moduleTable->setContent(typeRow, iType, "");
    aTotalArea.str("");
    aTotalArea << emphStart << std::fixed << std::setprecision(areaPrecision) << v.totArea/1e6 << emphEnd;
    //moduleTable->setContent(areaRow, iType, anArea.str());
    //anArea.str("");
    //anArea << emphStart << std::fixed << std::setprecision(areaPrecision) << totArea/1e6
    //<< "(m" << superStart << "2" << superEnd << ")" << emphEnd;
    // moduleTable->setContent(totalAreaRow, iType, aTotalArea.str());
    moduleTable->setContent(totalAreaRow, iType, aTotalArea.str());
    moduleTable->setContent(stripOccupancyRow, iType, "");
    moduleTable->setContent(hitOccupancyRow, iType, "");
    moduleTable->setContent(rphiResolutionRow, iType, "");
    moduleTable->setContent(yResolutionRow, iType, "");
    moduleTable->setContent(pitchpairsRow, iType, "");
    moduleTable->setContent(striplengthRow, iType, "");
    moduleTable->setContent(segmentsRow, iType, "");
    moduleTable->setContent(nstripsRow, iType, "");
    aNumberMod.str("");
    aNumberMod << emphStart << v.totCountMod << emphEnd;
    aNumberSens.str("");
    aNumberSens << emphStart << v.totCountSens << emphEnd;
    moduleTable->setContent(numbermodsRow, iType, aNumberMod.str());
    moduleTable->setContent(numbersensRow, iType, aNumberSens.str());
    aChannel.str("");
    aChannel << emphStart << std::fixed
      << std::setprecision(millionChannelPrecision)
      << v.totChannel / 1e6 << emphEnd;
    moduleTable->setContent(channelRow, iType, aChannel.str());
    // aChannel.str("");
    // aChannel << emphStart << std::fixed
    // 	 << std::setprecision(millionChannelPrecision)
    // 	 << totChannelPts / 1e6 << emphEnd;
    // moduleTable->setContent(channelptRow, iType, aChannel.str());
    aPower.str("");
    aPowerPerModule.str("");
    aSensorPower.str("");
    aSensorPowerPerModuleAvg.str("");
    aSensorPowerPerModuleMax.str("");
    aCost.str("");
    aPower << std::fixed << std::setprecision(totalPowerPrecision) << totalPower * 1e-6;
    if (v.totalSensorPower > 1e-6) { // non-zero check for double
      aSensorPower << std::fixed << std::setprecision(totalPowerPrecision) << v.totalSensorPower * 1e-3;
    } else {
      aSensorPower << "n/a";
    }
    aCost    << std::fixed << std::setprecision(costPrecision) << totalCost;
    moduleTable->setContent(powerRow, iType, aPower.str());
    moduleTable->setContent(powerPerModuleRow, iType, aPowerPerModule.str());
    moduleTable->setContent(sensorPowerRow, iType, aSensorPower.str());
    moduleTable->setContent(sensorPowerPerModuleAvgRow, iType, aSensorPowerPerModuleAvg.str());
    moduleTable->setContent(sensorPowerPerModuleMaxRow, iType, aSensorPowerPerModuleMax.str());
    moduleTable->setContent(costRow, iType, aCost.str());
    aWeight.str("");
    if (moduleTotalWeight > 1e-6) { // non-zero check for double
      aWeight << std::fixed << std::setprecision(weightPrecision) << moduleTotalWeight/1.e3 << " (kg)";
    } else {
      aWeight << "n/a";
    }
    moduleTable->setContent(moduleWeightRow, iType, aWeight.str());
    aWeight.str("");
    if (inactiveSurfacesTotalMass > 1e-6) {
      aWeight << std::fixed << std::setprecision(weightPrecision) << inactiveSurfacesTotalMass/1.e3 << " (kg)";
    } else {
      aWeight << "n/a";
    }
    moduleTable->setContent(inactiveWeightRow, iType, aWeight.str());
    aWeight.str("");
    if (inactiveSurfacesTotalMass+moduleTotalWeight > 1e-6) {
      aWeight << std::fixed << std::setprecision(weightPrecision) << (moduleTotalWeight+inactiveSurfacesTotalMass)/1.e3 << " (kg)";
    } else {
      aWeight << "n/a";
    }
    moduleTable->setContent(totalWeightRow, iType, aWeight.str());


    //********************************//
    //*                              *//
    //*    Modules parametrized      *//
    //*     spatial resolution       *//
    //*                              *//
    //********************************//
    // If debug requested, add modules' parametrized spatial resolution maps and distributions to website resolution tabs
    if (debugResolution) {

      std::string tag;
      if (name == "" ) tag = "tracker";
      else tag = name;

      RootWContent& parametrizedResolutionContent  = myPage->addContent("Modules parametrized spatial resolution");

      // Modules' parametrized spatial resolution maps
      std::map<std::string, TH2D>& parametrizedResolutionLocalXBarrelMap = analyzer.getParametrizedResolutionLocalXBarrelMap();
      std::map<std::string, TH2D>& parametrizedResolutionLocalYBarrelMap = analyzer.getParametrizedResolutionLocalYBarrelMap();
      std::map<std::string, TH2D>& parametrizedResolutionLocalXEndcapsMap = analyzer.getParametrizedResolutionLocalXEndcapsMap();
      std::map<std::string, TH2D>& parametrizedResolutionLocalYEndcapsMap = analyzer.getParametrizedResolutionLocalYEndcapsMap();

      // Modules' parametrized spatial resolution distributions
      std::map<std::string, TH1D>& parametrizedResolutionLocalXBarrelDistribution = analyzer.getParametrizedResolutionLocalXBarrelDistribution();
      std::map<std::string, TH1D>& parametrizedResolutionLocalYBarrelDistribution = analyzer.getParametrizedResolutionLocalYBarrelDistribution();
      std::map<std::string, TH1D>& parametrizedResolutionLocalXEndcapsDistribution = analyzer.getParametrizedResolutionLocalXEndcapsDistribution();
      std::map<std::string, TH1D>& parametrizedResolutionLocalYEndcapsDistribution = analyzer.getParametrizedResolutionLocalYEndcapsDistribution();

      if (parametrizedResolutionLocalXBarrelMap[tag].GetEntries() == 0 && parametrizedResolutionLocalYBarrelMap[tag].GetEntries() == 0 && parametrizedResolutionLocalXEndcapsMap[tag].GetEntries() == 0 && parametrizedResolutionLocalYEndcapsMap[tag].GetEntries() == 0) {
	parametrizedResolutionContent.addText(Form("Spatial resolution is not parametrized for any module. To get spatial resolution values, please have a look at modules table."));
      }

      // If maps not empty, add modules' parametrized spatial resolution maps and corresponding distributions
      else {
	RootWTable* myTable = new RootWTable();
	parametrizedResolutionContent.addItem(myTable);
	myTable->setContent(1, 1, "These plots are for all modules types, over full barrel or endcaps volumes.");
	myTable->setContent(2, 1, "To get statistics per module type, please have a look at modules table.");
	myTable->setContent(3, 1, " ");
	myTable->setContent(4, 1, " ");

	gStyle->SetTitleX(0.54);
	gStyle->SetTitleW(1);
	gStyle->SetOptStat("emr");
	if (parametrizedResolutionLocalXBarrelMap[tag].GetEntries() != 0) {
	  TCanvas resoXBarCanvas;
	  resoXBarCanvas.SetFillColor(color_plot_background);
	  resoXBarCanvas.Divide(2,1);
	  TVirtualPad* myPad;
	  myPad = resoXBarCanvas.GetPad(0);
	  myPad->SetFillColor(color_pad_background);
	  myPad = resoXBarCanvas.GetPad(1);
	  myPad->cd();
	  parametrizedResolutionLocalXBarrelMap[tag].Draw();
	  myPad = resoXBarCanvas.GetPad(2);
	  myPad->cd();
	  parametrizedResolutionLocalXBarrelDistribution[tag].SetStats(1);
	  parametrizedResolutionLocalXBarrelDistribution[tag].DrawNormalized();
	  RootWImage& resoXBarImage = parametrizedResolutionContent.addImage(resoXBarCanvas, vis_std_canvas_sizeX, vis_min_canvas_sizeY);
	  resoXBarImage.setComment(Form("Resolution on local X coordinate for %s barrel modules", tag.c_str()));
	  resoXBarImage.setName(Form("Resolution on local X coordinate for %s barrel modules", tag.c_str()));
	}
	if (parametrizedResolutionLocalYBarrelMap[tag].GetEntries() != 0) {
	  TCanvas resoYBarCanvas;
	  resoYBarCanvas.SetFillColor(color_plot_background);
	  resoYBarCanvas.Divide(2,1);
	  TVirtualPad* myPad;
	  myPad = resoYBarCanvas.GetPad(0);
	  myPad->SetFillColor(color_pad_background);
	  myPad = resoYBarCanvas.GetPad(1);
	  myPad->cd();
	  parametrizedResolutionLocalYBarrelMap[tag].Draw();
	  myPad = resoYBarCanvas.GetPad(2);
	  myPad->cd();
	  parametrizedResolutionLocalYBarrelDistribution[tag].SetStats(1);
	  parametrizedResolutionLocalYBarrelDistribution[tag].DrawNormalized();
	  RootWImage& resoYBarImage = parametrizedResolutionContent.addImage(resoYBarCanvas, vis_std_canvas_sizeX, vis_min_canvas_sizeY);
	  resoYBarImage.setComment(Form("Resolution on local Y coordinate for %s barrel modules", tag.c_str()));
	  resoYBarImage.setName(Form("Resolution on local Y coordinate for %s barrel modules", tag.c_str()));
	}
	if (parametrizedResolutionLocalXEndcapsMap[tag].GetEntries() != 0) {
	  TCanvas resoXEndCanvas;
	  resoXEndCanvas.SetFillColor(color_plot_background);
	  resoXEndCanvas.Divide(2,1);
	  TVirtualPad* myPad;
	  myPad = resoXEndCanvas.GetPad(0);
	  myPad->SetFillColor(color_pad_background);
	  myPad = resoXEndCanvas.GetPad(1);
	  myPad->cd();
	  parametrizedResolutionLocalXEndcapsMap[tag].Draw();
	  myPad = resoXEndCanvas.GetPad(2);
	  myPad->cd();
	  parametrizedResolutionLocalXEndcapsDistribution[tag].SetStats(1);
	  parametrizedResolutionLocalXEndcapsDistribution[tag].DrawNormalized();
	  RootWImage& resoXEndImage = parametrizedResolutionContent.addImage(resoXEndCanvas, vis_std_canvas_sizeX, vis_min_canvas_sizeY);
	  resoXEndImage.setComment(Form("Resolution on local X coordinate for %s endcaps modules", tag.c_str()));
	  resoXEndImage.setName(Form("Resolution on local X coordinate for %s endcaps modules", tag.c_str()));
	}
	if (parametrizedResolutionLocalYEndcapsMap[tag].GetEntries() != 0) {
	  TCanvas resoYEndCanvas;
	  resoYEndCanvas.SetFillColor(color_plot_background);
	  resoYEndCanvas.Divide(2,1);
	  TVirtualPad* myPad;
	  myPad = resoYEndCanvas.GetPad(0);
	  myPad->SetFillColor(color_pad_background);
	  myPad = resoYEndCanvas.GetPad(1);
	  myPad->cd();
	  parametrizedResolutionLocalYEndcapsMap[tag].Draw();
	  myPad = resoYEndCanvas.GetPad(2);
	  myPad->cd();
	  parametrizedResolutionLocalYEndcapsDistribution[tag].SetStats(1);
	  parametrizedResolutionLocalYEndcapsDistribution[tag].DrawNormalized();
	  RootWImage& resoYEndImage = parametrizedResolutionContent.addImage(resoYEndCanvas, vis_std_canvas_sizeX, vis_min_canvas_sizeY);
	  resoYEndImage.setComment(Form("Resolution on local Y coordinate for %s endcaps modules", tag.c_str()));
	  resoYEndImage.setName(Form("Resolution on local Y coordinate for %s endcaps modules", tag.c_str()));
	}
      }
    } // debugResolution


    //********************************//
    //*                              *//
    //*       Plots                  *//
    //*                              *//
    //********************************//
    RootWImage* myImage;
    TCanvas *summaryCanvas = NULL;
    TCanvas *RZCanvas = NULL;
    TCanvas *RZCanvasBarrel = NULL;
    TCanvas *XYCanvas = NULL;
    TCanvas *XYCanvasEC = NULL;
    TCanvas *myCanvas = NULL;
    //createSummaryCanvas(tracker.getMaxL(), tracker.getMaxR(), analyzer, summaryCanvas, YZCanvas, XYCanvas, XYCanvasEC);
    createSummaryCanvasNicer(tracker, RZCanvas, RZCanvasBarrel, XYCanvas, XYCanvasEC);
    if (name=="pixel") {
      logINFO("PIXEL HACK for beam pipe");
      TPolyLine* beampipe  = new TPolyLine();
      beampipe->SetPoint(0, 0, 45/2.);
      beampipe->SetPoint(1, 2915/2., 45/2.);
      beampipe->SetPoint(2, 3804/2., 56.6/2.);
      beampipe->SetPoint(3, 3804/2.+1164, 91/2.);
      XYCanvasEC->cd();
      drawCircle(22.5, true, 18); // "grey18"
      XYCanvas->cd();
      drawCircle(22.5, true, 18); // "grey18"
      RZCanvas->cd();
      beampipe->Draw("same");
      RZCanvasBarrel->cd();
      beampipe->Draw("same");

      RZCanvas->cd();
      TPolyLine* etafour  = new TPolyLine();
      etafour->SetPoint(0, 0, 0);
      etafour->SetPoint(1, 2700, 98.9376398798);
      etafour->Draw("same");
    }
    // createColorPlotCanvas(tracker, 1, RZCanvas);


    //TVirtualPad* myPad;
    myContent = new RootWContent("Plots");
    myPage->addContent(myContent);

    if (summaryCanvas) {
      myImage = new RootWImage(summaryCanvas, vis_min_canvas_sizeX, vis_min_canvas_sizeY);
      myImage->setComment("Tracker summary: modules position in XY (endcap and barrel), YZ and number of hits vs. eta");
      myContent->addItem(myImage);
    }

    if (RZCanvas) {
      myImage = new RootWImage(RZCanvas, RZCanvas->GetWindowWidth(), RZCanvas->GetWindowHeight() );
      myImage->setComment("RZ positions of the modules");
      myContent->addItem(myImage);
    }
    if ((RZCanvasBarrel) && (name == "pixel")) {
      myImage = new RootWImage(RZCanvasBarrel, vis_min_canvas_sizeX, vis_min_canvas_sizeY);
      myImage->setComment("RZ positions of the barrel modules");
      myContent->addItem(myImage);
    }
    if (XYCanvas) {
      myImage = new RootWImage(XYCanvas, vis_min_canvas_sizeX, vis_min_canvas_sizeY);
      myImage->setComment("XY Section of the tracker barrel");
      myContent->addItem(myImage);
    }
    if (XYCanvasEC) {
      myImage = new RootWImage(XYCanvasEC, vis_min_canvas_sizeX, vis_min_canvas_sizeY);
      myImage->setComment("XY Projection of the tracker endcap(s)");
      myContent->addItem(myImage);
    }

    /*
     * myCanvas = new TCanvas("XYViewBarrel", "XYViewBarrel", vis_min_canvas_sizeX, vis_min_canvas_sizeY);
     * myCanvas->cd();
     * myPad = summaryCanvas->GetPad(padXY);
     * if (myPad) {
     * myPad->DrawClonePad();
     * myImage = new RootWImage(myCanvas, vis_min_canvas_sizeX, vis_min_canvas_sizeY);
     * myImage->setComment("XY Section of the tracker barrel");
     * myContent->addItem(myImage);
     * }
     *
     * myCanvas = new TCanvas("XYViewEndcap", "XYViewEndcap", vis_min_canvas_sizeX, vis_min_canvas_sizeY);
     * myCanvas->cd();
     * myPad = summaryCanvas->GetPad(padEC);
     * if (myPad) {
     * myPad->DrawClonePad();
     * myImage = new RootWImage(myCanvas, vis_min_canvas_sizeX, vis_min_canvas_sizeY);
     * myImage->setComment("XY View of the tracker endcap");
     * myContent->addItem(myImage);
     * }
     */

    // Eta profile big plot
    myCanvas = new TCanvas("EtaProfileHits", "Eta profile (Hit Modules)", vis_min_canvas_sizeX, vis_min_canvas_sizeY);
    drawEtaProfiles(*myCanvas, analyzer);
    myImage = new RootWImage(myCanvas, vis_min_canvas_sizeX, vis_min_canvas_sizeY);
    myImage->setComment("Hit modules across eta");
    myContent->addItem(myImage);

    myCanvas = new TCanvas("EtaProfileSensors", "Eta profile (Hits)", vis_min_canvas_sizeX, vis_min_canvas_sizeY);
    drawEtaProfilesSensors(*myCanvas, analyzer);
    myImage = new RootWImage(myCanvas, vis_min_canvas_sizeX, vis_min_canvas_sizeY);
    myImage->setComment("Hit coverage across eta");
    myContent->addItem(myImage);

    myCanvas = new TCanvas("EtaProfileStubs", "Eta profile (Stubs)", vis_min_canvas_sizeX, vis_min_canvas_sizeY);
    drawEtaProfilesStubs(*myCanvas, analyzer);
    myImage = new RootWImage(myCanvas, vis_min_canvas_sizeX, vis_min_canvas_sizeY);
    myImage->setComment("Stub coverage across eta");
    myContent->addItem(myImage);

    if (name != "pixel") totalEtaProfileSensors_ = &analyzer.getTotalEtaProfileSensors();
    else totalEtaProfileSensorsPixel_ = &analyzer.getTotalEtaProfileSensors();

    TCanvas* hitMapCanvas = new TCanvas("hitmapcanvas", "Hit Map", vis_min_canvas_sizeX, vis_min_canvas_sizeY);
    hitMapCanvas->cd();
    //gStyle->SetPalette(1);
    hitMapCanvas->SetFillColor(color_plot_background);
    hitMapCanvas->SetBorderMode(0);
    hitMapCanvas->SetBorderSize(0);
    analyzer.getMapPhiEta().Draw("colz");
    analyzer.getMapPhiEta().SetStats(0);
    hitMapCanvas->Modified();
    myImage = new RootWImage(hitMapCanvas, vis_min_canvas_sizeX, vis_min_canvas_sizeY);
    myImage->setComment("Hit coverage in eta, phi");
    myContent->addItem(myImage);

    drawEtaCoverage(*myPage, analyzer);
    drawEtaCoverageStubs(*myPage, analyzer);

<<<<<<< HEAD
=======
    // TODO: make this meaningful!
    // // Power density
    // myCanvas = new TCanvas("PowerDensity", "PowerDensity", vis_min_canvas_sizeX, vis_min_canvas_sizeY);
    // myCanvas->cd();
    // //myCanvas->SetLogx();
    // //myCanvas->SetLogy();
    // TGraph& pd = analyzer.getPowerDensity();
    // pd.SetMarkerStyle(8);
    // pd.SetMarkerColor(kBlue);
    // pd.Draw("ap");
    // myCanvas->SetFillColor(color_plot_background);
    // myImage = new RootWImage(myCanvas, vis_min_canvas_sizeX, vis_min_canvas_sizeY);
    // myImage->setComment("Power density distribution");
    // myContent->addItem(myImage);

>>>>>>> 45fd0a31
    // Add detailed geometry info here
    RootWContent* filesContent = new RootWContent("Geometry files", false);
    myPage->addContent(filesContent);
    RootWTextFile* myTextFile;
    // Barrel coordinates
<<<<<<< HEAD
    myTextFile = new RootWTextFile(Form("barrelCoordinates%s.csv", name.c_str()), "Barrel modules coordinate file");
    myTextFile->addText(createBarrelModulesCsv(tracker));
    filesContent->addItem(myTextFile);
    // Endcap coordinates
    myTextFile = new RootWTextFile(Form("endcapCoordinates%s.csv", name.c_str()), "Endcap modules coordinate file");
    myTextFile->addText(createEndcapModulesCsv(tracker));
    filesContent->addItem(myTextFile);
    // All coordinates
    myTextFile = new RootWTextFile(Form("allCoordinates%s.csv", name.c_str()), "Complete coordinate file");
=======
    myTextFile = new RootWTextFile(Form("barrelCoordinates%s.csv", name.c_str()), "Barrel modules coordinates file");
    myTextFile->addText(createBarrelModulesCsv(tracker));
    filesContent->addItem(myTextFile);
    // Endcap coordinates
    myTextFile = new RootWTextFile(Form("endcapCoordinates%s.csv", name.c_str()), "Endcap modules coordinates file");
    myTextFile->addText(createEndcapModulesCsv(tracker));
    filesContent->addItem(myTextFile);
    // All coordinates
    myTextFile = new RootWTextFile(Form("allCoordinates%s.csv", name.c_str()), "Complete coordinates file");
>>>>>>> 45fd0a31
    myTextFile->addText(createAllModulesCsv(tracker));
    filesContent->addItem(myTextFile);

    // If debug requested, add modules' parametrized spatial resolution maps and distributions to website resolution tabs
    if (debugResolution) {

      std::string tag;
      if (name == "" ) tag = "tracker";
      else tag = name;

      RootWContent& parametrizedResolutionContent  = myPage->addContent("Modules parametrized spatial resolution");

      // Modules' parametrized spatial resolution maps
      std::map<std::string, TH2D>& parametrizedResolutionLocalXBarrelMap = analyzer.getParametrizedResolutionLocalXBarrelMap();
      std::map<std::string, TH2D>& parametrizedResolutionLocalYBarrelMap = analyzer.getParametrizedResolutionLocalYBarrelMap();
      std::map<std::string, TH2D>& parametrizedResolutionLocalXEndcapsMap = analyzer.getParametrizedResolutionLocalXEndcapsMap();
      std::map<std::string, TH2D>& parametrizedResolutionLocalYEndcapsMap = analyzer.getParametrizedResolutionLocalYEndcapsMap();

      // Modules' parametrized spatial resolution distributions
      std::map<std::string, TH1D>& parametrizedResolutionLocalXBarrelDistribution = analyzer.getParametrizedResolutionLocalXBarrelDistribution();
      std::map<std::string, TH1D>& parametrizedResolutionLocalYBarrelDistribution = analyzer.getParametrizedResolutionLocalYBarrelDistribution();
      std::map<std::string, TH1D>& parametrizedResolutionLocalXEndcapsDistribution = analyzer.getParametrizedResolutionLocalXEndcapsDistribution();
      std::map<std::string, TH1D>& parametrizedResolutionLocalYEndcapsDistribution = analyzer.getParametrizedResolutionLocalYEndcapsDistribution();

      if (parametrizedResolutionLocalXBarrelMap[tag].GetEntries() == 0 && parametrizedResolutionLocalYBarrelMap[tag].GetEntries() == 0 && parametrizedResolutionLocalXEndcapsMap[tag].GetEntries() == 0 && parametrizedResolutionLocalYEndcapsMap[tag].GetEntries() == 0) {
	parametrizedResolutionContent.addText(Form("Spatial resolution is not parametrized for any module. To get spatial resolution values, please have a look at modules table."));
      }

      // If maps not empty, add modules' parametrized spatial resolution maps and corresponding distributions
      else {
	RootWTable* myTable = new RootWTable();
	parametrizedResolutionContent.addItem(myTable);
	myTable->setContent(1, 1, "These plots are for all modules types, over full barrel or endcaps volumes.");
	myTable->setContent(2, 1, "To get statistics per module type, please have a look at modules table.");
	myTable->setContent(3, 1, " ");
	myTable->setContent(4, 1, " ");

	gStyle->SetTitleX(0.54);
	gStyle->SetTitleW(1);
	gStyle->SetOptStat("emr");
	if (parametrizedResolutionLocalXBarrelMap[tag].GetEntries() != 0) {
	  TCanvas resoXBarCanvas;
	  resoXBarCanvas.SetFillColor(color_plot_background);
	  resoXBarCanvas.Divide(2,1);
	  TVirtualPad* myPad;
	  myPad = resoXBarCanvas.GetPad(0);
	  myPad->SetFillColor(color_pad_background);
	  myPad = resoXBarCanvas.GetPad(1);
	  myPad->cd();
	  parametrizedResolutionLocalXBarrelMap[tag].Draw();
	  myPad = resoXBarCanvas.GetPad(2);
	  myPad->cd();
	  parametrizedResolutionLocalXBarrelDistribution[tag].SetStats(1);
	  parametrizedResolutionLocalXBarrelDistribution[tag].DrawNormalized();
	  RootWImage& resoXBarImage = parametrizedResolutionContent.addImage(resoXBarCanvas, vis_std_canvas_sizeX, vis_min_canvas_sizeY);
	  resoXBarImage.setComment(Form("Resolution on local X coordinate for %s barrel modules", tag.c_str()));
	  resoXBarImage.setName(Form("Resolution on local X coordinate for %s barrel modules", tag.c_str()));
	}
	if (parametrizedResolutionLocalYBarrelMap[tag].GetEntries() != 0) {
	  TCanvas resoYBarCanvas;
	  resoYBarCanvas.SetFillColor(color_plot_background);
	  resoYBarCanvas.Divide(2,1);
	  TVirtualPad* myPad;
	  myPad = resoYBarCanvas.GetPad(0);
	  myPad->SetFillColor(color_pad_background);
	  myPad = resoYBarCanvas.GetPad(1);
	  myPad->cd();
	  parametrizedResolutionLocalYBarrelMap[tag].Draw();
	  myPad = resoYBarCanvas.GetPad(2);
	  myPad->cd();
	  parametrizedResolutionLocalYBarrelDistribution[tag].SetStats(1);
	  parametrizedResolutionLocalYBarrelDistribution[tag].DrawNormalized();
	  RootWImage& resoYBarImage = parametrizedResolutionContent.addImage(resoYBarCanvas, vis_std_canvas_sizeX, vis_min_canvas_sizeY);
	  resoYBarImage.setComment(Form("Resolution on local Y coordinate for %s barrel modules", tag.c_str()));
	  resoYBarImage.setName(Form("Resolution on local Y coordinate for %s barrel modules", tag.c_str()));
	}
	if (parametrizedResolutionLocalXEndcapsMap[tag].GetEntries() != 0) {
	  TCanvas resoXEndCanvas;
	  resoXEndCanvas.SetFillColor(color_plot_background);
	  resoXEndCanvas.Divide(2,1);
	  TVirtualPad* myPad;
	  myPad = resoXEndCanvas.GetPad(0);
	  myPad->SetFillColor(color_pad_background);
	  myPad = resoXEndCanvas.GetPad(1);
	  myPad->cd();
	  parametrizedResolutionLocalXEndcapsMap[tag].Draw();
	  myPad = resoXEndCanvas.GetPad(2);
	  myPad->cd();
	  parametrizedResolutionLocalXEndcapsDistribution[tag].SetStats(1);
	  parametrizedResolutionLocalXEndcapsDistribution[tag].DrawNormalized();
	  RootWImage& resoXEndImage = parametrizedResolutionContent.addImage(resoXEndCanvas, vis_std_canvas_sizeX, vis_min_canvas_sizeY);
	  resoXEndImage.setComment(Form("Resolution on local X coordinate for %s endcaps modules", tag.c_str()));
	  resoXEndImage.setName(Form("Resolution on local X coordinate for %s endcaps modules", tag.c_str()));
	}
	if (parametrizedResolutionLocalYEndcapsMap[tag].GetEntries() != 0) {
	  TCanvas resoYEndCanvas;
	  resoYEndCanvas.SetFillColor(color_plot_background);
	  resoYEndCanvas.Divide(2,1);
	  TVirtualPad* myPad;
	  myPad = resoYEndCanvas.GetPad(0);
	  myPad->SetFillColor(color_pad_background);
	  myPad = resoYEndCanvas.GetPad(1);
	  myPad->cd();
	  parametrizedResolutionLocalYEndcapsMap[tag].Draw();
	  myPad = resoYEndCanvas.GetPad(2);
	  myPad->cd();
	  parametrizedResolutionLocalYEndcapsDistribution[tag].SetStats(1);
	  parametrizedResolutionLocalYEndcapsDistribution[tag].DrawNormalized();
	  RootWImage& resoYEndImage = parametrizedResolutionContent.addImage(resoYEndCanvas, vis_std_canvas_sizeX, vis_min_canvas_sizeY);
	  resoYEndImage.setComment(Form("Resolution on local Y coordinate for %s endcaps modules", tag.c_str()));
	  resoYEndImage.setName(Form("Resolution on local Y coordinate for %s endcaps modules", tag.c_str()));
	}
      }
    } // debugResolution

    return true;
  }

  // Draws all the profile plots present in the analyzer into the given TCanvas
  // @param myPad the target TPad
  // @param analyzer the plot data container
  bool Vizard::drawEtaProfiles(TVirtualPad& myPad, Analyzer& analyzer) {
    myPad.cd();
    myPad.SetFillColor(color_plot_background);
    TProfile& totalEtaProfile = analyzer.getTotalEtaProfile();
    std::vector<TProfile>& etaProfiles = analyzer.getTypeEtaProfiles();
    return drawEtaProfilesAny(totalEtaProfile, etaProfiles);
  }

  bool Vizard::drawEtaProfilesSensors(TVirtualPad& myPad, Analyzer& analyzer, bool total/*=true*/) {
    myPad.cd();
    myPad.SetFillColor(color_plot_background);
    TProfile& totalEtaProfileSensors = analyzer.getTotalEtaProfileSensors();
    std::vector<TProfile>& etaProfilesSensors = analyzer.getTypeEtaProfilesSensors();
    return drawEtaProfilesAny(totalEtaProfileSensors, etaProfilesSensors, total);
  }

  bool Vizard::drawEtaProfilesStubs(TVirtualPad& myPad, Analyzer& analyzer) {
    myPad.cd();
    myPad.SetFillColor(color_plot_background);
    TProfile& totalEtaProfileStubs = analyzer.getTotalEtaProfileStubs();
    std::vector<TProfile>& etaProfilesStubs = analyzer.getTypeEtaProfilesStubs();
    return drawEtaProfilesAny(totalEtaProfileStubs, etaProfilesStubs);
  }

  bool Vizard::drawEtaProfilesAny(TProfile& totalEtaProfile, std::vector<TProfile>& etaProfiles, bool total/*=true*/) {
    std::vector<TProfile>::iterator etaProfileIterator;
    //totalEtaProfile.SetMaximum(15); // TODO: make this configurable
    totalEtaProfile.SetMinimum(0); // TODO: make this configurable

    if (total) totalEtaProfile.Draw();
    for (etaProfileIterator=etaProfiles.begin();
         etaProfileIterator!=etaProfiles.end();
         ++etaProfileIterator) {
      etaProfileIterator->SetMinimum(0);
      (*etaProfileIterator).Draw("same");
    }
    return true; // TODO: make this meaningful
  }
  // Draws all the profile plots present in the analyzer into the given TCanvas
  // @param myCanvas the target TCanvas
  // @param analyzer the plot data container
  bool Vizard::drawEtaProfiles(TCanvas& myCanvas, Analyzer& analyzer) {
    TVirtualPad* myVirtualPad = myCanvas.GetPad(0);
    if (!myVirtualPad) return false;
    return drawEtaProfiles(*myVirtualPad, analyzer);
  }

  bool Vizard::drawEtaProfilesSensors(TCanvas& myCanvas, Analyzer& analyzer, bool total/*=true*/) {
    TVirtualPad* myVirtualPad = myCanvas.GetPad(0);
    if (!myVirtualPad) return false;
    return drawEtaProfilesSensors(*myVirtualPad, analyzer, total);
  }

  bool Vizard::drawEtaProfilesStubs(TCanvas& myCanvas, Analyzer& analyzer) {
    TVirtualPad* myVirtualPad = myCanvas.GetPad(0);
    if (!myVirtualPad) return false;
    return drawEtaProfilesStubs(*myVirtualPad, analyzer);
  }


  bool Vizard::drawEtaCoverage(RootWPage& myPage, Analyzer& analyzer) {
    return drawEtaCoverageAny(myPage, analyzer.getLayerEtaCoverageProfiles(), "Hits");
  }

  bool Vizard::drawEtaCoverageStubs(RootWPage& myPage, Analyzer& analyzer) {
    return drawEtaCoverageAny(myPage, analyzer.getLayerEtaCoverageProfilesStubs(), "Stubs");
  }

  bool Vizard::drawEtaCoverageAny(RootWPage& myPage, std::map<std::string, TProfile>& layerEtaCoverage, const std::string& type) {
    if (layerEtaCoverage.size()==0) return false;

    TCanvas* myCanvas;
    RootWContent* myContent = new RootWContent("Layer coverage (" + type + ")", false);
    myPage.addContent(myContent);

    int layerCount = 0;
    for (std::map<std::string, TProfile>::iterator it = layerEtaCoverage.begin(); it!= layerEtaCoverage.end(); ++it) {
      TProfile& aProfile = it->second;
      layerCount++;
      myCanvas = new TCanvas(Form("LayerCoverage%s%s", it->first.c_str(), type.c_str()), ("Layer eta coverage (" + type + ")").c_str(), vis_std_canvas_sizeX, vis_min_canvas_sizeY);
      myCanvas->cd();


      TPad* upperPad = new TPad(Form("%s_upper", myCanvas->GetName()), "upper", 0, 0.4, 1, 1);
      TPad* lowerPad = new TPad(Form("%s_lower", myCanvas->GetName()), "upper", 0, 0, 1, 0.4);
      myCanvas->cd();
      upperPad->Draw();
      lowerPad->Draw();
      aProfile.SetMinimum(0);
      aProfile.SetMaximum(1.05);
      aProfile.SetMarkerColor(Palette::color(1));
      aProfile.SetLineColor(Palette::color(1));
      aProfile.SetMarkerStyle(1);

      TProfile* zoomedProfile = (TProfile*) aProfile.Clone();
      zoomedProfile->SetMinimum(0.9);
      zoomedProfile->SetMaximum(1.01);
      zoomedProfile->SetTitle("");
      upperPad->cd();
      aProfile.Draw();
      lowerPad->cd();
      zoomedProfile->Draw();

      RootWImage* myImage = new RootWImage(myCanvas, vis_std_canvas_sizeX, vis_min_canvas_sizeY);
      myImage->setComment("Layer coverage in eta for " + type + " (multiple occurrences in the same layer are counted once here)");
      myContent->addItem(myImage);
    }
    return true;
  }

  TCanvas* Vizard::drawFullLayout() {

    TCanvas* result = nullptr;
    std::string aClass;
    PlotDrawer<YZ, Type> yzDrawer;
    //double maxR = 1100;
    //double maxL = 2800;
    //double scaleFactor = maxR / 600;

    for (unsigned int i=0; i< trackers_.size(); ++i) {
      Tracker& tracker = *(trackers_[i]);
      yzDrawer.addModulesType(tracker.modules().begin(), tracker.modules().end());
    }

    int rzCanvasX = vis_max_canvas_sizeX; //int(maxL/scaleFactor);
    int rzCanvasY = vis_min_canvas_sizeY; //int(maxR/scaleFactor);
    result = new TCanvas("FullRZCanvas", "RZView Canvas (full layout)", rzCanvasX, rzCanvasY );
    result->cd();
    yzDrawer.drawFrame<SummaryFrameStyle>(*result);
    yzDrawer.drawModules<ContourStyle>(*result);

    return result;
  }
  

  bool Vizard::additionalInfoSite(const std::string& settingsfile,
                                  Analyzer& analyzer, Analyzer& pixelAnalyzer, Tracker& tracker, SimParms& simparms, RootWSite& site) {
    RootWPage* myPage = new RootWPage("Info");
    myPage->setAddress("info.html");
    site.addPage(myPage);
    RootWContent *simulationContent, *summaryContent, *fullLayoutContent;
    RootWBinaryFile* myBinaryFile;
    std::string trackerName = tracker.myid();

    int materialTracksUsed = analyzer.getMaterialTracksUsed();
    int geometryTracksUsed = analyzer.getGeometryTracksUsed();

    //********************************//
    //*                              *//
    //*  Simulation and files        *//
    //*                              *//
    //********************************//
    
    // Detector full layout
    TCanvas* aLayout = drawFullLayout();
    if (aLayout) {
      fullLayoutContent = new RootWContent("Full layout", true);
      RootWImage* anImage = new RootWImage(aLayout, aLayout->GetWindowWidth(), aLayout->GetWindowHeight() );
      anImage->setComment("RZ position of the modules (full layout)");
      anImage->setName("fullLayout");
      fullLayoutContent->addItem(anImage);
    }

    // Define web-page sections
    if (aLayout) myPage->addContent(fullLayoutContent);
    simulationContent = new RootWContent("Simulation parameters");
    myPage->addContent(simulationContent);
    summaryContent = new RootWContent("Summary");
    myPage->addContent(summaryContent);
     
    THStack* totalEtaStack = new THStack();
    if (totalEtaProfileSensors_) totalEtaStack->Add(totalEtaProfileSensors_->ProjectionX());
    if (totalEtaProfileSensorsPixel_) totalEtaStack->Add(totalEtaProfileSensorsPixel_->ProjectionX());
    TCanvas* totalEtaProfileFull = new TCanvas("TotalEtaProfileFull", "Full eta profile (Hits)", vis_std_canvas_sizeX, vis_std_canvas_sizeY);
    totalEtaProfileFull->cd();
    ((TH1I*)totalEtaStack->GetStack()->Last())->SetMarkerStyle(8);
    ((TH1I*)totalEtaStack->GetStack()->Last())->SetMarkerSize(1);
    ((TH1I*)totalEtaStack->GetStack()->Last())->SetMinimum(0.);
    totalEtaStack->GetStack()->Last()->Draw();
    // add profile for types here...##### 
    drawEtaProfilesSensors(*totalEtaProfileFull, analyzer, false);
    drawEtaProfilesSensors(*totalEtaProfileFull, pixelAnalyzer, false);
    totalEtaStack->GetStack()->Last()->Draw("same");
    RootWImage* myImage = new RootWImage(totalEtaProfileFull, vis_std_canvas_sizeX, vis_std_canvas_sizeY);
    myImage->setComment("Full hit coverage across eta");
    fullLayoutContent->addItem(myImage);


    RootWInfo* cmdLineInfo;
    cmdLineInfo = new RootWInfo("Command line arguments");
    cmdLineInfo->setValue(commandLine_);
    simulationContent->addItem(cmdLineInfo);

    std::string destinationFilename;

    // Let's add the included files from the main configuration
    mainConfigHandler& mainConfig = mainConfigHandler::instance();
    std::vector<std::string> origSet;
    std::vector<std::string> destSet;
    mainConfig.createEncodedFileList(origSet, destSet);
    RootWBinaryFileList* myBinaryFileList = new RootWBinaryFileList(destSet.begin(), destSet.end(), "Geometry configuration file(s)", origSet.begin(), origSet.end());
    simulationContent->addItem(myBinaryFileList);

    RootWInfo* myInfo;
    myInfo = new RootWInfo("Minimum bias per bunch crossing");
    myInfo->setValue(simparms.numMinBiasEvents(), minimumBiasPrecision);
    simulationContent->addItem(myInfo);
    myInfo = new RootWInfo("Number of tracks used for material");
    myInfo->setValue(materialTracksUsed);
    simulationContent->addItem(myInfo);
    myInfo = new RootWInfo("Number of tracks used for geometry");
    myInfo->setValue(geometryTracksUsed);
    simulationContent->addItem(myInfo);

    // TODO: make an object that handles this properly:
    RootWTable* myTable = new RootWTable();
    myTable->setContent(1, 0, "CHF/cm"+superStart+"2"+superEnd);
    //myTable->setContent(2, 0, "mW/channel");
    myTable->setContent(0, 1, "Pt modules");
    myTable->setContent(0, 2, "Strip modules");
    myTable->setContent(1, 1, simparms.calcCost(READOUT_PT), costPerUnitPrecision);
    myTable->setContent(1, 2, simparms.calcCost(READOUT_STRIP), costPerUnitPrecision);
    simulationContent->addItem(myTable);

    RootWTable& typesTable = simulationContent->addTable();
    typesTable.setContent(1,0,"mW / channel [chip]");
    typesTable.setContent(2,0,"mW / channel [opto]");
    typesTable.setContent(3,0,"mW / channel [total]");
    typesTable.setContent(4,0,"mW / module [chip]");
    typesTable.setContent(5,0,"mW / module [opto]");
    typesTable.setContent(6,0,"mW / module [total]");
    int iType=1;
    struct ModuleTypeVisitor : public ConstGeometryVisitor {
      std::map<std::string, const Module*> typeMap;
      void visit(const Module& m) { if (!typeMap.count(m.moduleType())) typeMap[m.moduleType()] = &m; }
    };
    ModuleTypeVisitor v;
    tracker.accept(v);
    for (auto it = v.typeMap.begin(); it != v.typeMap.end(); ++it) {
      typesTable.setContent(0,iType, it->first);
      typesTable.setContent(1,iType,it->second->powerStripChip(),2);
      typesTable.setContent(2,iType,it->second->powerStripOptical(),2);
      typesTable.setContent(3,iType,it->second->totalPowerStrip(), 2);
      typesTable.setContent(4,iType,it->second->powerModuleChip(),2);
      typesTable.setContent(5,iType,it->second->powerModuleOptical(),2);
      typesTable.setContent(6,iType,it->second->totalPowerModule(), 2);
      iType++;
    }

    //********************************//
    //*                              *//
    //*  Summary files               *//
    //*                              *//
    //********************************//

<<<<<<< HEAD
    // Summary file with all root plots
    myBinaryFile = new RootWBinaryFile("summary.root", "ROOT file with all relevant plots");
    myBinaryFile->setNoCopy(true);
    summaryContent->addItem(myBinaryFile);

=======
>>>>>>> 45fd0a31
    RootWTextFile* myTextFile;

    // Summary of layout and performance
    myTextFile = new RootWTextFile("summary.csv", "Summary variables csv file");
    myTextFile->addText(getSummaryLabelString()+"\n");
    myTextFile->addText(getSummaryString());
    summaryContent->addItem(myTextFile);

    // Occupancy vs. radius
    myTextFile = new RootWTextFile("occupancy.csv", "Occupancy vs. radius");
    myTextFile->addText(occupancyCsv_);
    summaryContent->addItem(myTextFile);

    // Bill of materials
    myTextFile = new RootWTextFile("materials.csv", "Bill of materials");
    myTextFile->addText(analyzer.getBillOfMaterials());
    summaryContent->addItem(myTextFile);

    createTriggerSectorMapCsv(analyzer.getTriggerSectorMap());
    myTextFile = new RootWTextFile("trigger_sector_map.csv", "Trigger Towers to Modules connections");
    myTextFile->addText(triggerSectorMapCsv_);
    summaryContent->addItem(myTextFile);

    createModuleConnectionsCsv(analyzer.getModuleConnectionMap());
    myTextFile = new RootWTextFile("module_connections.csv", "Modules to Trigger Towers connections");
    myTextFile->addText(moduleConnectionsCsv_);
    summaryContent->addItem(myTextFile);

    RootWGraphViz* myGv = new RootWGraphViz("include_graph.gv", "Include structure");
    myGv->addText(mainConfigHandler::instance().createGraphVizFile());
    summaryContent->addItem(myGv);

    return true; // TODO: make this meaningful
  }


  bool Vizard::bandwidthSummary(Analyzer& analyzer, Tracker& tracker, SimParms& simparms, RootWSite& site) {
    RootWPage* myPage = new RootWPage("Bandwidth");
    myPage->setAddress("bandwidth.html");
    site.addPage(myPage);
    RootWContent* myContent;

    //********************************//
    //*                              *//
    //*       Bandwidth              *//
    //*                              *//
    //********************************//
    // (also todo: handle this properly: with a not-hardcoded model)
    myContent = new RootWContent("Distributions and models");
    myPage->addContent(myContent);
    TCanvas* bandWidthCanvas = new TCanvas("ModuleBandwidthC", "Modules needed bandwidthC", vis_min_canvas_sizeX, vis_min_canvas_sizeY);
    TCanvas* moduleHitCanvas = new TCanvas("ModuleHitC", "Module hit countC", vis_min_canvas_sizeX, vis_min_canvas_sizeY);
    bandWidthCanvas->SetLogy(1);
    moduleHitCanvas->SetLogy(1);

    bandWidthCanvas->cd();
    TH1D& bandwidthDistribution = analyzer.getBandwidthDistribution();
    TH1D& bandwidthDistributionSparsified = analyzer.getBandwidthDistributionSparsified();
    bandwidthDistribution.Draw();
    bandwidthDistributionSparsified.Draw("same");
    TLegend* myLegend = new TLegend(0.75, 0.5, 1, .75);
    myLegend->AddEntry(&bandwidthDistribution, "Unsparsified", "l");
    myLegend->AddEntry(&bandwidthDistributionSparsified, "Sparsified", "l");
    myLegend->Draw();
    RootWImage* myImage = new RootWImage(bandWidthCanvas, vis_min_canvas_sizeX, vis_min_canvas_sizeY);
    myImage->setComment("Module bandwidth distribution in the sparsified and unsparsified model");
    myContent->addItem(myImage);

    moduleHitCanvas->cd();
    TH1D& chanHitDistribution = analyzer.getChanHitDistribution();
    chanHitDistribution.Draw();
    myImage = new RootWImage(moduleHitCanvas, vis_min_canvas_sizeX, vis_min_canvas_sizeY);
    myImage->setComment("Distribution of number of hits per bunch crossing (each sensor is counted separately)");
    myContent->addItem(myImage);

    RootWText* myDescription = new RootWText();
    myContent->addItem(myDescription);
    myDescription->addText( "Bandwidth useage estimate:<br/>");
    myDescription->addText( "(Pt modules: ignored)<br/>");
    myDescription->addText( "Sparsified (binary) bits/event: 23 bits/chip + 9 bit/hit<br/>");
    myDescription->addText( "Unsparsified (binary) bits/event: 16 bits/chip + 1 bit/channel<br/>");
    ostringstream aStringStream; aStringStream.str("100 kHz trigger, "); aStringStream << simparms.numMinBiasEvents();
    aStringStream <<" minimum bias events assumed</br>";
    myDescription->addText( aStringStream.str() );


    std::map<std::string, SummaryTable>& particleSummaries = analyzer.getTriggerFrequencyInterestingSummaries();
    std::map<std::string, SummaryTable>& trueSummaries = analyzer.getTriggerFrequencyTrueSummaries();
    std::map<std::string, SummaryTable>& fakeSummaries = analyzer.getTriggerFrequencyFakeSummaries();
    std::map<std::string, SummaryTable>& misfilteredSummaries = analyzer.getTriggerFrequencyMisfilteredSummaries();
    std::map<std::string, SummaryTable>& combinatorialSummaries = analyzer.getTriggerFrequencyCombinatorialSummaries();
    std::map<std::string, SummaryTable>& rateSummaries = analyzer.getTriggerRateSummaries();
    std::map<std::string, SummaryTable>& efficiencySummaries = analyzer.getTriggerEfficiencySummaries();
    std::map<std::string, SummaryTable>& puritySummaries = analyzer.getTriggerPuritySummaries();
    std::map<std::string, SummaryTable>& dataBandwidthSummaries = analyzer.getTriggerDataBandwidthSummaries();
    std::map<std::string, SummaryTable>& stripOccupancySummaries = analyzer.getStripOccupancySummaries();
    std::map<std::string, SummaryTable>& hitOccupancySummaries = analyzer.getHitOccupancySummaries();

    for (std::map<std::string, SummaryTable>::iterator it = particleSummaries.begin(); it != particleSummaries.end(); ++it) {
      myPage->addContent(std::string("Interesting particle rate (") + it->first + ")", false).addTable().setContent(it->second.getContent());
    }
    for (std::map<std::string, SummaryTable>::iterator it = trueSummaries.begin(); it != trueSummaries.end(); ++it) {
      myPage->addContent(std::string("True stub rate (") + it->first + ")", false).addTable().setContent(it->second.getContent());
    }
    for (std::map<std::string, SummaryTable>::iterator it = misfilteredSummaries.begin(); it != misfilteredSummaries.end(); ++it) {
      myPage->addContent(std::string("Low-pT over-threshold stub rate (") + it->first + ")", false).addTable().setContent(it->second.getContent());
    }
    for (std::map<std::string, SummaryTable>::iterator it = combinatorialSummaries.begin(); it != combinatorialSummaries.end(); ++it) {
      myPage->addContent(std::string("Combinatorial stub rate (") + it->first + ")", false).addTable().setContent(it->second.getContent());
    }
    for (std::map<std::string, SummaryTable>::iterator it = fakeSummaries.begin(); it != fakeSummaries.end(); ++it) {
      myPage->addContent(std::string("Fake (over-threshold + combinatorial) stub rate (") + it->first + ")", false).addTable().setContent(it->second.getContent());
    }
    for (std::map<std::string, SummaryTable>::iterator it = rateSummaries.begin(); it != rateSummaries.end(); ++it) {
      myPage->addContent(std::string("Total (true + fake) stub rate (") + it->first + ")", false).addTable().setContent(it->second.getContent());
    }
    for (std::map<std::string, SummaryTable>::iterator it = efficiencySummaries.begin(); it != efficiencySummaries.end(); ++it) {
      myPage->addContent(std::string("Stub efficiency (") + it->first + ")", false).addTable().setContent(it->second.getContent());
    }
    for (std::map<std::string, SummaryTable>::iterator it = puritySummaries.begin(); it != puritySummaries.end(); ++it) {
      myPage->addContent(std::string("Stub purity (") + it->first + ")", false).addTable().setContent(it->second.getContent());
    }
    for (std::map<std::string, SummaryTable>::iterator it = dataBandwidthSummaries.begin(); it != dataBandwidthSummaries.end(); ++it) {
      myPage->addContent(std::string("Trigger data bandwidth Gbps (") + it->first + ")", false).addTable().setContent(it->second.getContent());
    }
    for (std::map<std::string, SummaryTable>::iterator it = stripOccupancySummaries.begin(); it != stripOccupancySummaries.end(); ++it) {
      myPage->addContent(std::string("Strip occupancy (") + it->first + ")", false).addTable().setContent(it->second.getContent());
    }
    for (std::map<std::string, SummaryTable>::iterator it = hitOccupancySummaries.begin(); it != hitOccupancySummaries.end(); ++it) {
      myPage->addContent(std::string("Hit occupancy (") + it->first + ")", false).addTable().setContent(it->second.getContent());
    }
   

    myContent = &myPage->addContent("Trigger bandwidth and frequency maps", true);

    TCanvas triggerDataBandwidthCanvas;
    TCanvas triggerFrequencyPerEventCanvas;

    PlotDrawer<YZ, Type, Max> yzbwDrawer(0, 0); // we take the MAX because the Analyzer only sweeps across the first quadrant (up to PI/2),
    PlotDrawer<YZ, Type, Max> yztfDrawer(0, 0); // so there's plenty modules in Phi which don't have their property set, but Max disregards all the 0's

    yzbwDrawer.addModulesType(tracker.modules().begin(), tracker.modules().end(), BARREL | ENDCAP);
    yztfDrawer.addModulesType(tracker.modules().begin(), tracker.modules().end(), BARREL | ENDCAP);

    yzbwDrawer.drawFrame<HistogramFrameStyle>(triggerDataBandwidthCanvas);
    yztfDrawer.drawFrame<HistogramFrameStyle>(triggerFrequencyPerEventCanvas);

    yzbwDrawer.drawModules<ContourStyle>(triggerDataBandwidthCanvas);
    yztfDrawer.drawModules<ContourStyle>(triggerFrequencyPerEventCanvas);

    RootWImage& triggerDataBandwidthImage = myContent->addImage(triggerDataBandwidthCanvas, vis_std_canvas_sizeX, vis_min_canvas_sizeY);
    triggerDataBandwidthImage.setComment("Map of the bandwidth for trigger data in Gbps");
    triggerDataBandwidthImage.setName("triggerDataBandwidthMap");

    RootWImage& triggerFrequencyPerEventImage = myContent->addImage(triggerFrequencyPerEventCanvas, vis_std_canvas_sizeX, vis_min_canvas_sizeY);
    triggerFrequencyPerEventImage.setComment("Map of the trigger frequency per event (a.k.a. stubs per event)");
    triggerFrequencyPerEventImage.setName("triggerFrequencyPerEventMap");




    StubRateHistos& totalHistos = analyzer.getTotalStubRateHistos();
    StubRateHistos& trueHistos = analyzer.getTrueStubRateHistos();

    std::string currCntName = "";
    for (StubRateHistos::iterator totalIt = totalHistos.begin(), trueIt = trueHistos.begin(); totalIt != totalHistos.end(); ++totalIt, ++trueIt) {
      std::pair<std::string, int> layer = totalIt->first;
      TH1D* totalHisto = totalIt->second;
      TH1D* trueHisto = trueIt->second;
      if (layer.first != currCntName) {
        myContent = &myPage->addContent(std::string("Stub rate plots (") + layer.first + ")", false);
        currCntName = layer.first;
      }
      TCanvas graphCanvas;
      graphCanvas.cd();
      totalHisto->SetLineColor(1);
      totalHisto->SetMinimum(trueHisto->GetMinimum()*.9 < 0.1 ? 0 : trueHisto->GetMinimum()*.9);
      totalHisto->Draw();
      trueHisto->SetLineColor(2);
      trueHisto->Draw("SAME");
      RootWImage& graphImage = myContent->addImage(graphCanvas, vis_min_canvas_sizeX, vis_min_canvas_sizeY);
      graphImage.setComment("Stub rate for layer " + any2str(layer.second) + " (MHz/cm^2)");
      graphImage.setName("stubRate" + layer.first + any2str(layer.second));

    }


    return true;
  }


  bool Vizard::triggerProcessorsSummary(Analyzer& analyzer, Tracker& tracker, RootWSite& site) {
    RootWPage* myPage = new RootWPage("Trigger CPUs");
    myPage->setAddress("trigger_cpus.html");
    site.addPage(myPage);

    SummaryTable& processorSummary = analyzer.getProcessorConnectionSummary(); 
    SummaryTable& processorCommonSummary = analyzer.getProcessorCommonConnectionSummary();
    //std::map<std::string, SummaryTable>& moduleSummaries = analyzer.getModuleConnectionSummaries();

    myPage->addContent("Processor inbound connections").addTable().setContent(processorSummary.getContent());
    RootWContent& sharedConnContent = myPage->addContent("Processor shared inbound connections", false);
    TCanvas sharedConnCanvas;
    sharedConnCanvas.cd();
    TH2I& sharedConnMap = analyzer.getProcessorCommonConnectionMap();
    sharedConnMap.GetXaxis()->LabelsOption("v");
    sharedConnMap.GetXaxis()->SetLabelSize(0.03);
    sharedConnMap.GetYaxis()->SetLabelSize(0.03);
    sharedConnMap.Draw("colz");
    RootWImage& sharedConnImage = sharedConnContent.addImage(sharedConnCanvas, vis_std_canvas_sizeX, vis_min_canvas_sizeY);
    sharedConnImage.setComment("Map of the shared processor connections (on the diagonal unshared connections are reported)");
    sharedConnImage.setName("sharedConnMap");

    sharedConnContent.addTable().setContent(processorCommonSummary.getContent());
    sharedConnContent.addText("Columns and rows both report trigger towers, in the format 't Eta# , Phi#'. Each table cell contains the number of connections the TT on the column shares with the TT on the corresponding row. On the diagonal the number of unshared (i.e. belonging to a single TT) connections for each TT is reported.");

    SummaryTable& processorBandwidthSummary = analyzer.getProcessorInboundBandwidthSummary(); 
    SummaryTable& processorStubSummary = analyzer.getProcessorInboundStubPerEventSummary(); 
    myPage->addContent("Processor inbound bandwidth Gbps").addTable().setContent(processorBandwidthSummary.getContent());
    myPage->addContent("Processor inbound stubs per event").addTable().setContent(processorStubSummary.getContent());

    // Some helper string objects
    ostringstream tempSS;
    std::string tempString;    

    RootWContent& myContent = myPage->addContent("Module outbound connection maps", true);

    TCanvas moduleConnectionEtaCanvas;
    TCanvas moduleConnectionPhiCanvas;
    TCanvas moduleConnectionEndcapPhiCanvas;

    struct EtaConnections {
      const ModuleConnectionMap& mm_;
      EtaConnections(const ModuleConnectionMap& mm) : mm_(mm) {}
      double operator()(const Module& m) { return mm_.at(&m).etaCpuConnections(); }
    };
    struct PhiConnections {
      const ModuleConnectionMap& mm_;
      PhiConnections(const ModuleConnectionMap& mm) : mm_(mm) {}
      double operator()(const Module& m) { return mm_.at(&m).phiCpuConnections(); }
    };
    PlotDrawer<YZFull, EtaConnections, Max> yzDrawer(0, 0, EtaConnections(analyzer.getModuleConnectionMap())); //(2*getDrawAreaZ(tracker), getDrawAreaR(tracker));
    PlotDrawer<XY, PhiConnections, Max> xyDrawer(0, 0, PhiConnections(analyzer.getModuleConnectionMap())); //(getDrawAreaX(tracker), getDrawAreaY(tracker));
    PlotDrawer<XY, PhiConnections, Max> xyecDrawer(0, 0, PhiConnections(analyzer.getModuleConnectionMap())); //(getDrawAreaX(tracker), getDrawAreaY(tracker));

    yzDrawer.addModulesType(tracker.modules().begin(), tracker.modules().end());
    //xyDrawer.addModules<CheckSection<Layer::XYSection> >(tracker.getLayers());
    xyDrawer.addModules<CheckType<BARREL>>(tracker.modules().begin(), tracker.modules().end());
    xyecDrawer.addModules<CheckType<ENDCAP>>(tracker.modules().begin(), tracker.modules().end());

    yzDrawer.drawFrame<HistogramFrameStyle>(moduleConnectionEtaCanvas);
    xyDrawer.drawFrame<HistogramFrameStyle>(moduleConnectionPhiCanvas);
    std::pair<Circle, Circle> petal = analyzer.getSampleTriggerPetal();
    TArc a1(petal.first.x0, petal.first.y0, petal.first.r, (XYPoint(petal.first.x0, petal.first.y0)).Phi()*180./M_PI + 180.);
    TArc a2(petal.second.x0, petal.second.y0, petal.second.r, 0., (XYPoint(petal.second.x0, petal.second.y0)).Phi()*180./M_PI + 180.);
    a1.SetFillStyle(0);
    a2.SetFillStyle(0);
    moduleConnectionPhiCanvas.cd();
    a1.Draw("only");
    a2.Draw("only");

    xyecDrawer.drawFrame<HistogramFrameStyle>(moduleConnectionEndcapPhiCanvas);
    moduleConnectionEndcapPhiCanvas.cd();
    a1.Draw("only");
    a2.Draw("only");

    yzDrawer.drawModules<ContourStyle>(moduleConnectionEtaCanvas);
    xyDrawer.drawModules<ContourStyle>(moduleConnectionPhiCanvas);
    xyecDrawer.drawModules<ContourStyle>(moduleConnectionEndcapPhiCanvas);



    /*
       moduleConnectionEtaCanvas.SetFillColor(color_plot_background);
       moduleConnectionPhiCanvas.SetFillColor(color_plot_background);
    //moduleConnectionEndcapPhiCanvas.SetFillColor(color_plot_background);

    moduleConnectionEtaCanvas.cd();
    moduleConnectionEtaMap.Draw("colz");
    */  
    RootWImage& moduleConnectionEtaImage = myContent.addImage(moduleConnectionEtaCanvas, vis_max_canvas_sizeX, vis_min_canvas_sizeY);
    moduleConnectionEtaImage.setComment("Map of the number of connections to trigger processors per module (eta section)");
    moduleConnectionEtaImage.setName("moduleConnectionEtaMap");
    /*
       moduleConnectionPhiCanvas.cd();
       moduleConnectionPhiMap.Draw("colz");
       */  
    RootWImage& moduleConnectionPhiImage = myContent.addImage(moduleConnectionPhiCanvas, vis_min_canvas_sizeX, vis_min_canvas_sizeY);
    moduleConnectionPhiImage.setComment("Map of the number of connections to trigger processors per barrel module (phi section)");
    moduleConnectionPhiImage.setName("moduleConnectionPhiMap");

    // moduleConnectionEndcapPhiCanvas.cd();
    // moduleConnectionEndcapPhiMap.Draw("colz");

    RootWImage& moduleConnectionEndcapPhiImage = myContent.addImage(moduleConnectionEndcapPhiCanvas, vis_min_canvas_sizeX, vis_min_canvas_sizeY);
    moduleConnectionEndcapPhiImage.setComment("Map of the number of connections to trigger processors per endcap module (phi section)");
    moduleConnectionEndcapPhiImage.setName("moduleConnectionEndcapPhiMap");

    //    myContent = myPage->addContent("Module Connections distribution", true);

    TCanvas moduleConnectionsCanvas("ModuleConnectionsC", "Modules connectionsC", vis_min_canvas_sizeX, vis_min_canvas_sizeY);
    moduleConnectionsCanvas.cd();
    TH1I& moduleConnectionsDistribution = analyzer.getModuleConnectionsDistribution();
    moduleConnectionsDistribution.SetFillColor(Palette::color(2));
    moduleConnectionsDistribution.Draw();
    RootWImage& myImage = myContent.addImage(moduleConnectionsCanvas, vis_min_canvas_sizeX, vis_min_canvas_sizeY);
    myImage.setComment("Module connections distribution");

    return true;
  }

  bool Vizard::irradiatedPowerSummary(Analyzer& a, Tracker& tracker, RootWSite& site) {
    RootWPage* myPage = new RootWPage("Power");
    myPage->setAddress("power.html");
    site.addPage(myPage);

    std::map<std::string, SummaryTable>& powerSummaries = a.getIrradiatedPowerConsumptionSummaries();
    for (std::map<std::string, SummaryTable>::iterator it = powerSummaries.begin(); it != powerSummaries.end(); ++it) {
      myPage->addContent(std::string("Power in irradiated sensors (") + it->first + ")", false).addTable().setContent(it->second.getContent());
    }

    // Some helper string objects
    ostringstream tempSS;
    std::string tempString;    

    // mapBag myMapBag = a.getMapBag();
    //TH2D& irradiatedPowerMap = myMapBag.getMaps(mapBag::irradiatedPowerConsumptionMap)[mapBag::dummyMomentum];
    // TH2D& totalPowerMap = myMapBag.getMaps(mapBag::totalPowerConsumptionMap)[mapBag::dummyMomentum];
    //
    //
    
    struct IrradiationPower {
      double operator()(const Module& m) { return m.irradiationPower(); }
    };

    struct TotalIrradiationPower {
      double operator()(const Module& m) { return m.irradiationPower() + m.totalPower()/1000; }
    };


    PlotDrawer<YZ, IrradiationPower, Average> yzPowerDrawer(0, 0);
    PlotDrawer<YZ, TotalIrradiationPower, Average> yzTotalPowerDrawer(0, 0);

    yzPowerDrawer.addModules<CheckType<BARREL | ENDCAP>>(tracker.modules().begin(), tracker.modules().end());
    yzTotalPowerDrawer.addModulesType(tracker.modules().begin(), tracker.modules().end(), BARREL | ENDCAP);

    RootWContent& myContent = myPage->addContent("Power maps", true);

    TCanvas irradiatedPowerCanvas;
    TCanvas totalPowerCanvas;

    yzPowerDrawer.drawFrame<HistogramFrameStyle>(irradiatedPowerCanvas);
    yzPowerDrawer.drawModules<ContourStyle>(irradiatedPowerCanvas);


    yzTotalPowerDrawer.drawFrame<HistogramFrameStyle>(totalPowerCanvas);
    yzTotalPowerDrawer.drawModules<ContourStyle>(totalPowerCanvas);

    RootWImage& irradiatedPowerImage = myContent.addImage(irradiatedPowerCanvas, vis_std_canvas_sizeX, vis_min_canvas_sizeY);
    irradiatedPowerImage.setComment("Map of power dissipation in irradiated modules (W)");
    irradiatedPowerImage.setName("irradiatedPowerMap");
    RootWImage& totalPowerImage = myContent.addImage(totalPowerCanvas, vis_std_canvas_sizeX, vis_min_canvas_sizeY);
    totalPowerImage.setComment("Map of power dissipation in irradiated modules (W)");
    totalPowerImage.setName("totalPowerMap");


    return true;
  }

  bool Vizard::errorSummary(Analyzer& a, RootWSite& site, std::string additionalTag, bool isTrigger) {

    //********************************//
    //*                              *//
    //*    Resolution estimate       *//
    //*                              *//
    //********************************//

    // Here you should check if the TGraph
    // list is empty => maybe not?
    if (!(a.getRhoGraphs(false, isTrigger).empty() && a.getDGraphs(false, isTrigger).empty() && a.getPhiGraphs(false, isTrigger).empty())) {
      // Create a page for the errors
      std::string pageTitle = "Resolution";
      std::string additionalSummaryTag;
      double verticalScale=1;
      if (additionalTag!="") {
        pageTitle += " ("+additionalTag+")";
        additionalSummaryTag = "_"+additionalTag+"_";
        verticalScale = 10;
      } else {
        additionalSummaryTag = "";
      }
      std::string pageAddress = "errors" + additionalTag + ".html";
      RootWPage& myPage = site.addPage(pageTitle);
      myPage.setAddress(pageAddress);

      // Create the contents
      RootWContent& resolutionContent = myPage.addContent("Track resolution");
      RootWContent& idealResolutionContent = myPage.addContent("Track resolution (without material)");

      std::string scenarioStr;
      for (int scenario=0; scenario<2; ++scenario) {
        bool idealMaterial;
        RootWContent* myContent;
        if (scenario==0) {
          idealMaterial=false;
          myContent = &resolutionContent;

        } else {
          idealMaterial=true;
          myContent = &idealResolutionContent;
          scenarioStr = "noMS";
        }

        TCanvas linearMomentumCanvas;
        TCanvas momentumCanvas;
        TCanvas distanceCanvas;
        TCanvas angleCanvas;
        TCanvas ctgThetaCanvas;
        TCanvas etaCanvas;
        TCanvas z0Canvas;
        TCanvas pCanvas;

        int myColor=0;
        int nRebin = 2;
        int markerStyle = 21;
        double markerSize = 1.;
        double lineWidth = 2.;

        linearMomentumCanvas.SetGrid(1,1);
        momentumCanvas.SetGrid(1,1);
        distanceCanvas.SetGrid(1,1);
        angleCanvas.SetGrid(1,1);
        ctgThetaCanvas.SetGrid(1,1);
        etaCanvas.SetGrid(1,1);
        z0Canvas.SetGrid(1,1);
        pCanvas.SetGrid(1,1);
        std::string plotOption = "";
        std::map<int, TGraph>::iterator g_iter, g_guard;
        // momentum canvas loop
        g_guard = a.getRhoGraphs(idealMaterial, isTrigger).end();
        gStyle->SetGridStyle(style_grid);
        gStyle->SetGridColor(color_hard_grid);
        for (g_iter = a.getRhoGraphs(idealMaterial, isTrigger).begin(); g_iter != g_guard; g_iter++) {
          TGraph& momentumGraph = g_iter->second;
          TProfile& momentumProfile = newProfile(momentumGraph, 0, a.getEtaMaxTracker(), nRebin);

          if (idealMaterial) {
            momentumProfile.SetMinimum(vis_min_dPtOverPt);//1E-5*100);
            momentumProfile.SetMaximum(vis_max_dPtOverPt);//.11*100*verticalScale);
          } else {
            momentumProfile.SetMinimum(vis_min_dPtOverPt);//4E-3*100);
            momentumProfile.SetMaximum(vis_max_dPtOverPt);//.5*100*verticalScale);
          }
          linearMomentumCanvas.SetLogy(0);        
          momentumCanvas.SetLogy(1);
          momentumProfile.SetLineColor(momentumColor(myColor));
          momentumProfile.SetMarkerColor(momentumColor(myColor));
          momentumProfile.SetLineWidth(lineWidth);
          myColor++;
          momentumProfile.SetMarkerStyle(markerStyle);
          momentumProfile.SetMarkerSize(markerSize);
          momentumCanvas.SetFillColor(color_plot_background);
          linearMomentumCanvas.SetFillColor(color_plot_background);
          if (momentumGraph.GetN()>0) {
            momentumCanvas.cd();
            momentumProfile.Draw(plotOption.c_str());
            linearMomentumCanvas.cd();
            momentumProfile.Draw(plotOption.c_str());
            plotOption = "same";
          }
        }
        plotOption = "";
        myColor=0;
        // distance canvas loop
        g_guard = a.getDGraphs(idealMaterial, isTrigger).end();
        for (g_iter = a.getDGraphs(idealMaterial, isTrigger).begin(); g_iter != g_guard; g_iter++) {
          TGraph& distanceGraph = g_iter->second;
          TProfile& distanceProfile = newProfile(distanceGraph, 0, a.getEtaMaxTracker(), nRebin);
          if (idealMaterial) {
            distanceProfile.SetMinimum(vis_min_dD0);//4*1e-4);
            distanceProfile.SetMaximum(vis_max_dD0);//4E2*1e-4*verticalScale);
          } else {
            distanceProfile.SetMinimum(vis_min_dD0);//4*1e-4);
            distanceProfile.SetMaximum(vis_max_dD0);//4E2*1e-4*verticalScale);
          }
          distanceCanvas.SetLogy();
          distanceProfile.SetLineColor(momentumColor(myColor));
          distanceProfile.SetMarkerColor(momentumColor(myColor));
          distanceProfile.SetLineWidth(lineWidth);
          myColor++;
          distanceProfile.SetMarkerStyle(markerStyle);
          distanceProfile.SetMarkerSize(markerSize);
          distanceCanvas.SetFillColor(color_plot_background);
          if (distanceGraph.GetN()>0) {
            distanceCanvas.cd();
            distanceProfile.Draw(plotOption.c_str());
            plotOption = "same";
          }
        }
        plotOption = "";
        myColor=0;
        // angle canvas loop
        g_guard = a.getPhiGraphs(idealMaterial, isTrigger).end();
        for (g_iter = a.getPhiGraphs(idealMaterial, isTrigger).begin(); g_iter != g_guard; g_iter++) {
          TGraph& angleGraph = g_iter->second;
          TProfile& angleProfile = newProfile(angleGraph, 0, a.getEtaMaxTracker(), nRebin);
          if (idealMaterial) {
            angleProfile.SetMinimum(vis_min_dPhi);//1E-5);
            angleProfile.SetMaximum(vis_max_dPhi);//0.01*verticalScale);
          } else {
            angleProfile.SetMinimum(vis_min_dPhi);//1E-5);
            angleProfile.SetMaximum(vis_max_dPhi);//0.01*verticalScale);
          }
          angleCanvas.SetLogy();
          angleProfile.SetLineColor(momentumColor(myColor));
          angleProfile.SetMarkerColor(momentumColor(myColor));
          angleProfile.SetLineWidth(lineWidth);
          myColor++;
          angleProfile.SetMarkerStyle(markerStyle);
          angleProfile.SetMarkerSize(markerSize);
          angleCanvas.SetFillColor(color_plot_background);
          if (angleGraph.GetN() > 0) {
            angleCanvas.cd();
            angleProfile.Draw(plotOption.c_str());
            plotOption = "same";
          }
        }
        plotOption = "";
        myColor=0;
        // ctgTheta and eta canvas loop
        g_guard = a.getCtgThetaGraphs(idealMaterial, isTrigger).end();
        for (g_iter = a.getCtgThetaGraphs(idealMaterial, isTrigger).begin(); g_iter != g_guard; g_iter++) {
          TGraph& ctgThetaGraph = g_iter->second;
          TProfile& ctgThetaProfile = newProfile(ctgThetaGraph, 0, a.getEtaMaxTracker(), nRebin);
	  TProfile& etaProfile = newProfile_timesSin(ctgThetaGraph, 0, a.getEtaMaxTracker(), nRebin);
	  etaProfile.SetTitle("Pseudorapidity error - const P_{T} across #eta;#eta;#delta #eta");
          ctgThetaProfile.SetMinimum(vis_min_dCtgTheta);
          ctgThetaProfile.SetMaximum(vis_max_dCtgTheta);
          ctgThetaCanvas.SetLogy();
          ctgThetaProfile.SetLineColor(momentumColor(myColor));
          ctgThetaProfile.SetMarkerColor(momentumColor(myColor));
          etaProfile.SetMinimum(vis_min_dCtgTheta);
          etaProfile.SetMaximum(vis_max_dCtgTheta);
          etaCanvas.SetLogy();
          etaProfile.SetLineColor(momentumColor(myColor));
          etaProfile.SetMarkerColor(momentumColor(myColor));
          myColor++;
          ctgThetaProfile.SetMarkerStyle(markerStyle);
          ctgThetaProfile.SetMarkerSize(markerSize);
          ctgThetaCanvas.SetFillColor(color_plot_background);
          etaProfile.SetMarkerStyle(markerStyle);
          etaProfile.SetMarkerSize(markerSize);
          etaCanvas.SetFillColor(color_plot_background);
          if (ctgThetaGraph.GetN() > 0) {
            ctgThetaCanvas.cd();
            ctgThetaProfile.Draw(plotOption.c_str());
            etaCanvas.cd();
            etaProfile.Draw(plotOption.c_str());
            plotOption = "same";
          }
        }
        plotOption = "";
        myColor=0;
        // z0 canvas loop
        g_guard = a.getZ0Graphs(idealMaterial, isTrigger).end();
        for (g_iter = a.getZ0Graphs(idealMaterial, isTrigger).begin(); g_iter != g_guard; g_iter++) {
          TGraph& z0Graph = g_iter->second;
          TProfile& z0Profile = newProfile(z0Graph, 0, a.getEtaMaxTracker(), nRebin);
          z0Profile.SetMinimum(vis_min_dZ0);//1E-5);
          z0Profile.SetMaximum(vis_max_dZ0);//1*verticalScale);
          z0Canvas.SetLogy();
          z0Profile.SetLineColor(momentumColor(myColor));
          z0Profile.SetMarkerColor(momentumColor(myColor));
          myColor++;
          z0Profile.SetMarkerStyle(markerStyle);
          z0Profile.SetMarkerSize(markerSize);
          z0Canvas.SetFillColor(color_plot_background);
          if (z0Graph.GetN() > 0) {
            z0Canvas.cd();
            z0Profile.Draw(plotOption.c_str());
            plotOption = "p same";
          }
        }
        plotOption = "";
        myColor=0;
        // p canvas loop
        g_guard = a.getPGraphs(idealMaterial, isTrigger).end();
        for (g_iter = a.getPGraphs(idealMaterial, isTrigger).begin(); g_iter != g_guard; g_iter++) {
          TGraph& pGraph = g_iter->second;
          TProfile& pProfile = newProfile(pGraph, 0, a.getEtaMaxTracker(), nRebin);
          if (idealMaterial) {
            pProfile.SetMinimum(vis_min_dPtOverPt);//1E-5*100);
            pProfile.SetMaximum(vis_max_dPtOverPt);//.11*100*verticalScale);
          } else {
            pProfile.SetMinimum(vis_min_dPtOverPt);//4E-3*100);
            pProfile.SetMaximum(vis_max_dPtOverPt);//.11*100*verticalScale);
          }
          pCanvas.SetLogy();
          pProfile.SetLineColor(momentumColor(myColor));
          pProfile.SetMarkerColor(momentumColor(myColor));
          myColor++;
          pProfile.SetMarkerStyle(markerStyle);
          pProfile.SetMarkerSize(markerSize);
          pCanvas.SetFillColor(color_plot_background);
          if (pGraph.GetN() > 0) {
            pCanvas.cd();
            pProfile.Draw(plotOption.c_str());
            plotOption = "p same";
          }
        }
        RootWImage& linearMomentumImage = myContent->addImage(linearMomentumCanvas, vis_std_canvas_sizeX, vis_min_canvas_sizeY);
        linearMomentumImage.setComment("Transverse momentum resolution vs. eta (linear scale)");
        linearMomentumImage.setName(Form("linptres_%s_%s",additionalTag.c_str(), scenarioStr.c_str()));
        RootWImage& momentumImage = myContent->addImage(momentumCanvas, vis_std_canvas_sizeX, vis_min_canvas_sizeY);
        momentumImage.setComment("Transverse momentum resolution vs. eta");
        momentumImage.setName(Form("ptres_%s_%s",additionalTag.c_str(), scenarioStr.c_str()));
        RootWImage& distanceImage = myContent->addImage(distanceCanvas, vis_std_canvas_sizeX, vis_min_canvas_sizeY);
        distanceImage.setComment("Distance of closest approach resolution vs. eta");
        distanceImage.setName(Form("dxyres_%s_%s",additionalTag.c_str(), scenarioStr.c_str()));
        RootWImage& angleImage = myContent->addImage(angleCanvas, vis_std_canvas_sizeX, vis_min_canvas_sizeY);
        angleImage.setComment("Angle resolution vs. eta");
        angleImage.setName(Form("phires_%s_%s",additionalTag.c_str(), scenarioStr.c_str())); 
        RootWImage& ctgThetaImage = myContent->addImage(ctgThetaCanvas, vis_std_canvas_sizeX, vis_min_canvas_sizeY);
        ctgThetaImage.setComment("CtgTheta resolution vs. eta");
        ctgThetaImage.setName(Form("cotThetares_%s_%s",additionalTag.c_str(), scenarioStr.c_str()));
        RootWImage& etaImage = myContent->addImage(etaCanvas, vis_std_canvas_sizeX, vis_min_canvas_sizeY);
        etaImage.setComment("Eta resolution vs. eta");
        etaImage.setName(Form("etares_%s_%s",additionalTag.c_str(), scenarioStr.c_str()));
	RootWImage& z0Image = myContent->addImage(z0Canvas, vis_std_canvas_sizeX, vis_min_canvas_sizeY);
        z0Image.setComment("z0 resolution vs. eta");
        z0Image.setName(Form("dzres_%s_%s",additionalTag.c_str(), scenarioStr.c_str()));
        RootWImage& pImage = myContent->addImage(pCanvas, vis_std_canvas_sizeX, vis_min_canvas_sizeY);
        pImage.setComment("Momentum resolution vs. eta");
        pImage.setName(Form("pres_%s_%s",additionalTag.c_str(), scenarioStr.c_str()));
      }

      // Check that the ideal and real have the same pts
      // Otherwise the table cannot be prepared

      RootWContent& summaryContent = myPage.addContent("Summary", false);
      RootWTable& cutsTable = summaryContent.addTable();
      std::vector<std::string> plotNames;
      std::map<std::string, RootWTable*> tableMap;
      std::map<std::string, RootWTable*>::iterator tableMapIt;
      plotNames.push_back("pt");
      plotNames.push_back("d");
      plotNames.push_back("phi");
      plotNames.push_back("ctg(theta)");
      plotNames.push_back("z0");
      plotNames.push_back("p");
      for (std::vector<std::string>::iterator it=plotNames.begin();
           it!=plotNames.end(); ++it) {
        tableMap[(*it)] = &(summaryContent.addTable());
        tableMap[(*it)]->setContent(0,0,(*it));
      }

      // Prepare the cuts for the averages
      ostringstream label;
      std::string name;      
      RootWTable* myTable;

      // Table explaining the cuts
      cutsTable.setContent(0,0,"Region");
      cutsTable.setContent(1,0,"etaMin");
      cutsTable.setContent(2,0,"etaMax");
      myTable = &cutsTable;
      for (unsigned int iBorder=0; iBorder<geom_name_eta_regions.size()-1; ++iBorder) {
        myTable->setContent(0,iBorder+1,geom_name_eta_regions[iBorder+1]);
        label.str(""); label << std::fixed << std::setprecision(1) << geom_range_eta_regions[iBorder];
        myTable->setContent(1,iBorder+1,label.str());
        label.str(""); label << std::fixed << std::setprecision(1) << geom_range_eta_regions[iBorder+1];
        myTable->setContent(2,iBorder+1,label.str());
      }

      std::map<graphIndex, TGraph*> myPlotMap;
      graphIndex myIndex;

      fillPlotMap(plotNames[0], myPlotMap, &a, &Analyzer::getRhoGraphs, isTrigger);
      fillPlotMap(plotNames[1], myPlotMap, &a, &Analyzer::getDGraphs, isTrigger);
      fillPlotMap(plotNames[2], myPlotMap, &a, &Analyzer::getPhiGraphs, isTrigger);
      fillPlotMap(plotNames[3], myPlotMap, &a, &Analyzer::getCtgThetaGraphs, isTrigger);
      fillPlotMap(plotNames[4], myPlotMap, &a, &Analyzer::getZ0Graphs, isTrigger);
      fillPlotMap(plotNames[5], myPlotMap, &a, &Analyzer::getPGraphs, isTrigger);

      // Cycle over the different measurements
      for (std::vector<std::string>::iterator plotNameIt = plotNames.begin();
           plotNameIt!=plotNames.end(); ++plotNameIt) {

        //std::cerr << "tableMap[\""<< *plotNameIt <<"\"] = " << tableMap[*plotNameIt] << std::endl; // debug
        myTable = tableMap[*plotNameIt];
        if (!myTable) continue;

        // Count the realistic plots' momenta
        std::vector<double> momentum;
        std::vector<double>::iterator momentumIt;

        for (std::map<graphIndex, TGraph*>::iterator myPlotMapIt = myPlotMap.begin();
             myPlotMapIt!=myPlotMap.end(); ++myPlotMapIt) {
          myIndex =  (*myPlotMapIt).first;
          //std::cerr << "Check3: myIndex.name = " << myIndex.name << std::endl; // debug
          if (myIndex.name==(*plotNameIt)) {
            //std::cerr << "found momentum " << myIndex.p <<std::endl; // debug
            momentumIt = std::find(momentum.begin(), momentum.end(), myIndex.p);
            if (momentumIt == momentum.end()) momentum.push_back(myIndex.p);
          }
        }

        std::sort(momentum.begin(), momentum.end());
        //std::cerr << "momentum.size() = " << momentum.size() <<std::endl; // debug

        // Fill the table with the values
        // First the heading of momentum
        int baseColumn;
        std::vector<double> averagesReal;
        std::vector<double> averagesIdeal;
        TGraph* myGraph;
        int myColor = kBlack;
        myIndex.name=(*plotNameIt);
        std::ostringstream myLabel;
        for (unsigned int i=0; i<momentum.size(); ++i) {
          baseColumn = (geom_name_eta_regions.size()-1)*i + 1;
          myTable->setContent(0, baseColumn, momentum[i],0);
          myIndex.p=momentum[i];
          myIndex.ideal = false;
          myGraph = myPlotMap[myIndex];
          myTable->setContent(2, 0, "Real");
          myTable->setContent(3, 0, "Ideal");
          myTable->setContent(4, 0, "Loss");
          if (myGraph) {
            averagesReal=Analyzer::average(*myGraph, geom_range_eta_regions);
            myColor = myGraph->GetMarkerColor();
            myTable->setColor(0, baseColumn, myColor);
          }
          myIndex.ideal = true;
          myGraph = myPlotMap[myIndex];
          if (myGraph) averagesIdeal=Analyzer::average(*myGraph, geom_range_eta_regions);
          for (unsigned int j=0; j<(geom_name_eta_regions.size()-1); ++j) {
            myTable->setContent(1, baseColumn+j, geom_name_eta_regions[j+1]);
            myTable->setColor(1, baseColumn+j, myColor);
            if (averagesReal.size() > j) {
              myTable->setContent(2, baseColumn+j,averagesReal[j],tableResolutionPrecisionHigh);
              myTable->setColor(2, baseColumn+j, myColor);
            }
            if (averagesIdeal.size() > j) {
              myTable->setContent(3, baseColumn+j,averagesIdeal[j],tableResolutionPrecisionHigh);
              myTable->setColor(3, baseColumn+j, myColor);
            }
            if ((averagesReal.size() > j)&&(averagesIdeal.size() > j)) {
              myTable->setContent(4, baseColumn+j,averagesReal[j]/averagesIdeal[j],1);
              myTable->setColor(4, baseColumn+j, myColor);
            }
            myLabel.str("");
            myLabel << myIndex.name
              << std::dec << std::fixed << std::setprecision(0) 
              << myIndex.p << "(" << geom_name_eta_regions[j+1] << ")";
            addSummaryLabelElement(myLabel.str()+additionalSummaryTag+"_Real");
            addSummaryLabelElement(myLabel.str()+additionalSummaryTag+"_Ideal");
            addSummaryElement(averagesReal[j]);
            addSummaryElement(averagesIdeal[j]);
          }
        }
      }
      return true;
    }
    return false;
  }

  bool Vizard::taggedErrorSummary(Analyzer& analyzer, RootWSite& site) {

    //********************************//
    //*                              *//
    //*    Resolution estimate       *//
    //*                              *//
    //********************************//

    GraphBag& gb = analyzer.getGraphBag();

    for (auto tag : gb.getTagSet()) {
    
      std::string pageTitle = "Resolution";
      std::string additionalSummaryTag;
      double verticalScale=1;

      pageTitle              += " ("+tag+")";
      additionalSummaryTag    = "_"+tag+"_";
      verticalScale           = 10;
      std::string pageAddress = "errors" + tag + ".html";

      RootWPage* myPage = new RootWPage(pageTitle);
      myPage->setAddress(pageAddress);
      site.addPage(myPage);

      // Create the contents
      RootWContent& resolutionContent_Pt      = myPage->addContent("Track resolution for const Pt across "  +etaLetter+" (material)");
      RootWContent& idealResolutionContent_Pt = myPage->addContent("Track resolution for const Pt across "  +etaLetter+" (no material)", false);
      RootWContent& resolutionContent_P       = myPage->addContent("Track resolution for const P across "   +etaLetter+" (material)"   , false);
      RootWContent& idealResolutionContent_P  = myPage->addContent("Track resolution for const P across "   +etaLetter+" (no material)", false);
  
      // Create a page for the errors - scenarios with/without multiple scattering (active+pasive or just active material), extra scenario includes dipole magnet
      std::string scenarioStr="";
      for (int scenario=0; scenario<2; ++scenario) {
        int idealMaterial;
        RootWContent* myContent;
  
        // Draw case I with const Pt across eta
        if (!gb.getTaggedGraphs(GraphBag::RealGraph | GraphBag::RhoGraph_Pt     , tag).empty() &&
            !gb.getTaggedGraphs(GraphBag::RealGraph | GraphBag::DGraph_Pt       , tag).empty() &&
            !gb.getTaggedGraphs(GraphBag::RealGraph | GraphBag::Z0Graph_Pt      , tag).empty() &&
            !gb.getTaggedGraphs(GraphBag::RealGraph | GraphBag::PhiGraph_Pt     , tag).empty() &&
            !gb.getTaggedGraphs(GraphBag::RealGraph | GraphBag::CtgthetaGraph_Pt, tag).empty() &&
            !gb.getTaggedGraphs(GraphBag::RealGraph | GraphBag::LGraph_Pt       , tag).empty() &&
            !gb.getTaggedGraphs(GraphBag::RealGraph | GraphBag::BetaGraph_Pt    , tag).empty() &&
            !gb.getTaggedGraphs(GraphBag::RealGraph | GraphBag::OmegaGraph_Pt   , tag).empty() &&
            !gb.getTaggedGraphs(GraphBag::RealGraph | GraphBag::PGraph_Pt       , tag).empty()) {
  
          // Set link to myContent
          if (scenario==0) {
            idealMaterial=GraphBag::RealGraph;
            myContent = &resolutionContent_Pt;
            scenarioStr = "MS_Pt";
          } else {
            idealMaterial=GraphBag::IdealGraph;
            myContent = &idealResolutionContent_Pt;
            scenarioStr = "noMS_Pt";
          }
  
          TCanvas linMomCanvas_Pt;
          TCanvas logMomCanvas_Pt;
          TCanvas d0Canvas_Pt;
          TCanvas phiCanvas_Pt;
          TCanvas ctgThetaCanvas_Pt;
          TCanvas etaCanvas_Pt;
          TCanvas z0Canvas_Pt;
          TCanvas pCanvas_Pt;
          TCanvas lCanvas_Pt;
          TCanvas betaCanvas_Pt;
          TCanvas omegaCanvas_Pt;
  
          // Default attributes
          int myColor            = 0;
          int nBins              = insur::vis_n_bins;
          int markerStyle        = 21;
          double markerSize      = 1.;
          double lineWidth       = 2.;
          std::string plotOption = "";
  
          linMomCanvas_Pt.SetGrid(1,1);
          logMomCanvas_Pt.SetGrid(1,1);
          d0Canvas_Pt.SetGrid(1,1);
          phiCanvas_Pt.SetGrid(1,1);
          ctgThetaCanvas_Pt.SetGrid(1,1);
          etaCanvas_Pt.SetGrid(1,1);
          z0Canvas_Pt.SetGrid(1,1);
          pCanvas_Pt.SetGrid(1,1);
          lCanvas_Pt.SetGrid(1,1);
          betaCanvas_Pt.SetGrid(1,1);
          omegaCanvas_Pt.SetGrid(1,1);
  
          gStyle->SetGridStyle(style_grid);
          gStyle->SetGridColor(color_hard_grid);
  
          // Draw pt
          plotOption = "";
          myColor    = 0;
          for (const auto& mapel : gb.getTaggedGraphs(GraphBag::RhoGraph_Pt | idealMaterial, tag)) {
  
            const TGraph& momentumGraph = mapel.second;
            TProfile& momentumProfile   = newProfile(momentumGraph, 0, analyzer.getEtaMaxTracker(), 1, nBins);
  
            if (idealMaterial == GraphBag::IdealGraph) {
              momentumProfile.SetMinimum(insur::vis_min_dPtOverPt); //1E-5*100);
              momentumProfile.SetMaximum(insur::vis_max_dPtOverPt); //.11*100*verticalScale);
            } else {
              momentumProfile.SetMinimum(insur::vis_min_dPtOverPt); //4E-3*100);
              momentumProfile.SetMaximum(insur::vis_max_dPtOverPt); //.5*100*verticalScale);
            }
            linMomCanvas_Pt.SetLogy(0);
            logMomCanvas_Pt.SetLogy(1);
            linMomCanvas_Pt.SetFillColor(color_plot_background);
            logMomCanvas_Pt.SetFillColor(color_plot_background);
  
            momentumProfile.SetLineColor(momentumColor(myColor));
            momentumProfile.SetMarkerColor(momentumColor(myColor));
            momentumProfile.SetLineWidth(lineWidth);
            myColor++;
            momentumProfile.SetMarkerStyle(markerStyle);
            momentumProfile.SetMarkerSize(markerSize);
  
            if (momentumGraph.GetN()>0) {
              linMomCanvas_Pt.cd();
              momentumProfile.Draw(plotOption.c_str());
              logMomCanvas_Pt.cd();
              momentumProfile.Draw(plotOption.c_str());
              plotOption = "same";
            }
          }
          // Draw p
          plotOption = "";
          myColor    = 0;
          for (const auto& mapel : gb.getTaggedGraphs(GraphBag::PGraph_Pt | idealMaterial, tag)) {
  
            const TGraph& pGraph = mapel.second;
            TProfile& pProfile   = newProfile(pGraph, 0, analyzer.getEtaMaxTracker(), 1, nBins);
  
            if (idealMaterial == GraphBag::IdealGraph) {
              pProfile.SetMinimum(insur::vis_min_dPtOverPt); //1E-5*100);
              pProfile.SetMaximum(insur::vis_max_dPtOverPt); //.11*100*verticalScale);
            } else {
              pProfile.SetMinimum(insur::vis_min_dPtOverPt); //4E-3*100);
              pProfile.SetMaximum(insur::vis_max_dPtOverPt); //.11*100*verticalScale);
            }
            pCanvas_Pt.SetLogy();
            pCanvas_Pt.SetFillColor(color_plot_background);
  
            pProfile.SetLineColor(momentumColor(myColor));
            pProfile.SetMarkerColor(momentumColor(myColor));
            pProfile.SetLineWidth(lineWidth);
            myColor++;
            pProfile.SetMarkerStyle(markerStyle);
            pProfile.SetMarkerSize(markerSize);
  
            if (pGraph.GetN() > 0) {
              pCanvas_Pt.cd();
              pProfile.Draw(plotOption.c_str());
              plotOption = "p same";
            }
          }
          // Draw d0
          plotOption = "";
          myColor    = 0;
          for (const auto& mapel : gb.getTaggedGraphs(GraphBag::DGraph_Pt | idealMaterial, tag)) {
  
            const TGraph& distanceGraph = mapel.second;
            TProfile& distanceProfile   = newProfile(distanceGraph, 0, analyzer.getEtaMaxTracker(), 1, nBins);
  
            if (idealMaterial == GraphBag::IdealGraph) {
              distanceProfile.SetMinimum(vis_min_dD0);
              distanceProfile.SetMaximum(vis_max_dD0);//*verticalScale);
            } else {
              distanceProfile.SetMinimum(vis_min_dD0);
              distanceProfile.SetMaximum(vis_max_dD0);//*verticalScale);
            }
            d0Canvas_Pt.SetLogy();
            d0Canvas_Pt.SetFillColor(color_plot_background);
  
            distanceProfile.SetLineColor(momentumColor(myColor));
            distanceProfile.SetMarkerColor(momentumColor(myColor));
            distanceProfile.SetLineWidth(lineWidth);
            myColor++;
            distanceProfile.SetMarkerStyle(markerStyle);
            distanceProfile.SetMarkerSize(markerSize);
  
            if (distanceGraph.GetN()>0) {
              d0Canvas_Pt.cd();
              distanceProfile.Draw(plotOption.c_str());
              plotOption = "same";
            }
          }
          // Draw phi angle
          plotOption = "";
          myColor    = 0;
          for (const auto& mapel : gb.getTaggedGraphs(GraphBag::PhiGraph_Pt | idealMaterial, tag)) {
  
            const TGraph& angleGraph = mapel.second;
            TProfile& angleProfile   = newProfile(angleGraph, 0, analyzer.getEtaMaxTracker(), 1, nBins);
  
            if (idealMaterial == GraphBag::IdealGraph) {
            angleProfile.SetMinimum(vis_min_dPhi);
            angleProfile.SetMaximum(vis_max_dPhi);//*verticalScale);
            } else {
              angleProfile.SetMinimum(vis_min_dPhi);
              angleProfile.SetMaximum(vis_max_dPhi);//*verticalScale);
            }
            phiCanvas_Pt.SetLogy();
            phiCanvas_Pt.SetFillColor(color_plot_background);
  
            angleProfile.SetLineColor(momentumColor(myColor));
            angleProfile.SetMarkerColor(momentumColor(myColor));
            angleProfile.SetLineWidth(lineWidth);
            myColor++;
            angleProfile.SetMarkerStyle(markerStyle);
            angleProfile.SetMarkerSize(markerSize);
  
            if (angleGraph.GetN() > 0) {
              phiCanvas_Pt.cd();
              angleProfile.Draw(plotOption.c_str());
              plotOption = "same";
            }
          }
          // Draw ctgTheta and eta
          plotOption = "";
          myColor    = 0;
          for (const auto& mapel : gb.getTaggedGraphs(GraphBag::CtgthetaGraph_Pt | idealMaterial, tag)) {
  
            const TGraph& ctgThetaGraph = mapel.second;
            TProfile& ctgThetaProfile   = newProfile(ctgThetaGraph, 0, analyzer.getEtaMaxTracker(), 1, nBins);
	    TProfile& etaProfile        = newProfile_timesSin(ctgThetaGraph, 0, analyzer.getEtaMaxTracker(), 1, nBins);
	    etaProfile.SetTitle("Pseudorapidity error - const P_{T} across #eta;#eta;#delta #eta");

            ctgThetaProfile.SetMinimum(vis_min_dCtgTheta);
            ctgThetaProfile.SetMaximum(vis_max_dCtgTheta);
            ctgThetaCanvas_Pt.SetLogy();
            ctgThetaCanvas_Pt.SetFillColor(color_plot_background);
            etaProfile.SetMinimum(vis_min_dCtgTheta);
            etaProfile.SetMaximum(vis_max_dCtgTheta);
            etaCanvas_Pt.SetLogy();
            etaCanvas_Pt.SetFillColor(color_plot_background);
  
            ctgThetaProfile.SetLineColor(momentumColor(myColor));
            ctgThetaProfile.SetMarkerColor(momentumColor(myColor));
            ctgThetaProfile.SetLineWidth(lineWidth);
            etaProfile.SetLineColor(momentumColor(myColor));
            etaProfile.SetMarkerColor(momentumColor(myColor));
            etaProfile.SetLineWidth(lineWidth);
            myColor++;
            ctgThetaProfile.SetMarkerStyle(markerStyle);
            ctgThetaProfile.SetMarkerSize(markerSize);
            etaProfile.SetMarkerStyle(markerStyle);
            etaProfile.SetMarkerSize(markerSize);
  
            if (ctgThetaGraph.GetN() > 0) {
              ctgThetaCanvas_Pt.cd();
              ctgThetaProfile.Draw(plotOption.c_str());
              etaCanvas_Pt.cd();
              etaProfile.Draw(plotOption.c_str());
              plotOption = "same";
            }
          }
          // Draw z0
          plotOption = "";
          myColor    = 0;
          for (const auto& mapel : gb.getTaggedGraphs(GraphBag::Z0Graph_Pt | idealMaterial, tag)) {
  
            const TGraph& z0Graph = mapel.second;
            TProfile& z0Profile   = newProfile(z0Graph, 0, analyzer.getEtaMaxTracker(), 1, nBins);
  
            z0Profile.SetMinimum(vis_min_dZ0);
            z0Profile.SetMaximum(vis_max_dZ0);//*verticalScale);
            z0Canvas_Pt.SetLogy();
            z0Canvas_Pt.SetFillColor(color_plot_background);
  
            z0Profile.SetLineColor(momentumColor(myColor));
            z0Profile.SetMarkerColor(momentumColor(myColor));
            z0Profile.SetLineWidth(lineWidth);
            myColor++;
            z0Profile.SetMarkerStyle(markerStyle);
            z0Profile.SetMarkerSize(markerSize);
            z0Canvas_Pt.SetFillColor(color_plot_background);
  
            if (z0Graph.GetN() > 0) {
              z0Canvas_Pt.cd();
              z0Profile.Draw(plotOption.c_str());
              plotOption = "p same";
            }
          }
 
          // Draw l0
          plotOption = "";
          myColor    = 0;
          for (const auto& mapel : gb.getTaggedGraphs(GraphBag::LGraph_Pt | idealMaterial, tag)) {
  
            const TGraph& LGraph = mapel.second;
            TProfile& lProfile   = newProfile(LGraph, 0, analyzer.getEtaMaxTracker(), 1, nBins);
  
            lProfile.SetMinimum(vis_min_dL);
            lProfile.SetMaximum(vis_max_dL);//*verticalScale);
            lCanvas_Pt.SetLogy();
            lCanvas_Pt.SetFillColor(color_plot_background);
  
            lProfile.SetLineColor(momentumColor(myColor));
            lProfile.SetMarkerColor(momentumColor(myColor));
            lProfile.SetLineWidth(lineWidth);
            myColor++;
            lProfile.SetMarkerStyle(markerStyle);
            lProfile.SetMarkerSize(markerSize);
            lCanvas_Pt.SetFillColor(color_plot_background);
  
            if (LGraph.GetN() > 0) {
              lCanvas_Pt.cd();
              lProfile.Draw(plotOption.c_str());
              plotOption = "p same";
            }
          }

          // Draw beta
          plotOption = "";
          myColor    = 0;
          for (const auto& mapel : gb.getTaggedGraphs(GraphBag::BetaGraph_Pt | idealMaterial, tag)) {
  
            const TGraph& BetaGraph = mapel.second;
            TProfile& betaProfile   = newProfile(BetaGraph, 0, analyzer.getEtaMaxTracker(), 1, nBins);
  
            betaProfile.SetMinimum(vis_min_beta);
            betaProfile.SetMaximum(vis_max_beta);
            betaCanvas_Pt.SetLogy(0);
            betaCanvas_Pt.SetFillColor(color_plot_background);
  
            betaProfile.SetLineColor(momentumColor(myColor));
            betaProfile.SetMarkerColor(momentumColor(myColor));
            betaProfile.SetLineWidth(lineWidth);
            myColor++;
            betaProfile.SetMarkerStyle(markerStyle);
            betaProfile.SetMarkerSize(markerSize);
            betaCanvas_Pt.SetFillColor(color_plot_background);
  
            if (BetaGraph.GetN() > 0) {
              betaCanvas_Pt.cd();
              betaProfile.Draw(plotOption.c_str());
              plotOption = "p same";
            }
          }
  
          // Draw omega
          plotOption = "";
          myColor    = 0;
          for (const auto& mapel : gb.getTaggedGraphs(GraphBag::OmegaGraph_Pt | idealMaterial, tag)) {
  
            const TGraph& OmegaGraph = mapel.second;
            TProfile& omegaProfile   = newProfile(OmegaGraph, 0, analyzer.getEtaMaxTracker(), 1, nBins);
  
            omegaProfile.SetMinimum(vis_min_omega);
            omegaProfile.SetMaximum(vis_max_omega);
            omegaCanvas_Pt.SetLogy(0);
            omegaCanvas_Pt.SetFillColor(color_plot_background);
  
            omegaProfile.SetLineColor(momentumColor(myColor));
            omegaProfile.SetMarkerColor(momentumColor(myColor));
            omegaProfile.SetLineWidth(lineWidth);
            myColor++;
            omegaProfile.SetMarkerStyle(markerStyle);
            omegaProfile.SetMarkerSize(markerSize);
            omegaCanvas_Pt.SetFillColor(color_plot_background);
  
            if (OmegaGraph.GetN() > 0) {
              omegaCanvas_Pt.cd();
              omegaProfile.Draw(plotOption.c_str());
              plotOption = "p same";
            }
          }
 
          RootWImage& linMomImage_Pt = myContent->addImage(linMomCanvas_Pt, vis_std_canvas_sizeX, vis_min_canvas_sizeY);
          linMomImage_Pt.setComment("Transverse momentum resolution vs. "+etaLetter+" (linear scale) - const Pt across "+etaLetter);
          linMomImage_Pt.setName(Form("linptres_%s_%s", tag.c_str(), scenarioStr.c_str()));
  
          RootWImage& logMomImage_Pt = myContent->addImage(logMomCanvas_Pt, vis_std_canvas_sizeX, vis_min_canvas_sizeY);
          logMomImage_Pt.setComment("Transverse momentum resolution vs. "+etaLetter+" (log scale) - const Pt across "+etaLetter);
          logMomImage_Pt.setName(Form("ptres_%s_%s", tag.c_str(), scenarioStr.c_str()));
  
          RootWImage& pImage_Pt = myContent->addImage(pCanvas_Pt, vis_std_canvas_sizeX, vis_min_canvas_sizeY);
          pImage_Pt.setComment("Momentum resolution vs. "+etaLetter+" - const Pt across "+etaLetter);
          pImage_Pt.setName(Form("pres_%s_%s", tag.c_str(), scenarioStr.c_str()));
  
          RootWImage& d0Image_Pt = myContent->addImage(d0Canvas_Pt, vis_std_canvas_sizeX, vis_min_canvas_sizeY);
          d0Image_Pt.setComment("d0 resolution vs. "+etaLetter+" - const Pt across "+etaLetter);
          d0Image_Pt.setName(Form("dxyres_%s_%s", tag.c_str(), scenarioStr.c_str()));
  
          RootWImage& z0Image_Pt = myContent->addImage(z0Canvas_Pt, vis_std_canvas_sizeX, vis_min_canvas_sizeY);
          z0Image_Pt.setComment("z0 resolution vs. "+etaLetter+" - const Pt across "+etaLetter);
          z0Image_Pt.setName(Form("dzres_%s_%s", tag.c_str(), scenarioStr.c_str()));
  
          RootWImage& lImage_Pt = myContent->addImage(lCanvas_Pt, vis_std_canvas_sizeX, vis_min_canvas_sizeY);
          lImage_Pt.setComment("L resolution vs. "+etaLetter+" - const Pt across "+etaLetter);
          lImage_Pt.setName(Form("lres_%s_%s", tag.c_str(), scenarioStr.c_str()));

          RootWImage& betaImage_Pt = myContent->addImage(betaCanvas_Pt, vis_std_canvas_sizeX, vis_min_canvas_sizeY);
          betaImage_Pt.setComment("Relative influence of #sigma_{d0} (max for #beta=#pi/2) and #sigma_{z0} (max for #beta=0) - const Pt across "+etaLetter);
          betaImage_Pt.setName(Form("beta_%s_%s", tag.c_str(), scenarioStr.c_str()));

          RootWImage& omegaImage_Pt = myContent->addImage(omegaCanvas_Pt, vis_std_canvas_sizeX, vis_min_canvas_sizeY);
          omegaImage_Pt.setComment("Pixel aspect ratio optimzation (for fixed pixel area). #Omega=#pi/2 means you need longer pixels - const Pt across "+etaLetter);
          omegaImage_Pt.setName(Form("omega_%s_%s", tag.c_str(), scenarioStr.c_str()));

          RootWImage& phiImage_Pt = myContent->addImage(phiCanvas_Pt, vis_std_canvas_sizeX, vis_min_canvas_sizeY);
          phiImage_Pt.setComment("Angle resolution vs. "+etaLetter+" - const Pt across "+etaLetter);
          phiImage_Pt.setName(Form("phires_%s_%s", tag.c_str(), scenarioStr.c_str()));
  
          RootWImage& ctgThetaImage_Pt = myContent->addImage(ctgThetaCanvas_Pt, vis_std_canvas_sizeX, vis_min_canvas_sizeY);
          ctgThetaImage_Pt.setComment("Ctg("+thetaLetter+") resolution vs. "+etaLetter+" - const Pt across "+etaLetter);
          ctgThetaImage_Pt.setName(Form("cotThetares_%s_%s", tag.c_str(), scenarioStr.c_str()));

          RootWImage& etaImage_Pt = myContent->addImage(etaCanvas_Pt, vis_std_canvas_sizeX, vis_min_canvas_sizeY);
          etaImage_Pt.setComment(etaLetter+" resolution vs. "+etaLetter+" - const Pt across "+etaLetter);
          etaImage_Pt.setName(Form("etares_%s_%s", tag.c_str(), scenarioStr.c_str()));
        }

        // Draw case II with const P across eta
        if (!gb.getTaggedGraphs(GraphBag::RealGraph | GraphBag::RhoGraph_P     , tag).empty() &&
            !gb.getTaggedGraphs(GraphBag::RealGraph | GraphBag::DGraph_P       , tag).empty() &&
            !gb.getTaggedGraphs(GraphBag::RealGraph | GraphBag::Z0Graph_P      , tag).empty() &&
            !gb.getTaggedGraphs(GraphBag::RealGraph | GraphBag::PhiGraph_P     , tag).empty() &&
            !gb.getTaggedGraphs(GraphBag::RealGraph | GraphBag::CtgthetaGraph_P, tag).empty() &&
            !gb.getTaggedGraphs(GraphBag::RealGraph | GraphBag::PGraph_P       , tag).empty() &&
            !gb.getTaggedGraphs(GraphBag::RealGraph | GraphBag::LGraph_P       , tag).empty() &&
            !gb.getTaggedGraphs(GraphBag::RealGraph | GraphBag::BetaGraph_P    , tag).empty() &&
            !gb.getTaggedGraphs(GraphBag::RealGraph | GraphBag::OmegaGraph_P   , tag).empty()) {
  
          // Set link to myContent
          if (scenario==0) {
            idealMaterial=GraphBag::RealGraph;
            myContent = &resolutionContent_P;
            scenarioStr = "MS_P";
          } else {
            idealMaterial=GraphBag::IdealGraph;
            myContent = &idealResolutionContent_P;
            scenarioStr = "noMS_P";
          }
  
          TCanvas linMomCanvas_P;
          TCanvas logMomCanvas_P;
          TCanvas d0Canvas_P;
          TCanvas phiCanvas_P;
          TCanvas ctgThetaCanvas_P;
          TCanvas etaCanvas_P;
          TCanvas z0Canvas_P;
          TCanvas pCanvas_P;
          TCanvas lCanvas_P;
          TCanvas betaCanvas_P;
          TCanvas omegaCanvas_P;
  
          // Default attributes
          int myColor            = 0;
          int nBins              = insur::vis_n_bins;
          int markerStyle        = 21;
          double markerSize      = 1.;
          double lineWidth       = 2.;
          std::string plotOption = "";
  
          linMomCanvas_P.SetGrid(1,1);
          logMomCanvas_P.SetGrid(1,1);
          d0Canvas_P.SetGrid(1,1);
          phiCanvas_P.SetGrid(1,1);
          ctgThetaCanvas_P.SetGrid(1,1);
          etaCanvas_P.SetGrid(1,1);
          z0Canvas_P.SetGrid(1,1);
          pCanvas_P.SetGrid(1,1);
          lCanvas_P.SetGrid(1,1);
          betaCanvas_P.SetGrid(1,1);
          omegaCanvas_P.SetGrid(1,1);
  
          gStyle->SetGridStyle(style_grid);
          gStyle->SetGridColor(color_hard_grid);
  
          // Draw pt
          plotOption = "";
          myColor    = 0;
          for (const auto& mapel : gb.getTaggedGraphs(GraphBag::RhoGraph_P | idealMaterial, tag)) {
  
            const TGraph& momentumGraph = mapel.second;
            TProfile& momentumProfile   = newProfile(momentumGraph, 0, analyzer.getEtaMaxTracker(), 1, nBins);
  
            if (idealMaterial == GraphBag::IdealGraph) {
              momentumProfile.SetMinimum(insur::vis_min_dPtOverPt); //1E-5*100);
              momentumProfile.SetMaximum(insur::vis_max_dPtOverPt); //.11*100*verticalScale);
            } else {
              momentumProfile.SetMinimum(insur::vis_min_dPtOverPt); //4E-3*100);
              momentumProfile.SetMaximum(insur::vis_max_dPtOverPt); //.5*100*verticalScale);
            }
            linMomCanvas_P.SetLogy(0);
            logMomCanvas_P.SetLogy(1);
            linMomCanvas_P.SetFillColor(color_plot_background);
            logMomCanvas_P.SetFillColor(color_plot_background);
  
            momentumProfile.SetLineColor(momentumColor(myColor));
            momentumProfile.SetMarkerColor(momentumColor(myColor));
            momentumProfile.SetLineWidth(lineWidth);
            myColor++;
            momentumProfile.SetMarkerStyle(markerStyle);
            momentumProfile.SetMarkerSize(markerSize);
  
            if (momentumGraph.GetN()>0) {
              linMomCanvas_P.cd();
              momentumProfile.Draw(plotOption.c_str());
              logMomCanvas_P.cd();
              momentumProfile.Draw(plotOption.c_str());
              plotOption = "same";
            }
          }
          // Draw p
          plotOption = "";
          myColor    = 0;
          for (const auto& mapel : gb.getTaggedGraphs(GraphBag::PGraph_P | idealMaterial, tag)) {
  
            const TGraph& pGraph = mapel.second;
            TProfile& pProfile   = newProfile(pGraph, 0, analyzer.getEtaMaxTracker(), 1, nBins);
  
            if (idealMaterial == GraphBag::IdealGraph) {
              pProfile.SetMinimum(insur::vis_min_dPtOverPt); //1E-5*100);
              pProfile.SetMaximum(insur::vis_max_dPtOverPt); //.11*100*verticalScale);
            } else {
              pProfile.SetMinimum(insur::vis_min_dPtOverPt); //4E-3*100);
              pProfile.SetMaximum(insur::vis_max_dPtOverPt); //.11*100*verticalScale);
            }
            pCanvas_P.SetLogy();
            pCanvas_P.SetFillColor(color_plot_background);
  
            pProfile.SetLineColor(momentumColor(myColor));
            pProfile.SetMarkerColor(momentumColor(myColor));
            pProfile.SetLineWidth(lineWidth);
            myColor++;
            pProfile.SetMarkerStyle(markerStyle);
            pProfile.SetMarkerSize(markerSize);
  
            if (pGraph.GetN() > 0) {
              pCanvas_P.cd();
              pProfile.Draw(plotOption.c_str());
              plotOption = "p same";
            }
          }
          // Draw d0
          plotOption = "";
          myColor    = 0;
          for (const auto& mapel : gb.getTaggedGraphs(GraphBag::DGraph_P | idealMaterial, tag)) {
  
            const TGraph& distanceGraph = mapel.second;
            TProfile& distanceProfile   = newProfile(distanceGraph, 0, analyzer.getEtaMaxTracker(), 1, nBins);
  
            if (idealMaterial == GraphBag::IdealGraph) {
              distanceProfile.SetMinimum(vis_min_dD0);
              distanceProfile.SetMaximum(vis_max_dD0);//*verticalScale);
            } else {
                distanceProfile.SetMinimum(vis_min_dD0);
                distanceProfile.SetMaximum(vis_max_dD0);//*verticalScale);
            }
            d0Canvas_P.SetLogy();
            d0Canvas_P.SetFillColor(color_plot_background);
  
            distanceProfile.SetLineColor(momentumColor(myColor));
            distanceProfile.SetMarkerColor(momentumColor(myColor));
            distanceProfile.SetLineWidth(lineWidth);
            myColor++;
            distanceProfile.SetMarkerStyle(markerStyle);
            distanceProfile.SetMarkerSize(markerSize);
  
            if (distanceGraph.GetN()>0) {
              d0Canvas_P.cd();
              distanceProfile.Draw(plotOption.c_str());
              plotOption = "same";
            }
          }
          // Draw phi angle
          plotOption = "";
          myColor    = 0;
          for (const auto& mapel : gb.getTaggedGraphs(GraphBag::PhiGraph_P | idealMaterial, tag)) {
  
            const TGraph& angleGraph = mapel.second;
            TProfile& angleProfile   = newProfile(angleGraph, 0, analyzer.getEtaMaxTracker(), 1, nBins);
  
            if (idealMaterial == GraphBag::IdealGraph) {
              angleProfile.SetMinimum(vis_min_dPhi);
              angleProfile.SetMaximum(vis_max_dPhi);//*verticalScale);
            } else {
              angleProfile.SetMinimum(vis_min_dPhi);
              angleProfile.SetMaximum(vis_max_dPhi);//*verticalScale);
            }
            phiCanvas_P.SetLogy();
            phiCanvas_P.SetFillColor(color_plot_background);
  
            angleProfile.SetLineColor(momentumColor(myColor));
            angleProfile.SetMarkerColor(momentumColor(myColor));
            angleProfile.SetLineWidth(lineWidth);
            myColor++;
            angleProfile.SetMarkerStyle(markerStyle);
            angleProfile.SetMarkerSize(markerSize);
  
            if (angleGraph.GetN() > 0) {
              phiCanvas_P.cd();
              angleProfile.Draw(plotOption.c_str());
              plotOption = "same";
            }
          }
          // Draw ctgTheta and eta
          plotOption = "";
          myColor    = 0;
          for (const auto& mapel : gb.getTaggedGraphs(GraphBag::CtgthetaGraph_P | idealMaterial, tag)) {
  
            const TGraph& ctgThetaGraph = mapel.second;
            TProfile& ctgThetaProfile   = newProfile(ctgThetaGraph, 0, analyzer.getEtaMaxTracker(), 1, nBins);
            TProfile& etaProfile        = newProfile_timesSin(ctgThetaGraph, 0, analyzer.getEtaMaxTracker(), 1, nBins);
	    etaProfile.SetTitle("Pseudorapidity error - const P across #eta;#eta;#delta #eta");

            ctgThetaProfile.SetMinimum(vis_min_dCtgTheta);
            ctgThetaProfile.SetMaximum(vis_max_dCtgTheta);
            ctgThetaCanvas_P.SetLogy();
            ctgThetaCanvas_P.SetFillColor(color_plot_background);
            etaProfile.SetMinimum(vis_min_dCtgTheta);
            etaProfile.SetMaximum(vis_max_dCtgTheta);
            etaCanvas_P.SetLogy();
            etaCanvas_P.SetFillColor(color_plot_background);
  
            ctgThetaProfile.SetLineColor(momentumColor(myColor));
            ctgThetaProfile.SetMarkerColor(momentumColor(myColor));
            ctgThetaProfile.SetLineWidth(lineWidth);
            etaProfile.SetLineColor(momentumColor(myColor));
            etaProfile.SetMarkerColor(momentumColor(myColor));
            etaProfile.SetLineWidth(lineWidth);
            myColor++;
            ctgThetaProfile.SetMarkerStyle(markerStyle);
            ctgThetaProfile.SetMarkerSize(markerSize);
            etaProfile.SetMarkerStyle(markerStyle);
            etaProfile.SetMarkerSize(markerSize);
  
            if (ctgThetaGraph.GetN() > 0) {
              ctgThetaCanvas_P.cd();
              ctgThetaProfile.Draw(plotOption.c_str());
              etaCanvas_P.cd();
              etaProfile.Draw(plotOption.c_str());
              plotOption = "same";
            }
          }
          // Draw z0
          plotOption = "";
          myColor    = 0;
          for (const auto& mapel : gb.getTaggedGraphs(GraphBag::Z0Graph_P | idealMaterial, tag)) {
  
            const TGraph& z0Graph = mapel.second;
            TProfile& z0Profile   = newProfile(z0Graph, 0, analyzer.getEtaMaxTracker(), 1, nBins);
  
            z0Profile.SetMinimum(vis_min_dZ0);
            z0Profile.SetMaximum(vis_max_dZ0);//*verticalScale);
            z0Canvas_P.SetLogy();
            z0Canvas_P.SetFillColor(color_plot_background);
  
            z0Profile.SetLineColor(momentumColor(myColor));
            z0Profile.SetMarkerColor(momentumColor(myColor));
            z0Profile.SetLineWidth(lineWidth);
            myColor++;
            z0Profile.SetMarkerStyle(markerStyle);
            z0Profile.SetMarkerSize(markerSize);
            z0Canvas_P.SetFillColor(color_plot_background);
  
            if (z0Graph.GetN() > 0) {
              z0Canvas_P.cd();
              z0Profile.Draw(plotOption.c_str());
              plotOption = "p same";
            }
          }
          plotOption = "";
          myColor=0;

          // Draw l0
          plotOption = "";
          myColor    = 0;
          for (const auto& mapel : gb.getTaggedGraphs(GraphBag::LGraph_P | idealMaterial, tag)) {
  
            const TGraph& LGraph = mapel.second;
            TProfile& lProfile   = newProfile(LGraph, 0, analyzer.getEtaMaxTracker(), 1, nBins);
  
            lProfile.SetMinimum(vis_min_dL);
            lProfile.SetMaximum(vis_max_dL);//*verticalScale);
            lCanvas_P.SetLogy();
            lCanvas_P.SetFillColor(color_plot_background);
  
            lProfile.SetLineColor(momentumColor(myColor));
            lProfile.SetMarkerColor(momentumColor(myColor));
            lProfile.SetLineWidth(lineWidth);
            myColor++;
            lProfile.SetMarkerStyle(markerStyle);
            lProfile.SetMarkerSize(markerSize);
            lCanvas_P.SetFillColor(color_plot_background);
  
            if (LGraph.GetN() > 0) {
              lCanvas_P.cd();
              lProfile.Draw(plotOption.c_str());
              plotOption = "p same";
            }
          }

          // Draw beta
          plotOption = "";
          myColor    = 0;
          for (const auto& mapel : gb.getTaggedGraphs(GraphBag::BetaGraph_P | idealMaterial, tag)) {
  
            const TGraph& BetaGraph = mapel.second;
            TProfile& betaProfile   = newProfile(BetaGraph, 0, analyzer.getEtaMaxTracker(), 1, nBins);
  
            betaProfile.SetMinimum(vis_min_beta);
            betaProfile.SetMaximum(vis_max_beta);
            betaCanvas_P.SetLogy(0);
            betaCanvas_P.SetFillColor(color_plot_background);
  
            betaProfile.SetLineColor(momentumColor(myColor));
            betaProfile.SetMarkerColor(momentumColor(myColor));
            betaProfile.SetLineWidth(lineWidth);
            myColor++;
            betaProfile.SetMarkerStyle(markerStyle);
            betaProfile.SetMarkerSize(markerSize);
            betaCanvas_P.SetFillColor(color_plot_background);
  
            if (BetaGraph.GetN() > 0) {
              betaCanvas_P.cd();
              betaProfile.Draw(plotOption.c_str());
              plotOption = "p same";
            }
          }
  
          // Draw omega
          plotOption = "";
          myColor    = 0;
          for (const auto& mapel : gb.getTaggedGraphs(GraphBag::OmegaGraph_P | idealMaterial, tag)) {
  
            const TGraph& OmegaGraph = mapel.second;
            TProfile& omegaProfile   = newProfile(OmegaGraph, 0, analyzer.getEtaMaxTracker(), 1, nBins);
  
            omegaProfile.SetMinimum(vis_min_omega);
            omegaProfile.SetMaximum(vis_max_omega);
            omegaCanvas_P.SetLogy(0);
            omegaCanvas_P.SetFillColor(color_plot_background);
  
            omegaProfile.SetLineColor(momentumColor(myColor));
            omegaProfile.SetMarkerColor(momentumColor(myColor));
            omegaProfile.SetLineWidth(lineWidth);
            myColor++;
            omegaProfile.SetMarkerStyle(markerStyle);
            omegaProfile.SetMarkerSize(markerSize);
            omegaCanvas_P.SetFillColor(color_plot_background);
  
            if (OmegaGraph.GetN() > 0) {
              omegaCanvas_P.cd();
              omegaProfile.Draw(plotOption.c_str());
              plotOption = "p same";
            }
          }
            
          RootWImage& linMomImage_P = myContent->addImage(linMomCanvas_P, vis_std_canvas_sizeX, vis_min_canvas_sizeY);
          linMomImage_P.setComment("Transverse momentum resolution vs. "+etaLetter+" (linear scale) - const P across "+etaLetter);
          linMomImage_P.setName(Form("linptres_%s_%s", tag.c_str(), scenarioStr.c_str()));
  
          RootWImage& logMomImage_P = myContent->addImage(logMomCanvas_P, vis_std_canvas_sizeX, vis_min_canvas_sizeY);
          logMomImage_P.setComment("Transverse momentum resolution vs. "+etaLetter+" (log scale) - const P across "+etaLetter);
          logMomImage_P.setName(Form("ptres_%s_%s", tag.c_str(), scenarioStr.c_str()));
  
          RootWImage& pImage_P = myContent->addImage(pCanvas_P, vis_std_canvas_sizeX, vis_min_canvas_sizeY);
          pImage_P.setComment("Momentum resolution vs. "+etaLetter+" - const P across "+etaLetter);
          pImage_P.setName(Form("pres_%s_%s", tag.c_str(), scenarioStr.c_str()));
  
          RootWImage& d0Image_P = myContent->addImage(d0Canvas_P, vis_std_canvas_sizeX, vis_min_canvas_sizeY);
          d0Image_P.setComment("d0 resolution vs. "+etaLetter+" - const P across "+etaLetter);
          d0Image_P.setName(Form("dxyres_%s_%s", tag.c_str(), scenarioStr.c_str()));
  
          RootWImage& z0Image_P = myContent->addImage(z0Canvas_P, vis_std_canvas_sizeX, vis_min_canvas_sizeY);
          z0Image_P.setComment("z0 resolution vs. "+etaLetter+" - const P across "+etaLetter);
          z0Image_P.setName(Form("dzres_%s_%s", tag.c_str(), scenarioStr.c_str()));

          RootWImage& lImage_P = myContent->addImage(lCanvas_P, vis_std_canvas_sizeX, vis_min_canvas_sizeY);
          lImage_P.setComment("L resolution vs. "+etaLetter+" - const P across "+etaLetter);
          lImage_P.setName(Form("lres_%s_%s", tag.c_str(), scenarioStr.c_str()));

          RootWImage& betaImage_P = myContent->addImage(betaCanvas_P, vis_std_canvas_sizeX, vis_min_canvas_sizeY);
          betaImage_P.setComment("Relative influence of #sigma_{d0} (max for #beta=#pi/2) and #sigma_{z0} (max for #beta=0) - const P across "+etaLetter);
          betaImage_P.setName(Form("beta_%s_%s", tag.c_str(), scenarioStr.c_str()));

          RootWImage& omegaImage_P = myContent->addImage(omegaCanvas_P, vis_std_canvas_sizeX, vis_min_canvas_sizeY);
          omegaImage_P.setComment("Pixel aspect ratio optimzation (for fixed pixel area). #Omega=#pi/2 means you need longer pixels - const P across "+etaLetter);
          omegaImage_P.setName(Form("omega_%s_%s", tag.c_str(), scenarioStr.c_str()));

          RootWImage& phiImage_P = myContent->addImage(phiCanvas_P, vis_std_canvas_sizeX, vis_min_canvas_sizeY);
          phiImage_P.setComment("Angle resolution vs. "+etaLetter+" - const P across "+etaLetter);
          phiImage_P.setName(Form("phires_%s_%s", tag.c_str(), scenarioStr.c_str()));
  
          RootWImage& ctgThetaImage_P = myContent->addImage(ctgThetaCanvas_P, vis_std_canvas_sizeX, vis_min_canvas_sizeY);
          ctgThetaImage_P.setComment("Ctg("+thetaLetter+") resolution vs. "+etaLetter+" - const P across "+etaLetter);
          ctgThetaImage_P.setName(Form("cotThetares_%s_%s", tag.c_str(), scenarioStr.c_str()));

          RootWImage& etaImage_P = myContent->addImage(etaCanvas_P, vis_std_canvas_sizeX, vis_min_canvas_sizeY);
          etaImage_P.setComment(etaLetter+") resolution vs. "+etaLetter+" - const P across "+etaLetter);
          etaImage_P.setName(Form("etares_%s_%s", tag.c_str(), scenarioStr.c_str()));
        }
      } // Scenarios
 
      // Set Summary content - case I
      //  check that the ideal and real have the same pts
      //  otherwise the table cannot be prepared
      RootWContent& summaryContent_Pt = myPage->addContent("Summary - const Pt across "+etaLetter);
      RootWTable&   cutsSummaryTable  = summaryContent_Pt.addTable();
      RootWTable&   momSummaryTable   = summaryContent_Pt.addTable();
  
      std::map<std::string, RootWTable*>           tableMap_Pt;
      std::map<std::string, RootWTable*>::iterator tableMapIt;
  
      std::vector<std::string> plotNames;
      plotNames.push_back(deltaLetter+"pt/pt [%]:           ");
      plotNames.push_back(deltaLetter+"p/p [%]:             ");
      plotNames.push_back(deltaLetter+"d0 ["+muLetter+"m]:  ");
      plotNames.push_back(deltaLetter+"z0 ["+muLetter+"m]:  ");
      plotNames.push_back(deltaLetter+phiLetter+":          ");
      plotNames.push_back(deltaLetter+"ctg("+thetaLetter+"):");
  
      for (std::vector<std::string>::iterator it=plotNames.begin();
           it!=plotNames.end(); ++it) {
        tableMap_Pt[(*it)] = &(summaryContent_Pt.addTable());
        tableMap_Pt[(*it)]->setContent(0,0,(*it));
      }
        
      // Prepare the cuts for the averages
      ostringstream label;
      std::string name;
      RootWTable* myTable;

      // Table explaining the cuts
      cutsSummaryTable.setContent(0,0,"Region: ");
      cutsSummaryTable.setContent(1,0,"Min "+etaLetter+":");
      cutsSummaryTable.setContent(2,0,"Max "+etaLetter+":");
  
      myTable = &cutsSummaryTable;
      for (unsigned int iBorder=0; iBorder<geom_name_eta_regions.size()-1; ++iBorder) {
        myTable->setContent(0,iBorder+1,geom_name_eta_regions[iBorder+1]);
        label.str(""); label << geom_range_eta_regions[iBorder];
        myTable->setContent(1,iBorder+1,label.str());
        label.str(""); label << geom_range_eta_regions[iBorder+1];
        myTable->setContent(2,iBorder+1,label.str());     
      }

      // Table explaining momenta
      std::vector<double> momentum;
      std::map<graphIndex, TGraph*> myPlotMap_Pt;
          
      fillTaggedPlotMap(gb, plotNames[0], GraphBag::RhoGraph_Pt     , tag, myPlotMap_Pt);
      fillTaggedPlotMap(gb, plotNames[1], GraphBag::PGraph_Pt       , tag, myPlotMap_Pt);
      fillTaggedPlotMap(gb, plotNames[2], GraphBag::DGraph_Pt       , tag, myPlotMap_Pt);
      fillTaggedPlotMap(gb, plotNames[3], GraphBag::Z0Graph_Pt      , tag, myPlotMap_Pt);
      fillTaggedPlotMap(gb, plotNames[4], GraphBag::PhiGraph_Pt     , tag, myPlotMap_Pt);
      fillTaggedPlotMap(gb, plotNames[5], GraphBag::CtgthetaGraph_Pt, tag, myPlotMap_Pt);

                
      std::vector<std::string>::iterator plotNameIt = plotNames.begin();
      std::vector<double>::iterator      momentumIt;
      graphIndex myIndex;
  
      for (std::map<graphIndex, TGraph*>::iterator myPlotMapIt = myPlotMap_Pt.begin();
           myPlotMapIt!=myPlotMap_Pt.end(); ++myPlotMapIt) {
        myIndex =  (*myPlotMapIt).first;
        if (myIndex.name==(*plotNameIt)) {
        momentumIt = std::find(momentum.begin(), momentum.end(), myIndex.p);
        if (momentumIt == momentum.end()) momentum.push_back(myIndex.p);
        }
      }
  
      std::sort(momentum.begin(), momentum.end());
      momSummaryTable.setContent(0,0,"Particle momenta in GeV:  " );
      myTable = &momSummaryTable;
      for (unsigned int iMom=0; iMom<momentum.size(); ++iMom) {
        label.str("");
  
        std::string color = "Unknow";
        if (iMom<insur::color_names.size()) color = color_names[iMom];
  
        if (iMom!=momentum.size()-1) label << momentum[iMom]/Units::GeV << " (" << color << "),";
        else                         label << momentum[iMom]/Units::GeV << " (" << color << ").";
        myTable->setContent(0,iMom+1,label.str());
      }
  
      // Cycle over the different measurements
      for (std::vector<std::string>::iterator plotNameIt = plotNames.begin();
           plotNameIt!=plotNames.end(); ++plotNameIt) {
  
        myTable = tableMap_Pt[*plotNameIt];
        if (!myTable) continue;
  
        // Fill the table with the values, first the heading of momentum
        int baseColumn;
        std::vector<double> averagesReal;
        std::vector<double> averagesIdeal;
        TGraph* myGraph;
        int myColor = kBlack;
        myIndex.name=(*plotNameIt);
        std::ostringstream myLabel;
  
        // Put units & better formatting
        for (unsigned int i=0; i<momentum.size(); ++i) {
          baseColumn = (geom_name_eta_regions.size()-1)*i + 1;
          myTable->setContent(0, baseColumn, momentum[i]/Units::GeV,0);
          myIndex.p=momentum[i];
          myIndex.ideal = false;
          myGraph = myPlotMap_Pt[myIndex];
          myTable->setContent(2, 0, "Real:      ");
          myTable->setContent(3, 0, "Ideal:     ");
          myTable->setContent(4, 0, "Real/Ideal:");
          if (myGraph) {
            averagesReal=Analyzer::average(*myGraph, geom_range_eta_regions);
            myColor = myGraph->GetMarkerColor();
            myTable->setColor(0, baseColumn, myColor);
          }
          myIndex.ideal = true;
          myGraph = myPlotMap_Pt[myIndex];
          if (myGraph) averagesIdeal=Analyzer::average(*myGraph, geom_range_eta_regions);
  
         // Fill resolution for different eta regions
          for (unsigned int j=0; j<(geom_name_eta_regions.size()-1); ++j) {
            myTable->setContent(1, baseColumn+j, geom_name_eta_regions[j+1]);
            myTable->setColor(1, baseColumn+j, myColor);
            if (averagesReal.size() > j) {
  
              // Check item iterated and set precision
              int iItem = plotNameIt - plotNames.begin();
              if (iItem==0 || iItem==1 || iItem==2 || iItem==3) myTable->setContent(2, baseColumn+j,averagesReal[j],tableResolutionPrecisionStd);
              else                                              myTable->setContent(2, baseColumn+j,averagesReal[j],tableResolutionPrecisionHigh);
              myTable->setColor(2, baseColumn+j, myColor);
            }
            if (averagesIdeal.size() > j) {
  
              // Check item iterated and set precision
              int iItem = plotNameIt - plotNames.begin();
              if (iItem==0 || iItem==1 || iItem==2 || iItem==3) myTable->setContent(3, baseColumn+j,averagesIdeal[j],tableResolutionPrecisionStd);
              else                                              myTable->setContent(3, baseColumn+j,averagesIdeal[j],tableResolutionPrecisionHigh);
              myTable->setColor(3, baseColumn+j, myColor);
            }
            if ((averagesReal.size() > j)&&(averagesIdeal.size() > j)) {
              myTable->setContent(4, baseColumn+j,averagesReal[j]/averagesIdeal[j],2);
              myTable->setColor(4, baseColumn+j, myColor);
  
            }
          }
        }
      }

      //
      // Set Summary content - case II
      RootWContent& summaryContent_P = myPage->addContent("Summary - const P across "+etaLetter, false);
  
      std::map<std::string, RootWTable*> tableMap_P;
  
      // Table explaining momenta
      std::map<graphIndex, TGraph*> myPlotMap_P;
  
      fillTaggedPlotMap(gb, plotNames[0], GraphBag::RhoGraph_P     , tag, myPlotMap_P);
      fillTaggedPlotMap(gb, plotNames[1], GraphBag::PGraph_P       , tag, myPlotMap_P);
      fillTaggedPlotMap(gb, plotNames[2], GraphBag::DGraph_P       , tag, myPlotMap_P);
      fillTaggedPlotMap(gb, plotNames[3], GraphBag::Z0Graph_P      , tag, myPlotMap_P);
      fillTaggedPlotMap(gb, plotNames[4], GraphBag::PhiGraph_P     , tag, myPlotMap_P);
      fillTaggedPlotMap(gb, plotNames[5], GraphBag::CtgthetaGraph_P, tag, myPlotMap_P);
  
  
      for (std::vector<std::string>::iterator it=plotNames.begin();
           it!=plotNames.end(); ++it) {
        tableMap_P[(*it)] = &(summaryContent_P.addTable());
        tableMap_P[(*it)]->setContent(0,0,(*it));
      }
  
      // Cycle over the different measurements
      for (std::vector<std::string>::iterator plotNameIt = plotNames.begin();
           plotNameIt!=plotNames.end(); ++plotNameIt) {
  
        myTable = tableMap_P[*plotNameIt];
        if (!myTable) continue;
  
        // Fill the table with the values, first the heading of momentum
        int baseColumn;
        std::vector<double> averagesReal;
        std::vector<double> averagesIdeal;
        TGraph* myGraph;
        int myColor = kBlack;
        myIndex.name=(*plotNameIt);
        std::ostringstream myLabel;
  
        // Put units & better formatting
        for (unsigned int i=0; i<momentum.size(); ++i) {
          baseColumn = (geom_name_eta_regions.size()-1)*i + 1;
          myTable->setContent(0, baseColumn, momentum[i]/Units::GeV,0);
          myIndex.p=momentum[i];
          myIndex.ideal = false;
          myGraph = myPlotMap_P[myIndex];
          myTable->setContent(2, 0, "Real:      ");
          myTable->setContent(3, 0, "Ideal:     ");
          myTable->setContent(4, 0, "Real/Ideal:");
          if (myGraph) {
            averagesReal=Analyzer::average(*myGraph, geom_range_eta_regions);
            myColor = myGraph->GetMarkerColor();
            myTable->setColor(0, baseColumn, myColor);
          }
          myIndex.ideal = true;
          myGraph = myPlotMap_P[myIndex];
          if (myGraph) averagesIdeal=Analyzer::average(*myGraph, geom_range_eta_regions);
   
          for (unsigned int j=0; j<(geom_name_eta_regions.size()-1); ++j) {
            myTable->setContent(1, baseColumn+j, geom_name_eta_regions[j+1]);
            myTable->setColor(1, baseColumn+j, myColor);
            if (averagesReal.size() > j) {
  
              // Check item iterated and set precision
              int iItem = plotNameIt - plotNames.begin();
              if (iItem==0 || iItem==1 || iItem==2 || iItem==3) myTable->setContent(2, baseColumn+j,averagesReal[j],tableResolutionPrecisionStd);
              else                                              myTable->setContent(2, baseColumn+j,averagesReal[j],tableResolutionPrecisionHigh);
              myTable->setColor(2, baseColumn+j, myColor);
            }
            if (averagesIdeal.size() > j) {
  
              // Check item iterated and set precision
              int iItem = plotNameIt - plotNames.begin();
              if (iItem==0 || iItem==1 || iItem==2 || iItem==3) myTable->setContent(3, baseColumn+j,averagesIdeal[j],tableResolutionPrecisionStd);
              else                                              myTable->setContent(3, baseColumn+j,averagesIdeal[j],tableResolutionPrecisionHigh);
              myTable->setColor(3, baseColumn+j, myColor);
            }
            if ((averagesReal.size() > j)&&(averagesIdeal.size() > j)) {
              myTable->setContent(4, baseColumn+j,averagesReal[j]/averagesIdeal[j],2);
              myTable->setColor(4, baseColumn+j, myColor);
  
            }
          }
        }
      }
    } // For tags
    return true;
  }

  bool Vizard::triggerSummary(Analyzer& a, Tracker& tracker, RootWSite& site, bool extended) {
    //********************************//
    //*                              *//
    //*   Page with the trigger      *//
    //*   summary                    *//
    //*                              *//
    //********************************//
    bool somethingFound = false;

    // Create a page for the errors
    std::string pageTitle = "Trigger";
    std::string pageAddress = "triggerPerf.html";
    RootWPage& myPage = site.addPage(pageTitle);
    myPage.setAddress(pageAddress);  

    // Some helper string objects
    ostringstream tempSS;
    std::string tempString;    

    //********************************//
    //*                              *//
    //*   Eta plot for the trigger   *//
    //*   (Again, with TProfile)     *//
    //*                              *//
    //********************************//

    profileBag aProfileBag = a.getProfileBag();
    std::map<double, TProfile>& triggerProfiles = aProfileBag.getProfiles(profileBag::TriggerProfile | profileBag::TriggeredProfile);
    std::map<double, TProfile>& triggerFractionProfiles = aProfileBag.getProfiles(profileBag::TriggerProfile | profileBag::TriggeredFractionProfile);
    std::map<double, TProfile>& triggerPurityProfiles = aProfileBag.getProfiles(profileBag::TriggerProfile | profileBag::TriggerPurityProfile);

    // Check if profiles exist at all
    if (!triggerProfiles.empty()) {
      somethingFound = true;

      // std::cerr << "found " << triggerProfiles.size() <<" profiles for trigger" << std::endl; // debug

      std::string plotOption;
      int myColor;
      double miny, maxy;

      // Create the contents
      RootWContent& myContent = myPage.addContent("Overall trigger");
      TCanvas pointsCanvas;
      pointsCanvas.SetGrid(1,1);
      plotOption = "E1"; // or "E6"

      // Strings according to the content
      tempString="";
      tempSS.str(""); tempSS << "Number of triggered and triggerable points vs. eta for pT = ";


      // momentum canvas loop
      myColor=0;
      // Style things
      gStyle->SetGridStyle(style_grid);
      gStyle->SetGridColor(color_hard_grid);

      // Loop over the plots and draw on the canvas
      for (std::map<double, TProfile>::iterator plot_iter = triggerProfiles.begin();
           plot_iter != triggerProfiles.end();
           ++plot_iter) {
        const double& myPt = plot_iter->first;

        TProfile& npointsProfile = plot_iter->second;

        miny = npointsProfile.GetBinContent(npointsProfile.GetMinimumBin());
        maxy = npointsProfile.GetBinContent(npointsProfile.GetMaximumBin());
        if ((miny==0)&&(maxy==0)) continue;

        if (myPt!=0) {
          tempSS << tempString.c_str() << myPt; tempString = ", ";
        }

        npointsProfile.SetMinimum(1E-2);
        //npointsProfile.GetXaxis()->SetLimits(0, 2.4);
        npointsProfile.SetLineColor(Palette::color(myColor));
        npointsProfile.SetMarkerColor(Palette::color(myColor));
        npointsProfile.SetFillColor(Palette::color(myColor));
        myColor++;
        npointsProfile.SetMarkerStyle(8);
        pointsCanvas.SetFillColor(color_plot_background);

        pointsCanvas.cd();
        // std::cerr << "About to draw plot " << myPt << std::endl; // debug
        npointsProfile.Draw(plotOption.c_str());
        //plotOption = "E6 same";
        plotOption = "E1 same";
        //plotOption = "same";
      }

      RootWImage& npointsImage = myContent.addImage(pointsCanvas, vis_min_canvas_sizeX, vis_min_canvas_sizeY);
      npointsImage.setComment(tempSS.str().c_str());
      npointsImage.setName("ntrigpoints");

      // std::cerr << "now to log scale..." << std::endl; // debug

      pointsCanvas.SetLogy();
      RootWImage& npointsLogImage = myContent.addImage(pointsCanvas, vis_min_canvas_sizeX, vis_min_canvas_sizeY);
      tempSS << " (log scale)";
      npointsLogImage.setComment(tempSS.str().c_str());
      npointsLogImage.setName("ntrigpointsLog");

      // std::cerr << "done..." << std::endl; // debug

      TCanvas fractionCanvas;
      fractionCanvas.SetGrid(1,1);
      plotOption = "E1";

      // Strings according to the content
      tempString="";
      tempSS.str(""); tempSS << "Average trigger efficiency vs. eta for pT = ";

      // momentum canvas loop
      myColor=1;
      // Style things
      gStyle->SetGridStyle(style_grid);
      gStyle->SetGridColor(color_hard_grid);

      // Loop over the plots and draw on the canvas
      //miny=1000;
      //maxy=0;
      for (std::map<double, TProfile>::iterator plot_iter = triggerFractionProfiles.begin();
           plot_iter != triggerFractionProfiles.end();
           ++plot_iter) {
        const double& myPt = plot_iter->first;
        TProfile& fractionProfile = plot_iter->second;

        miny = fractionProfile.GetBinContent(fractionProfile.GetMinimumBin());
        maxy = fractionProfile.GetBinContent(fractionProfile.GetMaximumBin());
        //std::cerr << "miny = " << miny << std::endl; // debug
        //std::cerr << "maxy = " << maxy << std::endl; // debug

        if (myPt!=0) {
          tempSS << tempString.c_str() << myPt; tempString = ", ";
        }

        fractionProfile.SetMinimum(1E-2);
        fractionProfile.SetMaximum(100);
        fractionProfile.SetLineColor(Palette::color(myColor));
        fractionProfile.SetMarkerColor(Palette::color(myColor));
        fractionProfile.SetFillColor(Palette::color(myColor));
        myColor++;
        fractionProfile.SetMarkerStyle(8);
        fractionCanvas.SetFillColor(color_plot_background);

        fractionCanvas.cd();
        // std::cerr << "About to draw fraction plot " << myPt << std::endl; // debug
        fractionProfile.Draw(plotOption.c_str());
        plotOption = "E1 same";
        //aValue = fractionProfile.GetBinContent(fractionProfile.GetMaximumBin());
        //if (aValue>maxy) maxy=aValue;
        //aValue = fractionProfile.GetBinContent(fractionProfile.GetMinimumBin());
        //if (aValue<miny) miny=aValue;
        //std::cerr << "Fraction plots between " << miny << " and " << maxy << std::endl;
      }


      RootWImage& fractionImage = myContent.addImage(fractionCanvas, vis_min_canvas_sizeX, vis_min_canvas_sizeY);
      fractionImage.setComment(tempSS.str().c_str());
      fractionImage.setName("fractiontrigpoints");
      fractionCanvas.SetLogy();
      RootWImage& fractionLogImage = myContent.addImage(fractionCanvas, vis_min_canvas_sizeX, vis_min_canvas_sizeY);
      tempSS << " (log scale)";
      fractionLogImage.setComment(tempSS.str().c_str());
      fractionLogImage.setName("fractiontrigpointsLog");


      TCanvas purityCanvas;
      purityCanvas.SetGrid(1,1);
      plotOption = "E1";

      // Strings according to the content
      tempString="";
      tempSS.str(""); tempSS << "Average stub purity vs. eta for pT > ";

      // momentum canvas loop
      myColor=1;
      // Style things
      gStyle->SetGridStyle(style_grid);
      gStyle->SetGridColor(color_hard_grid);

      // Loop over the plots and draw on the canvas
      //miny=1000;
      //maxy=0;
      for (std::map<double, TProfile>::iterator plot_iter = triggerPurityProfiles.begin();
           plot_iter != triggerPurityProfiles.end();
           ++plot_iter) {
        const double& myPt = plot_iter->first;
        TProfile& purityProfile = plot_iter->second;

        miny = purityProfile.GetBinContent(purityProfile.GetMinimumBin());
        maxy = purityProfile.GetBinContent(purityProfile.GetMaximumBin());
        //std::cerr << "miny = " << miny << std::endl; // debug
        //std::cerr << "maxy = " << maxy << std::endl; // debug

        if (myPt!=0) {
          tempSS << tempString.c_str() << myPt; tempString = ", ";
        }

        purityProfile.SetMinimum(1E-2);
        purityProfile.SetMaximum(100);
        purityProfile.SetLineColor(Palette::color(myColor));
        purityProfile.SetMarkerColor(Palette::color(myColor));
        purityProfile.SetFillColor(Palette::color(myColor));
        myColor++;
        purityProfile.SetMarkerStyle(8);
        purityCanvas.SetFillColor(color_plot_background);

        purityCanvas.cd();
        // std::cerr << "About to draw purity plot " << myPt << std::endl; // debug
        purityProfile.Draw(plotOption.c_str());
        plotOption = "E1 same";
        //aValue = purityProfile.GetBinContent(purityProfile.GetMaximumBin());
        //if (aValue>maxy) maxy=aValue;
        //aValue = purityProfile.GetBinContent(purityProfile.GetMinimumBin());
        //if (aValue<miny) miny=aValue;
        //std::cerr << "Purity plots between " << miny << " and " << maxy << std::endl;
      }


      RootWImage& purityImage = myContent.addImage(purityCanvas, vis_min_canvas_sizeX, vis_min_canvas_sizeY);
      purityImage.setComment(tempSS.str().c_str());
      purityImage.setName("puritytrigpoints");
      purityCanvas.SetLogy();
      RootWImage& purityLogImage = myContent.addImage(purityCanvas, vis_min_canvas_sizeX, vis_min_canvas_sizeY);
      tempSS << " (log scale)";
      purityLogImage.setComment(tempSS.str().c_str());
      purityLogImage.setName("puritytrigpointsLog");


    } else { // There are no profiles to plot here...
      std::cerr << "ERROR: no trigger performance profile plot to show here" << std::endl;
    }

    //********************************//
    //*                              *//
    //*   Trigger efficiency maps    *//
    //*                              *//
    //********************************//
    mapBag myMapBag = a.getMapBag();
    std::map<double, TH2D>& efficiencyMaps = myMapBag.getMaps(mapBag::efficiencyMap);
    double maxPt = -1;
    // Check if the maps exist at all
    if (!efficiencyMaps.empty()) {
      // std::cerr << "Found " << efficiencyMaps.size() << " efficiency maps"<< std::endl; // debug
      somethingFound = true;
      // Create the content holder for these maps
      RootWContent& myContent = myPage.addContent("Efficiency maps", false);
      for (std::map<double, TH2D>::iterator it = efficiencyMaps.begin();
           it != efficiencyMaps.end(); ++it) {

        // One canvas per map
        TCanvas myCanvas;
        double myPt = it->first;
        if (myPt>maxPt) maxPt=myPt;
        TH2D& myMap = it->second;
        myCanvas.SetFillColor(color_plot_background);
        myCanvas.cd();

        // Actually plot the map
        myMap.SetMinimum(0);
        if (myPt<1.5) { // TODO: make this 1.5 a global constant (also in Analyzer)
          myMap.SetMaximum(0.025);
        } else {
          myMap.SetMaximum(1.0);
        }
        myMap.Draw("colz");

        // Create the image object
        RootWImage& myImage = myContent.addImage(myCanvas, vis_std_canvas_sizeX, vis_min_canvas_sizeY);
        tempSS.str(""); tempSS << "Trigger efficiency map for pT = " << myPt << " GeV/c"; tempString = tempSS.str();
        myImage.setComment(tempString.c_str());
        tempSS.str(""); tempSS << "TriggerEfficiency_" << myPt; tempString = tempSS.str();
        myImage.setName(tempString.c_str());
      }
    } else {
      std::cerr << "ERROR: no trigger efficiency map to show here" << std::endl;
    }

    //********************************//
    //*                              *//
    //*   Stub Efficiency Coverage   *//
    //*                              *//
    //********************************//

/*    std::map<std::string, std::map<std::string, TH1I*>>& profiles = a.getStubEfficiencyCoverageProfiles();
    if (!profiles.empty()) {
      RootWContent& myContent = myPage.addContent("Stub efficiency coverage", false);
      for (const auto& lmel : profiles) {
        TCanvas* myCanvas = new TCanvas(Form("StubEfficiencyCoverageCanvas%s", lmel.first.c_str()), "Stub efficiency eta coverage", vis_std_canvas_sizeX, vis_min_canvas_sizeY);
        //myCanvas.SetFillColor(color_plot_background);
        myCanvas->cd();
        std::vector<std::string> momenta;
        int myColor = 1;
        std::string drawOpts = "";
        for (const auto& mmel : lmel.second) {
          momenta.push_back(mmel.first);
          mmel.second->SetLineColor(Palette::color(myColor));
          mmel.second->SetMarkerColor(Palette::color(myColor));
          //mmel.second->SetFillColor(Palette::color(myColor));
          mmel.second->SetMarkerStyle(1);
          mmel.second->Draw(drawOpts.c_str());
          myCanvas->cd();
          myColor++;
          drawOpts = "same";
          break;
        }
        RootWImage* myImage = new RootWImage(myCanvas, vis_std_canvas_sizeX, vis_min_canvas_sizeY);
        myImage->setComment("Stub efficiency coverage in eta for pT = " + join(momenta, ","));
        myContent.addItem(myImage);
      }
    }*/

    //********************************//
    //*                              *//
    //*   Trigger threshold maps     *//
    //*                              *//
    //********************************//
    std::map<double, TH2D>& thresholdMaps = myMapBag.getMaps(mapBag::thresholdMap);
    // Check if the maps exist at all
    if (!thresholdMaps.empty()) {
      somethingFound = true;
      // std::cerr << "Found " << thresholdMaps.size() << " threshold maps"<< std::endl; // debug

      // Create the content holder for these maps
      RootWContent& myContent = myPage.addContent("Threshold maps", false);
      for (std::map<double, TH2D>::iterator it = thresholdMaps.begin();
           it != thresholdMaps.end(); ++it) {

        // One canvas per map
        TCanvas myCanvas;
        double myEfficiency = it->first;
        TH2D& myMap = it->second;
        myCanvas.SetFillColor(color_plot_background);
        myCanvas.cd();

        // Actually plot the map
        myMap.SetMinimum(0);
        if (maxPt>0) myMap.SetMaximum(maxPt);
        else myMap.SetMaximum(10);
        myMap.Draw("colz");

        // Create the image object
        RootWImage& myImage = myContent.addImage(myCanvas, vis_std_canvas_sizeX, vis_min_canvas_sizeY);
        tempSS.str(""); tempSS << "Trigger threshold map for eff = " << myEfficiency * 100 << " %";
        tempString = tempSS.str();
        myImage.setComment(tempString.c_str());
        tempSS.str(""); tempSS << "TriggerThreshold_" << myEfficiency; tempString = tempSS.str();
        myImage.setName(tempString.c_str());
      }
    } else {
      std::cerr << "ERROR: no threshold map to show here" << std::endl;
    }


    //********************************//
    //*                              *//
    //*   Configuration maps         *//
    //*                              *//
    //********************************//
    TH2D& suggestedSpacingMap = myMapBag.getMaps(mapBag::suggestedSpacingMap)[mapBag::dummyMomentum];
    TH2D& suggestedSpacingMapAW = myMapBag.getMaps(mapBag::suggestedSpacingMapAW)[mapBag::dummyMomentum];
    TH2D& nominalCutMap = myMapBag.getMaps(mapBag::nominalCutMap)[mapBag::dummyMomentum];


    // Create the content holder for these maps
    RootWContent& myContent = myPage.addContent("Module configuration maps", false);

    // One canvas per map
    TCanvas thickCanvas;
    TCanvas windowCanvas;
    TCanvas suggestedSpacingCanvas;
    TCanvas suggestedSpacingAWCanvas;
    TCanvas nominalCutCanvas;
    thickCanvas.SetFillColor(color_plot_background);
    windowCanvas.SetFillColor(color_plot_background);
    suggestedSpacingCanvas.SetFillColor(color_plot_background);
    suggestedSpacingAWCanvas.SetFillColor(color_plot_background);
    nominalCutCanvas.SetFillColor(color_plot_background);

    struct Spacing { double operator()(const Module& m) { return m.dsDistance(); } };
    PlotDrawer<YZ, Spacing> thicknessDrawer;
    thicknessDrawer.addModulesType(tracker.modules().begin(), tracker.modules().end());
    thicknessDrawer.drawFrame<HistogramFrameStyle>(thickCanvas);
    thicknessDrawer.drawModules<ContourStyle>(thickCanvas);

    struct TriggerWindow { double operator()(const Module& m) { return m.triggerWindow(); } };
    PlotDrawer<YZ, TriggerWindow> windowDrawer;
    windowDrawer.addModulesType(tracker.modules().begin(), tracker.modules().end());
    windowDrawer.drawFrame<HistogramFrameStyle>(windowCanvas);
    windowDrawer.drawModules<ContourStyle>(windowCanvas);


    // Actually plot the maps
    //thickCanvas.cd();
    //thicknessMap.Draw("colz");
    //windowCanvas.cd();
    //windowMap.Draw("colz");
    if (extended) {
      suggestedSpacingCanvas.cd();
      suggestedSpacingMap.Draw("colz");
      suggestedSpacingAWCanvas.cd();
      suggestedSpacingMapAW.Draw("colz");
      nominalCutCanvas.cd();
      //struct PtCut { double operator()(const Module& m) { return PtErrorAdapter(m).getPtCut(); } };
      //PlotDrawer<YZ, PtCut> cutDrawer;
      //cutDrawer.addModulesType(tracker.modules().begin(), tracker.modules().end());
      //cutDrawer.drawFrame<HistogramFrameStyle>(nominalCutCanvas);
      //cutDrawer.drawModules<ContourStyle>(nominalCutCanvas);
      nominalCutCanvas.SetLogz();
      nominalCutMap.Draw("colz");
    }

    // Create the image objects
    RootWImage& thicknessImage = myContent.addImage(thickCanvas, vis_std_canvas_sizeX, vis_min_canvas_sizeY);
    thicknessImage.setComment("Map of sensor distances");
    thicknessImage.setName("ThicknessMap");
    RootWImage& windowImage = myContent.addImage(windowCanvas, vis_std_canvas_sizeX, vis_min_canvas_sizeY);
    windowImage.setComment("Map of selection windows");
    windowImage.setName("WindowMap");
    if (extended) {
      RootWImage& suggestedSpacingImage = myContent.addImage(suggestedSpacingCanvas, vis_std_canvas_sizeX, vis_min_canvas_sizeY);
      suggestedSpacingImage.setComment("Map of selection suggestedSpacings [default window]");
      suggestedSpacingImage.setName("SuggestedSpacingMap");
      RootWImage& suggestedSpacingAWImage = myContent.addImage(suggestedSpacingAWCanvas, vis_std_canvas_sizeX, vis_min_canvas_sizeY);
      suggestedSpacingAWImage.setComment("Map of selection suggestedSpacings [selected windows]");
      suggestedSpacingAWImage.setName("SuggestedSpacingMapAW");
      RootWImage& nominalCutImage = myContent.addImage(nominalCutCanvas, vis_std_canvas_sizeX, vis_min_canvas_sizeY);
      nominalCutImage.setComment("Map of nominal pT cut");
      nominalCutImage.setName("NominalCutMap");
    }


    if (!extended) return somethingFound;

    //********************************//
    //*                              *//
    //* Sensor spacing tuning plots  *//
    //*                              *//
    //********************************//

    std::vector<std::string> profileNames = aProfileBag.getProfileNames(profileBag::TriggerProfileName);

    if (profileNames.size()!=0) {
      somethingFound = true;

      // std::cerr << "Found " << profileNames.size() << " spacing tuning profiles" << std::endl; // debug

      // Create the content
      RootWContent& spacingSummaryContent = myPage.addContent("Sensor spacing tuning summary", true);

      //********************************//
      //*                              *//
      //* Spacing tuning summary       *//
      //*                              *//
      //********************************//

      int nBins = profileNames.size();

      TH1D myFrame("myFrame", "", nBins, 0, nBins);
      myFrame.SetYTitle("Optimal distance range [mm]");
      myFrame.SetMinimum(0);
      myFrame.SetMaximum(6);
      TAxis* xAxis = myFrame.GetXaxis();

      TGraphErrors rangeGraphBad;
      TGraphErrors rangeGraph;
      int rangeGraphPoints;

      std::map<int, TGraphErrors>& spacingTuningGraphs = a.getSpacingTuningGraphs();
      TGraphErrors& availableSpacings = spacingTuningGraphs[-1];


      for (unsigned int i=0; i<profileNames.size(); ++i) {
        double min = a.getTriggerRangeLowLimit(profileNames[i]);
        double max = a.getTriggerRangeHighLimit(profileNames[i]);
        tempString = profileNames[i];
        tempString.substr(profileBag::TriggerProfileName.size(), tempString.size()-profileBag::TriggerProfileName.size());
        xAxis->SetBinLabel(i+1, tempString.c_str());
        if (min<max) {
          rangeGraphPoints=rangeGraph.GetN();
          rangeGraph.SetPoint(rangeGraphPoints, i+0.5, (min+max)/2.);
          rangeGraph.SetPointError(rangeGraphPoints, 0.25, (max-min)/2.);
        } else {
          rangeGraphPoints=rangeGraphBad.GetN();
          rangeGraphBad.SetPoint(rangeGraphPoints, i+0.5, (min+max)/2.);
          rangeGraphBad.SetPointError(rangeGraphPoints, 0.25, (min-max)/2.);
        }
      }


      TCanvas rangeCanvas;
      rangeCanvas.SetFillColor(color_plot_background);
      rangeCanvas.SetGrid(0,1);
      myFrame.Draw();
      rangeGraph.SetFillColor(Palette::color(1));
      rangeGraph.Draw("same 2");
      rangeGraphBad.SetFillColor(Palette::color(2));
      rangeGraphBad.Draw("same 2");
      availableSpacings.SetMarkerStyle(0);
      availableSpacings.Draw("p same");

      RootWImage& RangeImage = spacingSummaryContent.addImage(rangeCanvas, vis_std_canvas_sizeX, vis_min_canvas_sizeY);
      tempSS.str(""); tempSS << "Sensor distance range tuning";
      RangeImage.setComment(tempSS.str());
      tempSS.str(""); tempSS << "TriggerRangeTuning";
      RangeImage.setName(tempSS.str());

      TCanvas tuningCanvas;
      tuningCanvas.SetFillColor(color_plot_background);
      tuningCanvas.SetGrid(0,1);
      //std::map<int, TGraphErrors>& spacingTuningGraphs = a.getSpacingTuningGraphs();
      std::map<int, TGraphErrors>& spacingTuningGraphsBad = a.getSpacingTuningGraphsBad();
      TH1D& spacingTuningFrame = a.getSpacingTuningFrame();
      spacingTuningFrame.Draw();

      for (std::map<int, TGraphErrors>::iterator it = spacingTuningGraphs.begin();
           it!=spacingTuningGraphs.end(); ++it) {
        const int& spacingTuningCounter= it->first;
        TGraphErrors& tuningGraph = it->second;
        if (spacingTuningCounter>0) {
          tuningGraph.SetFillColor(Palette::color(spacingTuningCounter+1));
          tuningGraph.SetFillStyle(1001);
          tuningGraph.Draw("same 2");
        } else {
          tuningGraph.SetMarkerStyle(0);
          tuningGraph.Draw("p same");
        }
      }
      for (std::map<int, TGraphErrors>::iterator it = spacingTuningGraphsBad.begin();
           it!=spacingTuningGraphsBad.end(); ++it) {
        const int& spacingTuningCounter= it->first;
        TGraphErrors& tuningGraph = it->second;
        tuningGraph.SetFillColor(Palette::color(spacingTuningCounter+1));
        tuningGraph.SetFillStyle(3007);
        tuningGraph.Draw("same 2");
      }

      RootWImage& tuningImage = spacingSummaryContent.addImage(tuningCanvas, vis_std_canvas_sizeX, vis_min_canvas_sizeY);
      tempSS.str(""); tempSS << "Sensor distance range tuning for different windows";
      tuningImage.setComment(tempSS.str());
      tempSS.str(""); tempSS << "TriggerRangeTuningWindows";
      tuningImage.setName(tempSS.str());

      TH1D& spacingDistribution = a.getHistoOptimalSpacing(false);
      TCanvas spacingCanvas;
      spacingCanvas.SetFillColor(color_plot_background);
      spacingCanvas.cd();
      spacingDistribution.SetFillColor(Palette::color(1));
      spacingDistribution.Draw();
      RootWImage& spacingImage = spacingSummaryContent.addImage(spacingCanvas, vis_min_canvas_sizeX, vis_min_canvas_sizeY);
      spacingImage.setComment("Distribution of minimal spacing for low pT rejection @ standard window");
      spacingImage.setName("SpacingDistribution");
      TH1D& spacingDistributionAW = a.getHistoOptimalSpacing(true);
      TCanvas spacingCanvasAW;
      spacingCanvasAW.SetFillColor(color_plot_background);
      spacingCanvasAW.cd();
      spacingDistributionAW.SetFillColor(Palette::color(1));
      spacingDistributionAW.Draw();
      RootWImage& spacingImageAW = spacingSummaryContent.addImage(spacingCanvasAW, vis_min_canvas_sizeX, vis_min_canvas_sizeY);
      spacingImageAW.setComment("Distribution of minimal spacing for low pT rejection @ selected window");
      spacingImageAW.setName("SpacingDistributionAW");



      //********************************//
      //*                              *//
      //* Spacing tuning details       *//
      //*                              *//
      //********************************//

      // Create the content
      RootWContent& spacingDetailedContent = myPage.addContent("Sensor spacing tuning (detailed)", false);

      for (std::vector<std::string>::const_iterator itName=profileNames.begin(); itName!=profileNames.end(); ++itName) {
        std::map<double, TProfile>& tuningProfiles = aProfileBag.getNamedProfiles(*itName);

        int myColor = 1;
        TCanvas tuningCanvas;
        tuningCanvas.SetFillColor(color_plot_background);
        tuningCanvas.cd();

        std::string plotOption = "E1";
        for (std::map<double, TProfile>::iterator itProfile = tuningProfiles.begin() ; itProfile!= tuningProfiles.end(); ++itProfile) {
          TProfile& tuningProfile = itProfile->second;
          tuningProfile.SetMaximum(100);
          tuningProfile.SetMinimum(0);
          //tuningProfile.SetMaximum(10);
          //tuningProfile.SetMinimum(-10);
          tuningProfile.SetLineColor(Palette::color(myColor));
          tuningProfile.SetFillColor(Palette::color(myColor));
          tuningProfile.SetMarkerColor(Palette::color(myColor));
          myColor++;
          //tuningProfile.SetMarkerStyle(8);
          tuningProfile.Draw(plotOption.c_str());
          plotOption = "same E1";
        }

        RootWImage& tuningImage = spacingDetailedContent.addImage(tuningCanvas, vis_std_canvas_sizeX, vis_min_canvas_sizeY);
        tempString = (*itName);
        tempString = tempString.substr(profileBag::TriggerProfileName.size(), tempString.size()-profileBag::TriggerProfileName.size());
        tempSS.str(""); tempSS << "Sensor distance tuning for " << tempString.c_str();
        tuningImage.setComment(tempSS.str());
        tempSS.str(""); tempSS << "TriggerTuning" << tempString.c_str();
        tuningImage.setName(tempSS.str());
      }



    }

    //********************************//
    //*                              *//
    //* Turn-on curves plots         *//
    //*                              *//
    //********************************//

    std::vector<std::string> turnonNames = aProfileBag.getProfileNames(profileBag::TurnOnCurveName);

    if (turnonNames.size()!=0) {
      somethingFound = true;

      //********************************//
      //*                              *//
      //* Per-module type turn-on      *//
      //*                              *//
      //********************************//

      // Create the content
      RootWContent& turnOnDetailedContent = myPage.addContent("Modules turnon curves (detailed)", false);

      for (std::vector<std::string>::const_iterator itName=turnonNames.begin(); itName!=turnonNames.end(); ++itName) {
        std::map<double, TProfile>& turnonProfiles = aProfileBag.getNamedProfiles(*itName);

        int myColor = 1;
        TCanvas turnonCanvas;
        turnonCanvas.SetFillColor(color_plot_background);
        turnonCanvas.cd();

        std::string plotOption = "E1";
        tempSS.str("");
        std::string windowsStringSeparator = "";
        for (std::map<double, TProfile>::iterator itProfile = turnonProfiles.begin() ; itProfile!= turnonProfiles.end(); ++itProfile) {
          TProfile& turnonProfile = itProfile->second;
          turnonProfile.SetMaximum(100);
          turnonProfile.SetMinimum(0);
          turnonProfile.SetLineColor(Palette::color(myColor));
          turnonProfile.SetFillColor(Palette::color(myColor));
          turnonProfile.SetMarkerColor(Palette::color(myColor));
          myColor++;
          turnonProfile.Draw(plotOption.c_str());
          plotOption = "same E1";
          tempSS << windowsStringSeparator << std::setprecision(0) << itProfile->first;
          windowsStringSeparator = ", ";
        }
        std::string windowList = tempSS.str();

        tempString = (*itName);
        tempString = tempString.substr(profileBag::TurnOnCurveName.size(), tempString.size()-profileBag::TurnOnCurveName.size());
        RootWImage& turnonImage = turnOnDetailedContent.addImage(turnonCanvas, vis_std_canvas_sizeX, vis_min_canvas_sizeY);
        tempSS.str(""); tempSS << "Sensor turnon curve for " << tempString.c_str() << " with windows of " << windowList;
        turnonImage.setComment(tempSS.str());
        tempSS.str(""); tempSS << "TriggerTurnon" << tempString.c_str();
        turnonImage.setName(tempSS.str());}
    }

    return somethingFound;
  }



  bool Vizard::neighbourGraphSummary(InactiveSurfaces& is, RootWSite& site) {
    std::stringstream ss;
    writeNeighbourGraph(is, ss);

    RootWPage& myPage = site.addPage("Neighbours");
    RootWContent& newContent = myPage.addContent("Neighbour graph", true);
    newContent.addText("<pre>"+ss.str()+"</pre>");

    return true; 
  }


  
  void Vizard::fillTaggedPlotMap(GraphBag& gb,
                                 const string& plotName,
                                 int graphType,
                                 const string& tag,
                                 std::map<graphIndex, TGraph*>& myPlotMap) {
    graphIndex myIndex;
    double p;
    TGraph* myGraph;
    std::vector<std::string> plotNames;

    myIndex.name=plotName;
    //std::cerr << "myIndex.name=" << myIndex.name << std::endl; // debug
    for (int i=0; i<2; ++i) {
      if (i==0) myIndex.ideal=false;
      else myIndex.ideal=true;
      std::map<int, TGraph>& ptGraphsIdeal = gb.getTaggedGraphs((myIndex.ideal ? GraphBag::IdealGraph : GraphBag::RealGraph) | graphType, tag);
      std::map<int, TGraph>::iterator graphsIterator;
      for (graphsIterator=ptGraphsIdeal.begin();
           graphsIterator!=ptGraphsIdeal.end();
           ++graphsIterator) {
        myGraph = &(*graphsIterator).second;
        p = (*graphsIterator).first;
        myIndex.p = p;
        myPlotMap[myIndex] = myGraph;
        //std::cerr << "myIndex.name=" << myIndex.name << std::endl; // debug
      }
    }

  }



  // TODO: describe this here, if it ever worked
  void Vizard::fillPlotMap(std::string& plotName, 
                           std::map<graphIndex, TGraph*>& myPlotMap,
                           Analyzer *a,
                           std::map<int, TGraph>& (Analyzer::*retriveFunction)(bool, bool),
                           bool isTrigger) {
    graphIndex myIndex;
    double p;
    TGraph* myGraph;
    std::vector<std::string> plotNames;

    myIndex.name=plotName;
    //std::cerr << "myIndex.name=" << myIndex.name << std::endl; // debug
    for (int i=0; i<2; ++i) {
      if (i==0) myIndex.ideal=false;
      else myIndex.ideal=true;
      std::map<int, TGraph>& ptGraphsIdeal = (a->*retriveFunction)(myIndex.ideal, isTrigger);
      std::map<int, TGraph>::iterator graphsIterator;
      for (graphsIterator=ptGraphsIdeal.begin();
           graphsIterator!=ptGraphsIdeal.end();
           ++graphsIterator) {
        myGraph = &(*graphsIterator).second;
        p = (*graphsIterator).first;
        myIndex.p = p;
        myPlotMap[myIndex] = myGraph;
        //std::cerr << "myIndex.name=" << myIndex.name << std::endl; // debug
      }
    }

  }


  // public
  // creates a page with all the logs taken from the messagelogger objects
  // @param site a reference to the site we want to work onto
  // @param loggerVector a vector of references to some messageLogger objects
  // @return true if any log was written
  bool Vizard::makeLogPage(RootWSite& site) {
    bool anythingFound=false;
    RootWPage& myPage = site.addPage("Log page");
    if (!MessageLogger::hasEmptyLog(MessageLogger::ERROR))
      myPage.setAlert(1);
    else if (!MessageLogger::hasEmptyLog(MessageLogger::WARNING))
      myPage.setAlert(0.5);
    for (int iLevel=0; iLevel < MessageLogger::NumberOfLevels; ++iLevel) {
      if (!MessageLogger::hasEmptyLog(iLevel)) {
        bool defaultOpen=false;
        if (iLevel<=MessageLogger::WARNING) defaultOpen=true;
        anythingFound=true;
        RootWContent& newContent = myPage.addContent(MessageLogger::getLevelName(iLevel), defaultOpen);
        newContent.addText("<pre>"+MessageLogger::getLatestLog(iLevel)+"</pre>");
        //MessageLogger::getLatestLog(iLevel);
      }
    }
    return anythingFound;
  }



  // private
  // Draws tickmarks on 3d canvases
  // @param myView the TView where to draw ticks
  // @param maxL maximum tracker length in z
  // @param maxR maximum tracker radius in rho
  // @param noAxis number of the axis: Enumerate sections by axis
  //        index normal to draw plane (if x=1, y=2, z=3)
  // @param spacing grid tick spacing
  // @param option the options to pass to the Draw() method
  void Vizard::drawTicks(Analyzer& analyzer, TView* myView, double maxL, double maxR, int noAxis/*=1*/, double spacing /*= 100.*/, Option_t* option /*= "same"*/) {
    TPolyLine3D* aLine;
    Color_t gridColor_hard = color_hard_grid;
    int gridStyle_solid = 1;
    std::string theOption(option);


    double topMax = (maxL > maxR) ? maxL : maxR;
    topMax = ceil(topMax/spacing)*spacing;

    maxL *= 1.1;
    maxR *= 1.1;

    if (noAxis==1) {
      double etaStep=.2;
      double etaMax = analyzer.getEtaMaxGeometry() - etaStep/2.;
      // Add the eta ticks
      double theta;
      double tickLength = 2 * spacing;
      double tickDistance = spacing;
      double startR = maxR + tickDistance;
      double startL = maxL + tickDistance;
      double endR = maxR + tickDistance + tickLength;
      double endL = maxL + tickDistance + tickLength;
      XYZVector startTick;
      XYZVector endTick;
      Double_t pw[3];
      Double_t pn[3];
      TText* aLabel;
      char labelChar[10];
      double eta;
      for (eta=0; eta<etaMax+etaStep; eta+=etaStep) {
        aLine = new TPolyLine3D(2);
        theta = 2 * atan(exp(-eta));
        startTick = XYZVector(0, sin(theta), cos(theta));
        startTick *= startR/startTick.Rho();
        endTick = startTick / startTick.Rho() * endR;
        if (startTick.Z()>startL) {
          startTick *= startL/startTick.Z();
          endTick *=  endL/endTick.Z();
        }
        pw[0]=0.;
        pw[1]=endTick.Y();
        pw[2]=endTick.Z();
        myView->WCtoNDC(pw, pn);
        sprintf(labelChar, "%.01f", eta);
        aLabel = new TText(pn[0], pn[1], labelChar);
        aLabel->SetTextSize(aLabel->GetTextSize()*.6);
        aLabel->SetTextAlign(21);
        aLabel->Draw(theOption.c_str());
        theOption="same";
        endTick = (endTick+startTick)/2.;
        aLine->SetPoint(0, 0., startTick.Y(), startTick.Z());
        aLine->SetPoint(1, 0., endTick.Y(), endTick.Z());
        aLine->SetLineStyle(gridStyle_solid);
        aLine->SetLineColor(gridColor_hard);
        aLine->Draw("same");
      }

      aLine = new TPolyLine3D(2);
      theta = 2 * atan(exp(-analyzer.getEtaMaxGeometry()));
      startTick = XYZVector(0, sin(theta), cos(theta));
      startTick *= startR/startTick.Rho();
      endTick = startTick / startTick.Rho() * endR;
      if (startTick.Z()>startL) {
        startTick *= startL/startTick.Z();
        endTick *=  endL/endTick.Z();
      }
      pw[0]=0.;
      pw[1]=endTick.Y();
      pw[2]=endTick.Z();
      myView->WCtoNDC(pw, pn);
      sprintf(labelChar, "%.01f", analyzer.getEtaMaxGeometry());
      aLabel = new TText(pn[0], pn[1], labelChar);
      aLabel->SetTextSize(aLabel->GetTextSize()*.8);
      aLabel->SetTextAlign(21);
      aLabel->Draw("same");
      endTick = (endTick+startTick)/2.;
      aLine->SetPoint(0, 0., 0., 0.);
      aLine->SetPoint(1, 0., endTick.Y(), endTick.Z());
      aLine->SetLineStyle(gridStyle_solid);
      aLine->SetLineColor(gridColor_hard);
      aLine->Draw("same");

      for (double z=0; z<=maxL ; z+=(4*spacing)) {
        aLine = new TPolyLine3D(2);
        startTick = XYZVector(0, 0, z);
        endTick = XYZVector(0, -(tickLength/2), z);
        aLine->SetPoint(0, 0., startTick.Y(), startTick.Z());
        aLine->SetPoint(1, 0., endTick.Y(), endTick.Z());
        pw[0]=0.;
        pw[1]=-tickLength;
        pw[2]=endTick.Z();
        myView->WCtoNDC(pw, pn);
        sprintf(labelChar, "%.0f", z);
        aLabel = new TText(pn[0], pn[1], labelChar);
        aLabel->SetTextSize(aLabel->GetTextSize()*.6);
        aLabel->SetTextAlign(23);
        aLabel->Draw(theOption.c_str());
        theOption="same";
        aLine->SetLineStyle(gridStyle_solid);
        aLine->SetLineColor(gridColor_hard);
        aLine->Draw("same");
      }

      for (double y=0; y<=maxR ; y+=(2*spacing)) {
        aLine = new TPolyLine3D(2);
        startTick = XYZVector(0, y, 0);
        endTick = XYZVector(0, y, -(tickLength/2));
        aLine->SetPoint(0, 0., startTick.Y(), startTick.Z());
        aLine->SetPoint(1, 0., endTick.Y(), endTick.Z());
        pw[0]=0.;
        pw[1]=endTick.Y();
        pw[2]=-tickLength;
        myView->WCtoNDC(pw, pn);
        sprintf(labelChar, "%.0f", y);
        aLabel = new TText(pn[0], pn[1], labelChar);
        aLabel->SetTextSize(aLabel->GetTextSize()*.6);
        aLabel->SetTextAlign(32);
        aLabel->Draw(theOption.c_str());
        theOption="same";
        aLine->SetLineStyle(gridStyle_solid);
        aLine->SetLineColor(gridColor_hard);
        aLine->Draw("same");
      }
    }
  }


  // private
  // Draws a grid on the current canvas
  // @param maxL maximum tracker length in z
  // @param maxR maximum tracker radius in rho
  // @param noAxis number of the axis: Enumerate sections by axis
  //        index normal to draw plane (if x=1, y=2, z=3)
  // @param spacing grid tick spacing
  // @param option the options to pass to the Draw() method
  void Vizard::drawGrid(double maxL, double maxR, int noAxis/*=1*/, double spacing /*= 100.*/, Option_t* option /*= "same"*/) {
    TPolyLine3D* aLine;
    Color_t gridColor = color_grid;
    Color_t gridColor_hard = color_hard_grid;
    Color_t thisLineColor;

    std::string theOption(option);

    int i;
    int j;
    int k;

    double topMax = (maxL > maxR) ? maxL : maxR;
    topMax = ceil(topMax/spacing)*spacing;

    double aValue[3];
    double minValue[3];
    double maxValue[3];
    double runValue;
    int thisLineStyle;

    i=(noAxis)%3;
    j=(noAxis+1)%3;
    k=(noAxis+2)%3;

    maxL *= 1.1;
    maxR *= 1.1;

    if (noAxis==1) {
      minValue[0]=0;
      maxValue[0]=+maxR;
      minValue[1]=0;
      maxValue[1]=+maxR;
      minValue[2]=0;
      maxValue[2]=+maxL;
    } else {
      minValue[0]=-maxR;
      maxValue[0]=+maxR;
      minValue[1]=-maxR;
      maxValue[1]=+maxR;
      minValue[2]=0;
      maxValue[2]=+maxL;
    }

    aValue[k]=-topMax;
    for(runValue = -topMax; runValue<=topMax; runValue+=spacing) {

      // Special line for axis
      if (runValue==0) {
        thisLineStyle=1;
        thisLineColor=gridColor_hard;
      } else {
        thisLineStyle=2;
        thisLineColor=gridColor;
      }

      // Parallel to j
      if ((runValue<=maxValue[i])&&(runValue>=minValue[i])) {
        aValue[i] = runValue;
        aLine = new TPolyLine3D(2);
        aValue[j] = minValue[j];
        aLine->SetPoint(0, aValue[0], aValue[1], aValue[2]);
        aValue[j] = maxValue[j];
        aLine->SetPoint(1, aValue[0], aValue[1], aValue[2]);
        aLine->SetLineStyle(thisLineStyle);
        aLine->SetLineColor(thisLineColor);
        aLine->Draw(theOption.c_str());
        theOption="same";
      };

      // Parallel to i
      if ((runValue<=maxValue[j])&&(runValue>=minValue[j])) {
        aValue[j] = runValue;
        aLine = new TPolyLine3D(2);
        aValue[i] = minValue[i];
        aLine->SetPoint(0, aValue[0], aValue[1], aValue[2]);
        aValue[i] = maxValue[i];
        aLine->SetPoint(1, aValue[0], aValue[1], aValue[2]);
        aLine->SetLineStyle(thisLineStyle);
        aLine->SetLineColor(thisLineColor);
        aLine->Draw(theOption.c_str());
        theOption="same";
      };

    }
  }


  // private
  // Creates 4 new canvas with XY and YZ views with all the useful details, like the axis ticks
  // and the eta reference.
  // @param maxZ maximum tracker's Z coordinate to be shown
  // @param maxRho maximum tracker's Rho coordinate to be shown
  // @param analyzer A reference to the analysing class that examined the material budget and filled the histograms
  // @return a pointer to the new TCanvas
  void Vizard::createSummaryCanvas(double maxZ, double maxRho, Analyzer& analyzer,
                                   TCanvas *&YZCanvas, TCanvas *&XYCanvas,
                                   TCanvas *&XYCanvasEC) {
    Int_t irep;
    TVirtualPad* myPad;

    YZCanvas = new TCanvas("YZCanvas", "YZView Canvas", vis_min_canvas_sizeX, vis_min_canvas_sizeY );
    XYCanvas = new TCanvas("XYCanvas", "XYView Canvas", vis_min_canvas_sizeX, vis_min_canvas_sizeY );
    XYCanvasEC = new TCanvas("XYCanvasEC", "XYView Canvas (Endcap)", vis_min_canvas_sizeX, vis_min_canvas_sizeY );

    // YZView
    if (analyzer.getGeomLiteYZ()) {
      YZCanvas->cd();
      myPad = YZCanvas->GetPad(0);
      drawGrid(maxZ, maxRho, ViewSectionYZ);
      analyzer.getGeomLiteYZ()->DrawClonePad();
      myPad->SetBorderMode(0);
      myPad->SetFillColor(color_plot_background);
      myPad->GetView()->SetParallel();
      myPad->GetView()->SetRange(0, 0, 0, maxZ, maxZ, maxZ);
      myPad->GetView()->SetView(0 /*long*/, 270/*lat*/, 270/*psi*/, irep);
      drawTicks(analyzer, myPad->GetView(), maxZ, maxRho, ViewSectionYZ);
    }

    // XYView (barrel)
    if (analyzer.getGeomLiteXY()) {
      XYCanvas->cd();
      myPad = XYCanvas->GetPad(0);
      drawGrid(maxZ, maxRho, ViewSectionXY);
      analyzer.getGeomLiteXY()->DrawClonePad();
      myPad->SetFillColor(color_plot_background);
      myPad->GetView()->SetParallel();
      myPad->GetView()->SetRange(-maxRho, -maxRho, -maxRho, maxRho, maxRho, maxRho);
      myPad->GetView()->SetView(0 /*long*/, 0/*lat*/, 270/*psi*/, irep);
    }

    // XYView (EndCap)
    if (analyzer.getGeomLiteEC()) {
      XYCanvasEC->cd();
      myPad = XYCanvasEC->GetPad(0);
      drawGrid(maxZ, maxRho, ViewSectionXY);
      analyzer.getGeomLiteEC()->DrawClonePad();
      myPad->SetFillColor(color_plot_background);
      myPad->GetView()->SetParallel();
      myPad->GetView()->SetRange(-maxRho, -maxRho, -maxRho, maxRho, maxRho, maxRho);
      myPad->GetView()->SetView(0 /*long*/, 0/*lat*/, 270/*psi*/, irep);
    }

    //return summaryCanvas;
  }    

  void Vizard::createSummaryCanvasNicer(Tracker& tracker,
                                        TCanvas *&RZCanvas, TCanvas *&RZCanvasBarrel, TCanvas *&XYCanvas,
                                        TCanvas *&XYCanvasEC) {

    double scaleFactor = tracker.maxR()/600;

    int rzCanvasX = insur::vis_max_canvas_sizeX;//int(tracker.maxZ()/scaleFactor);
    int rzCanvasY = insur::vis_min_canvas_sizeX;//int(tracker.maxR()/scaleFactor);

    RZCanvas = new TCanvas("RZCanvas", "RZView Canvas", rzCanvasX, rzCanvasY );
    RZCanvas->cd();
    PlotDrawer<YZ, Type> yzDrawer;
    yzDrawer.addModulesType(tracker.modules().begin(), tracker.modules().end(), BARREL | ENDCAP);
    yzDrawer.drawFrame<SummaryFrameStyle>(*RZCanvas);
    yzDrawer.drawModules<ContourStyle>(*RZCanvas);

    double viewPortMax = MAX(tracker.barrels().at(0).maxR() * 1.1, tracker.barrels().at(0).maxZ() * 1.1); // Style to improve. Calculate (with margin) the barrel geometric extremum
    RZCanvasBarrel = new TCanvas("RZCanvasBarrel", "RZView CanvasBarrel", vis_min_canvas_sizeX, vis_min_canvas_sizeY);
    RZCanvasBarrel->cd();
    PlotDrawer<YZ, Type> yzDrawerBarrel(viewPortMax, viewPortMax);
    yzDrawerBarrel.addModulesType(tracker.modules().begin(), tracker.modules().end(), BARREL);
    yzDrawerBarrel.drawFrame<SummaryFrameStyle>(*RZCanvasBarrel);
    yzDrawerBarrel.drawModules<ContourStyle>(*RZCanvasBarrel);

    XYCanvas = new TCanvas("XYCanvas", "XYView Canvas", vis_min_canvas_sizeX, vis_min_canvas_sizeY );
    XYCanvas->cd();
    PlotDrawer<XY, Type> xyBarrelDrawer;
    xyBarrelDrawer.addModulesType(tracker.modules().begin(), tracker.modules().end(), BARREL);
    xyBarrelDrawer.drawFrame<SummaryFrameStyle>(*XYCanvas);
    xyBarrelDrawer.drawModules<ContourStyle>(*XYCanvas);

    XYCanvasEC = new TCanvas("XYCanvasEC", "XYView Canvas (Endcap)", vis_min_canvas_sizeX, vis_min_canvas_sizeY );
    XYCanvasEC->cd();
    PlotDrawer<XY, Type> xyEndcapDrawer; 
    xyEndcapDrawer.addModulesType(tracker.modules().begin(), tracker.modules().end(), ENDCAP);
    xyEndcapDrawer.drawFrame<SummaryFrameStyle>(*XYCanvasEC);
    xyEndcapDrawer.drawModules<ContourStyle>(*XYCanvasEC);

  }



  /*
   * Returns always the same color for a given momentum index
   * @param iMomentum index of the momentum
   * @return the color index in ROOT
   */
  int Vizard::momentumColor(int iMomentum) {
    if (iMomentum==0) return kBlack;
    if (iMomentum==1) return kBlue;
    if (iMomentum==2) return kRed;   
    if (iMomentum==3) return kGreen;   
    return iMomentum+1;
  }

  /*
   * Modifies a TGraph, so that it looks like a
   * histogram (can be filled)
   * @param myGraph a reference to the TGraph to be modified
   */  
  void Vizard::closeGraph(TGraph& myGraph) {
    double x, y, x0, y0;
    myGraph.GetPoint(myGraph.GetN()-1, x, y);
    myGraph.GetPoint(0, x0, y0);
    myGraph.SetPoint(myGraph.GetN(), x,0);
    myGraph.SetPoint(myGraph.GetN(), x0,0);
  }

  // Helper function to convert a histogram into a TProfile
  TProfile* Vizard::newProfile(TH1D* sourceHistogram) {
    TProfile* resultProfile;
    resultProfile = new TProfile(Form("%s_profile",sourceHistogram->GetName()),
                                 sourceHistogram->GetTitle(),
                                 sourceHistogram->GetNbinsX(),
                                 sourceHistogram->GetXaxis()->GetXmin(),
                                 sourceHistogram->GetXaxis()->GetXmax());
    for (int i=1; i<=sourceHistogram->GetNbinsX(); ++i) {
      resultProfile->Fill(sourceHistogram->GetBinCenter(i), sourceHistogram->GetBinContent(i));
    } 
    resultProfile->SetLineColor(sourceHistogram->GetLineColor());
    resultProfile->SetLineWidth(sourceHistogram->GetLineWidth());
    resultProfile->SetLineStyle(sourceHistogram->GetLineStyle());
    resultProfile->SetFillColor(sourceHistogram->GetFillColor());
    resultProfile->SetFillStyle(sourceHistogram->GetFillStyle());
    return resultProfile;
  }

  TProfile& Vizard::newProfile(const TGraph& sourceGraph, double xlow, double xup, int rebin /* = 1 */, int nBins) {
    TProfile* resultProfile;
    int nPoints = sourceGraph.GetN();
    // Rebin by factor 1 or user defined factor
    if (nBins==0) nPoints /= rebin;
    // Or set new number of bins
    else if (nBins <= nPoints) nPoints = nBins;
    resultProfile = new TProfile(Form("%s_profile", sourceGraph.GetName()), sourceGraph.GetTitle(), nPoints, xlow, xup);
    double x, y;

    for (int i=0; i<sourceGraph.GetN(); ++i) {
      sourceGraph.GetPoint(i, x, y);
      resultProfile->Fill(x, y);
    }

    return (*resultProfile);
  }

  TProfile& Vizard::newProfile_timesSin(const TGraph& sourceGraph, double xlow, double xup, int rebin /* = 1 */, int nBins) {
    TProfile* resultProfile;
    int nPoints = sourceGraph.GetN();
    // Rebin by factor 1 or user defined factor
    if (nBins==0) nPoints /= rebin;
    // Or set new number of bins
    else if (nBins <= nPoints) nPoints = nBins;
    resultProfile = new TProfile(Form("%s_timesSin_profile", sourceGraph.GetName()), sourceGraph.GetTitle(), nPoints, xlow, xup);
    double x, y;
    double sintheta;
    for (int i=0; i<sourceGraph.GetN(); ++i) {
      sourceGraph.GetPoint(i, x, y);
      resultProfile->Fill(x, y/cosh(x));
    }
    return (*resultProfile);
  }

  void Vizard::createTriggerSectorMapCsv(const TriggerSectorMap& tsm) {
    triggerSectorMapCsv_.clear();
    triggerSectorMapCsv_ = "eta_idx, phi_idx, module_list" + csv_eol; 
    for (TriggerSectorMap::const_iterator it = tsm.begin(); it != tsm.end(); ++it) {
      triggerSectorMapCsv_ += any2str(it->first.first) + csv_separator + any2str(it->first.second);
      for (std::set<int>::const_iterator it2 = it->second.begin(); it2 != it->second.end(); ++it2) {
        triggerSectorMapCsv_ += csv_separator + any2str(*it2);
      }
      triggerSectorMapCsv_ += csv_eol;
    }
  }

  void Vizard::createModuleConnectionsCsv(const ModuleConnectionMap& moduleConnections) {
    std::stringstream ss;
    ss << "cnt, z, rho, phi, sebid, tt_list" << csv_eol;
    for (const auto& mapel : moduleConnections) {
      auto pos = mapel.first->posRef();
      ss << pos.cnt << csv_separator << pos.z << csv_separator << pos.rho << csv_separator << pos.phi << csv_separator << mapel.second.sebCoords;
      for (const auto& conn : mapel.second.connectedProcessors) {
        ss << csv_separator << 't' << conn.first << '_' << conn.second;
      }
      ss << csv_eol;
    }
    moduleConnectionsCsv_ = ss.str();
  }

  std::string Vizard::createAllModulesCsv(const Tracker& t) {
    class TrackerVisitor : public ConstGeometryVisitor {
      std::stringstream output_;
      string sectionName_;
      int layerId_;
    public:
      void preVisit() {
        output_ << "Section/C:Layer/I:Ring/I:r_mm/D:z_mm/D:phi_rad/D:sensorSpacing_mm/D" <<  std::endl;
        output_ << "Section/C, Layer/I, Ring/I, r_mm/D, z_mm/D, phi_rad/D, sensorSpacing_mm/D" << std::endl;
      }
      void visit(const Barrel& b) { sectionName_ = b.myid(); }
      void visit(const Endcap& e) { sectionName_ = e.myid(); }
      void visit(const Layer& l)  { layerId_ = l.myid(); }
      void visit(const Disk& d)  { layerId_ = d.myid(); }
      void visit(const Module& m) {
        output_ << sectionName_ << ", "
          << layerId_ << ", "
          << m.moduleRing() << ", "
          << std::fixed << std::setprecision(6)
          << m.center().Rho() << ", "
          << m.center().Z() << ", "
          << m.center().Phi() << ", "
          << m.dsDistance()
          << std::endl;
      }

      std::string output() const { return output_.str(); }
    };

    TrackerVisitor v;
    v.preVisit();
    t.accept(v);
    return v.output();
  }

  std::string Vizard::createBarrelModulesCsv(const Tracker& t) {
    class BarrelVisitor : public ConstGeometryVisitor {
      std::stringstream output_;
      string barName_;
      int layId_;
      int numRods_;
    public:
      void preVisit() {
        output_ << "Barrel-Layer name, r(mm), z(mm), ss(mm), num mods" << std::endl;
      }
      void visit(const Barrel& b) {
        barName_ = b.myid();
      }
      void visit(const Layer& l) {
        layId_ = l.myid();
        numRods_ = l.numRods();
      }
      void visit(const BarrelModule& m) {
        if (m.posRef().phi > 2) return;
        output_ << barName_ << "-L" << layId_ << ", " << std::fixed << std::setprecision(3) << m.center().Rho() << ", " << m.center().Z() << ", " << m.dsDistance() << ", " << numRods_/2. << std::endl;
      }

      std::string output() const { return output_.str(); }
    };

    BarrelVisitor v;
    v.preVisit();
    t.accept(v);
    return v.output();
  }
  
  std::string Vizard::createEndcapModulesCsv(const Tracker& t) {
    class EndcapVisitor : public ConstGeometryVisitor {
      double minZ_;
    public:
      std::stringstream output;
      void preVisit() {
        output << "Ring, r(mm), phi(deg), z(mm), base_inner(mm), base_outer(mm), height(mm)" <<std::endl;
      }
      void visit(const Endcap& e) {
        minZ_ = e.minZ();
      }
      void visit(const EndcapModule& m) {
        if (m.disk() != 1 || m.minZ() < 0.) return;

        // Print the data in fixed-precision
        // Limit the precision to one micron for lengths and 1/1000 degree for angles
        output << std::fixed;
        output << m.ring() << ", " 
               << std::fixed << std::setprecision(3) << m.center().Rho() << ", "
               << std::fixed << std::setprecision(3) << m.center().Phi()/M_PI*180. << ", "
               << std::fixed << std::setprecision(3) << m.center().Z() - minZ_ << ", "
               << std::fixed << std::setprecision(3) << m.minWidth() << ", "
               << std::fixed << std::setprecision(3) << m.maxWidth() << ", "
               << std::fixed << std::setprecision(3) << m.length() << std::endl;
      }
    };
    EndcapVisitor v;
    v.preVisit(); 
    t.accept(v);
    return v.output.str();
  }

  void Vizard::drawCircle(double radius, bool full, int color/*=kBlack*/) {
    TEllipse* myEllipse = new TEllipse(0,0,radius);
    if (full) {
      myEllipse->SetFillColor(color);
      myEllipse->SetFillStyle(1001);
    } else {
      myEllipse->SetFillStyle(0);
    }
    myEllipse->Draw();
  }

  
  void Vizard::drawInactiveSurfacesSummary(MaterialBudget& materialBudget, RootWPage& myPage) {
    Tracker& myTracker = materialBudget.getTracker();
    std::string myTrackerName = myTracker.myid();

    RootWContent& myContent = myPage.addContent("Service details");

    auto& barrelServices = materialBudget.getInactiveSurfaces().getBarrelServices();
    auto& endcapServices = materialBudget.getInactiveSurfaces().getEndcapServices();
    auto& supports = materialBudget.getInactiveSurfaces().getSupports();

    // We put all services inside the same container
    std::vector<InactiveElement> allServices;
    allServices.reserve( barrelServices.size() + endcapServices.size() + supports.size() ); // preallocate memory
    allServices.insert( allServices.end(), barrelServices.begin(), barrelServices.end() );
    allServices.insert( allServices.end(), endcapServices.begin(), endcapServices.end() );
    allServices.insert( allServices.end(), supports.begin(), supports.end() );

    // Counting services with an ad-hoc index
    int serviceId = 0;
    double z1, z2, r1, r2, length, il, rl;
    double mass;
    std::stringstream myStringStream;

    // Graphic representation of the services in the rz plane
    double maxR = myTracker.maxR()*1.2;
    double maxZ = myTracker.maxZ()*1.2;
    TCanvas* servicesCanvas = new TCanvas("servicesCanvas", "servicesCanvas"); // TODO Factory for canvases?!
    servicesCanvas->cd();
    TH2D* aServicesFrame = new TH2D("aServicesFrame", ";z [mm];r [mm]", 200, -maxZ, maxZ, 100, 0, maxR);
    maxZ=0; maxR=0;
    aServicesFrame->Draw();
    TBox* myBox;
    TText* myText;

    myStringStream << "serviceID/I,elementID/I,z1/D,z2/D,r1/D,r2/D,Element/C,mass/D,mass_per_length/D,rl/D,il/D,local/I" << std::endl;

    for (auto& iter : allServices) {
      z1 = iter.getZOffset();
      z2 = iter.getZOffset()+iter.getZLength();
      r1 = iter.getInnerRadius();
      r2 = iter.getInnerRadius()+iter.getRWidth();
      length = iter.getLength();
      rl = iter.getRadiationLength();
      il = iter.getInteractionLength();

      // Update the maxZ and maxR with respect to the inactive surfaces
      if (fabs(z1)>maxZ) maxZ=fabs(z1);
      if (fabs(z2)>maxZ) maxZ=fabs(z2);
      if (fabs(r1)>maxR) maxR=fabs(r1);
      if (fabs(r2)>maxR) maxR=fabs(r2);

      bool isEmpty = true;

      const std::map<std::string, double>& localMasses = iter.getLocalMasses();

      int elementId=0;
      for (auto& massIt : localMasses) {
	mass = massIt.second;
	if (mass!=0) isEmpty=false;
	myStringStream << serviceId << ","
                       << elementId++ << ","
		       << z1 << ","
		       << z2 << ","
		       << r1 << ","
		       << r2 << ","
		       << massIt.first << ","
		       << mass << ","
		       << mass/length << ","
                       << rl << ","
                       << il << "," 
                       << "1" << std::endl;
      }

      myBox = new TBox(z1, r1, z2, r2);
      myBox->SetLineColor(kBlack);
      myBox->SetFillStyle(3003);
      if (isEmpty) myBox->SetFillColor(kRed);
      else myBox->SetFillColor(kGray);
      myBox->Draw("l");
	
      myText = new TText((z1+z2)/2, (r1+r2)/2, Form("%d", serviceId));
      myText->SetTextAlign(22);
      myText->SetTextSize(2e-2);
      if (isEmpty) myText->SetTextColor(kRed);
      else myText->SetTextColor(kBlack);
      myText->Draw();
    
      serviceId++;
    }
    
    aServicesFrame->GetXaxis()->SetRangeUser(-maxZ, maxZ);
    aServicesFrame->GetYaxis()->SetRangeUser(0, maxR);

    RootWImage& servicesImage = myContent.addImage(servicesCanvas, vis_max_canvas_sizeX, vis_min_canvas_sizeY);
    servicesImage.setComment("Display of the rz positions of the service volumes. Ignoring services with no material.");
    servicesImage.setName("InactiveSurfacesPosition");

    RootWTextFile* myTextFile = new RootWTextFile(Form("inactiveSurfacesMaterials_%s.csv", myTrackerName.c_str()), "file containing all the materials");
    myTextFile->addText(myStringStream.str());
    myContent.addItem(myTextFile);

  }


  // Create an extra tab for XML files linking
  bool Vizard::createXmlSite(RootWSite& site, std::string xmlDir, std::string layoutDir) {
    RootWPage* myPage = new RootWPage("XML");
    myPage->setAddress("xml.html");
    site.addPage(myPage);

    std::vector<std::string> origMetadataXmlFiles, origPixelXmlFiles, origOuterTrackerXmlFiles;
    std::vector<std::string> metadataXmlFileNames, pixelXmlFileNames, outerTrackerXmlFileNames;
    
    try {
      boost::filesystem::directory_iterator end_iter;
      for (boost::filesystem::directory_iterator dir_iter(xmlDir); dir_iter != end_iter; dir_iter++) {
	if (boost::filesystem::is_regular_file(dir_iter->path())) {
	  std::string origFile = dir_iter->path().string();
	  std::string fileName = dir_iter->path().filename().string();
	 
	  if (fileName.find(".cfg") != std::string::npos ) {
	    origMetadataXmlFiles.push_back(origFile);
	    metadataXmlFileNames.push_back(fileName);
	  }
	  else if (fileName.find(".xml") != std::string::npos ) {
	    if (fileName.find("pixel") != std::string::npos ) {
	      origPixelXmlFiles.push_back(origFile);
	      pixelXmlFileNames.push_back(fileName);
	    }
	    else {
	      origOuterTrackerXmlFiles.push_back(origFile);
	      outerTrackerXmlFileNames.push_back(fileName);
	    }
	  }
	}
      }
    }
    catch (boost::filesystem::filesystem_error e) {
      cerr << e.what() << " when trying to copy XML files from XML directory to website directory." << endl;
    }

    RootWContent* content = new RootWContent("XML files");
    if (!metadataXmlFileNames.empty()) {
      RootWBinaryFileList* metadataXmlFileList = new RootWBinaryFileList(metadataXmlFileNames.begin(), metadataXmlFileNames.end(), "XML generation Metadata", origMetadataXmlFiles.begin(), origMetadataXmlFiles.end());
      content->addItem(metadataXmlFileList);
    }
    if (!pixelXmlFileNames.empty()) {
      RootWBinaryFileList* pixelXmlFileList = new RootWBinaryFileList(pixelXmlFileNames.begin(), pixelXmlFileNames.end(), "XML for Pixel", origPixelXmlFiles.begin(), origPixelXmlFiles.end());
      content->addItem(pixelXmlFileList);
    }
    if (!outerTrackerXmlFileNames.empty()) {
      RootWBinaryFileList* outerTrackerXmlFileList = new RootWBinaryFileList(outerTrackerXmlFileNames.begin(), outerTrackerXmlFileNames.end(), "XML for Outer Tracker", origOuterTrackerXmlFiles.begin(), origOuterTrackerXmlFiles.end());
      content->addItem(outerTrackerXmlFileList);
    }
    myPage->addContent(content);
  }
  // NB : XML files are copied from the XML directory to the www/layout directory with RootWBinaryFileList::dump.

}<|MERGE_RESOLUTION|>--- conflicted
+++ resolved
@@ -2233,30 +2233,11 @@
     drawEtaCoverage(*myPage, analyzer);
     drawEtaCoverageStubs(*myPage, analyzer);
 
-<<<<<<< HEAD
-=======
-    // TODO: make this meaningful!
-    // // Power density
-    // myCanvas = new TCanvas("PowerDensity", "PowerDensity", vis_min_canvas_sizeX, vis_min_canvas_sizeY);
-    // myCanvas->cd();
-    // //myCanvas->SetLogx();
-    // //myCanvas->SetLogy();
-    // TGraph& pd = analyzer.getPowerDensity();
-    // pd.SetMarkerStyle(8);
-    // pd.SetMarkerColor(kBlue);
-    // pd.Draw("ap");
-    // myCanvas->SetFillColor(color_plot_background);
-    // myImage = new RootWImage(myCanvas, vis_min_canvas_sizeX, vis_min_canvas_sizeY);
-    // myImage->setComment("Power density distribution");
-    // myContent->addItem(myImage);
-
->>>>>>> 45fd0a31
     // Add detailed geometry info here
     RootWContent* filesContent = new RootWContent("Geometry files", false);
     myPage->addContent(filesContent);
     RootWTextFile* myTextFile;
     // Barrel coordinates
-<<<<<<< HEAD
     myTextFile = new RootWTextFile(Form("barrelCoordinates%s.csv", name.c_str()), "Barrel modules coordinate file");
     myTextFile->addText(createBarrelModulesCsv(tracker));
     filesContent->addItem(myTextFile);
@@ -2266,17 +2247,6 @@
     filesContent->addItem(myTextFile);
     // All coordinates
     myTextFile = new RootWTextFile(Form("allCoordinates%s.csv", name.c_str()), "Complete coordinate file");
-=======
-    myTextFile = new RootWTextFile(Form("barrelCoordinates%s.csv", name.c_str()), "Barrel modules coordinates file");
-    myTextFile->addText(createBarrelModulesCsv(tracker));
-    filesContent->addItem(myTextFile);
-    // Endcap coordinates
-    myTextFile = new RootWTextFile(Form("endcapCoordinates%s.csv", name.c_str()), "Endcap modules coordinates file");
-    myTextFile->addText(createEndcapModulesCsv(tracker));
-    filesContent->addItem(myTextFile);
-    // All coordinates
-    myTextFile = new RootWTextFile(Form("allCoordinates%s.csv", name.c_str()), "Complete coordinates file");
->>>>>>> 45fd0a31
     myTextFile->addText(createAllModulesCsv(tracker));
     filesContent->addItem(myTextFile);
 
@@ -2653,14 +2623,11 @@
     //*                              *//
     //********************************//
 
-<<<<<<< HEAD
     // Summary file with all root plots
     myBinaryFile = new RootWBinaryFile("summary.root", "ROOT file with all relevant plots");
     myBinaryFile->setNoCopy(true);
     summaryContent->addItem(myBinaryFile);
 
-=======
->>>>>>> 45fd0a31
     RootWTextFile* myTextFile;
 
     // Summary of layout and performance
