--- conflicted
+++ resolved
@@ -8506,9 +8506,6 @@
   }
 
 
-<<<<<<< HEAD
-
-
   std::string Vizard::createChemicalElementsCsv() {
 
     std::stringstream myCsv;
@@ -8538,7 +8535,6 @@
 
     return myCsv.str();
   }
-
 
 
   std::string Vizard::createChemicalMixturesCsv(const bool hasChemicalFormula) {
@@ -8581,11 +8577,7 @@
   }
 
 
-
-  /* Create csv file, navigating from Module hierarchy level to DTC hierarchy level.
-=======
   /* Create csv file (Outer Tracker), navigating from Module hierarchy level to DTC hierarchy level.
->>>>>>> 79d6213b
    */
   std::string Vizard::createModulesToDTCsCsv(const Tracker& tracker, const bool isPositiveCablingSide) {
     ModulesToDTCsVisitor v(isPositiveCablingSide);
