/**
 * @file Analyzer.cc
 * @brief This is the implementation of the class that analyses a material budget
 */
#include <TH1D.h>
#include <TH2D.h>
#include <Analyzer.h>
#include <TProfile.h>
#include <TLegend.h>
#include <Palette.h>

#include "AnalyzerVisitors/MaterialBillAnalyzer.h"
#include <Units.h>

#undef MATERIAL_SHADOW

#include <TError.h>
Int_t gErrorIgnoreLevel = kError;

namespace insur {

  int Analyzer::bsCounter =0;

  const double Analyzer::ZeroHitsRequired = 0;
  const double Analyzer::OneHitRequired = 0.0001;







  // public
  /**
   * A comparison function for the first elements in two pairs of integers.
   * @param p The first pair
   * @param q The second pair
   * @return True if <i>p.first</i> is smaller than <i>q.first</i>, false otherwise
   */
  bool compareIntPairFirst(std::pair<int, int> p, std::pair<int, int> q) {
    return (p.first < q.first);
  }

  /**
   * A comparison function for the second elements in two pairs of integers.
   * @param p The first pair
   * @param q The second pair
   * @return True if <i>p.second</i> is smaller than <i>q.second</i>, false otherwise
   */
  bool compareIntPairSecond(std::pair<int, int> p, std::pair<int, int> q) {
    return (p.second < q.second);
  }

  /**
   * The constructor sets a number of internal constants.
   */
  Analyzer::Analyzer() {
    // Not strictly necessary, but it's useful to keep
    // the color the same for the most used module types
    lastPickedColor = 1;
    //colorPicker("pt2S");
    //colorPicker("rphi");
    //colorPicker("stereo");
    //colorPicker("ptIn");
    geomLite           = nullptr; geomLiteCreated=false;
    geomLiteXY         = nullptr; geomLiteXYCreated=false;
    geomLiteYZ         = nullptr; geomLiteYZCreated=false;
    geomLiteEC         = nullptr; geomLiteECCreated=false;
    geometryTracksUsed = 0;
    materialTracksUsed = 0;
  }

  // private
  /* High-level function finding all hits for a given tracker (and pixel)
   * and adding them to the track. The total crossed material is returned.
   * @param mb A reference to the instance of <i>MaterialBudget</i> that is to be analysed
   * @param momenta A list of momentum values for which to perform the efficiency measurements
   * @param etaSteps The number of wedges in the fan of tracks covered by the eta scan
   * @param pm A pointer to a second material budget associated to a pixel detector; may be <i>NULL</i>
   * @return the total crossed material amount
   */
  Material Analyzer::findAllHits(MaterialBudget& mb, MaterialBudget* pm, 
                                 double& eta, double& theta, double& phi, Track& track) {
    Material totalMaterial;
    //      active volumes, barrel
    totalMaterial  = findHitsModules(mb.getBarrelModuleCaps(), eta, theta, phi, track);
    //      active volumes, endcap
    totalMaterial += findHitsModules(mb.getEndcapModuleCaps(), eta, theta, phi, track);
    //      services, barrel
    totalMaterial += findHitsInactiveSurfaces(mb.getInactiveSurfaces().getBarrelServices(), eta, theta, track);
    //      services, endcap
    totalMaterial += findHitsInactiveSurfaces(mb.getInactiveSurfaces().getEndcapServices(), eta, theta, track);
    //      supports
    totalMaterial += findHitsInactiveSurfaces(mb.getInactiveSurfaces().getSupports(), eta, theta, track);
    //      pixels, if they exist
    if (pm != NULL) {
      totalMaterial += findHitsModules(pm->getBarrelModuleCaps(), eta, theta, phi, track, true);
      totalMaterial += findHitsModules(pm->getEndcapModuleCaps(), eta, theta, phi, track, true);
      totalMaterial += findHitsInactiveSurfaces(pm->getInactiveSurfaces().getBarrelServices(), eta, theta, track, true);
      totalMaterial += findHitsInactiveSurfaces(pm->getInactiveSurfaces().getEndcapServices(), eta, theta, track, true);
      totalMaterial += findHitsInactiveSurfaces(pm->getInactiveSurfaces().getSupports(), eta, theta, track, true);
    }
    return totalMaterial;
  }


  /* TODO: finish this :-)
void Analyzer::createTaggedTrackCollection(std::vector<MaterialBudget*> materialBudgets,
                                           int etaSteps,
                                           double maxEta,
                                           bool forceClean = false) {
  
  if (forceClean) taggedTrackCollectionMap_.clear();
  if (taggedTrackCollectionMap_.size()!=0) return;
    
  double etaStep, eta, theta, phi;
  
  // prepare etaStep, phiStep, nTracks, nScans
  if (etaSteps > 1) etaStep = maxEta / (double)(etaSteps - 1);
  else etaStep = maxEta;
  const int nTracks& = etaSteps;

  
        
}
    
  */                                

  void Analyzer::analyzeTaggedTracking(MaterialBudget& mb,
				       const std::vector<double>& momenta,
				       const std::vector<double>& triggerMomenta,
				       const std::vector<double>& thresholdProbabilities,
				       bool isPixel,
				       bool& debugResolution,
				       int etaSteps,
				       MaterialBudget* pm) {

  double efficiency = simParms().efficiency();

  materialTracksUsed = etaSteps;

  int nTracks;
  double etaStep, eta, theta, phi;

  // prepare etaStep, phiStep, nTracks, nScans
  if (etaSteps > 1) etaStep = getEtaMaxTrigger() / (double)(etaSteps - 1);
  else etaStep = getEtaMaxTrigger();
  nTracks = etaSteps;

  // prepareTriggerPerformanceHistograms(nTracks, getEtaMaxTrigger(), triggerMomenta, thresholdProbabilities);

  // reset the list of tracks
  //std::map<string, std::vector<Track>> tv;
  //std::map<string, std::vector<Track>> tvIdeal;
  std::map<std::string, TrackCollectionMap> taggedTrackPtCollectionMap;
  std::map<std::string, TrackCollectionMap> taggedTrackPCollectionMap;
  std::map<std::string, TrackCollectionMap> taggedTrackPtCollectionMapIdeal;
  std::map<std::string, TrackCollectionMap> taggedTrackPCollectionMapIdeal;


  for (int i_eta = 0; i_eta < nTracks; i_eta++) {
    phi = myDice.Rndm() * M_PI * 2.0;
    Material tmp;
    Track track;
    eta = i_eta * etaStep;
    theta = 2 * atan(exp(-eta));
    //std::cout << " track's phi = " << phi << std::endl; 
    track.setTheta(theta);
    track.setPhi(phi);

    tmp = findAllHits(mb, pm, eta, theta, phi, track);

    // Debug: material amount
    // std::cerr << "eta = " << eta
    //           << ", material.radiation = " << tmp.radiation
    //           << ", material.interaction = " << tmp.interaction
    //           << std::endl;

    // TODO: add the beam pipe as a user material eveywhere!
    // in a coherent way
    // Add the hit on the beam pipe
    Hit* hit = new Hit(23./sin(theta));
    hit->setOrientation(Hit::Horizontal);
    hit->setObjectKind(Hit::Inactive);
    Material beamPipeMat;
    beamPipeMat.radiation = 0.0023 / sin(theta);
    beamPipeMat.interaction = 0.0019 / sin(theta);
    hit->setCorrectedMaterial(beamPipeMat);
    track.addHit(hit);

    if (!track.noHits()) {
      for (string tag : track.tags()) {
        track.keepTaggedOnly(tag);
        if (simParms().useIPConstraint()) track.addIPConstraint(simParms().rError(), simParms().zErrorCollider());
        track.sort();
        track.setTriggerResolution(true); // TODO: remove this (?)

        if (efficiency!=1) track.addEfficiency(efficiency, false);
<<<<<<< HEAD
        if (track.nActiveHits(true)>2) { // At least 3 points are needed to measure the arrow
          // For each momentum/transverse momentum compute the tracks error
          for (const auto& pIter : momenta ) {
            int    parameter = pIter * 1000; // Store p or pT in MeV as int (key to the map)
            double momentum  = pIter;
            
            // Case I) Initial momentum is equal to pT
            double pT = momentum;
              
            // Active+passive material
            Track trackPt(track);
            trackPt.setTransverseMomentum(pT);

            // Remove tracks with less than 3 hits
            trackPt.pruneHits();
            if (trackPt.nActiveHits(true)<=2) {
              trackPt.computeErrors(profXBar, profYBar, profXEnd, profYEnd, histXBar, histYBar, histXEnd, histYEnd);
              TrackCollectionMap &myMap     = taggedTrackPtCollectionMap[tag];
              TrackCollection &myCollection = myMap[parameter];
              myCollection.push_back(trackPt);
            }

            // Ideal (no material)
            Track idealTrackPt(trackPt);
            idealTrackPt.removeMaterial();
            if (idealTrackPt.nActiveHits(true)<=2) {
              idealTrackPt.computeErrors(profXBar0, profYBar0, profXEnd0, profYEnd0, histXBar0, histYBar0, histXEnd0, histYEnd0);
              TrackCollectionMap &myMapIdeal     = taggedTrackPtCollectionMapIdeal[tag];
              TrackCollection &myCollectionIdeal = myMapIdeal[parameter];
              myCollectionIdeal.push_back(idealTrackPt);
            }
=======
        // For each momentum/transverse momentum compute the tracks error
        for (const auto& pIter : momenta ) {
          int    parameter = pIter * 1000; // Store p or pT in MeV as int (key to the map)
          double momentum  = pIter;

          // Case I) Initial momentum is equal to pT
          double pT = momentum;
  
          // Active+passive material
          Track trackPt(track);
          trackPt.setTransverseMomentum(pT);        
          trackPt.pruneHits();                // Remove hits from a track that is not able to reach a given radius due to its limited momentum
          if (trackPt.nActiveHits(true)>=3) { // Only keep tracks which have minimum 3 active hits
            trackPt.computeErrors();
            TrackCollectionMap &myMap     = taggedTrackPtCollectionMap[tag];
            TrackCollection &myCollection = myMap[parameter];
            myCollection.push_back(trackPt);
          }

          // Ideal (no material)
          Track idealTrackPt(trackPt);
          idealTrackPt.removeMaterial(); 
          if (idealTrackPt.nActiveHits(true)>=3) { // Only keep tracks which have minimum 3 active hits
            idealTrackPt.computeErrors();
            TrackCollectionMap &myMapIdeal     = taggedTrackPtCollectionMapIdeal[tag];
            TrackCollection &myCollectionIdeal = myMapIdeal[parameter];
            myCollectionIdeal.push_back(idealTrackPt);
          }
>>>>>>> 97aab09d

          // Case II) Initial momentum is equal to p
          pT = momentum*sin(theta);

<<<<<<< HEAD
            // Active+passive material
            Track trackP(track);
            trackP.setTransverseMomentum(pT);

            // Remove tracks with less than 3 hits
            trackP.pruneHits();
            if (trackP.nActiveHits(true)<=2) {
              trackP.computeErrors(profXBar0, profYBar0, profXEnd0, profYEnd0, histXBar0, histYBar0, histXEnd0, histYEnd0);
              TrackCollectionMap &myMapII     = taggedTrackPCollectionMap[tag];
              TrackCollection &myCollectionII = myMapII[parameter];
              myCollectionII.push_back(trackP);
            }

            // Ideal (no material)
            Track idealTrackP(trackP);
            idealTrackP.removeMaterial();
            if (idealTrackP.nActiveHits(true)<=2) {
              idealTrackP.computeErrors(profXBar0, profYBar0, profXEnd0, profYEnd0, histXBar0, histYBar0, histXEnd0, histYEnd0);
              TrackCollectionMap &myMapIdealII     = taggedTrackPCollectionMapIdeal[tag];
              TrackCollection &myCollectionIdealII = myMapIdealII[parameter];
              myCollectionIdealII.push_back(idealTrackP);
            }
=======
          // Active+passive material
          Track trackP(track);
          trackP.setTransverseMomentum(pT);
          trackP.pruneHits();                // Remove hits from a track that is not able to reach a given radius due to its limited momentum
          if (trackP.nActiveHits(true)>=3) { // Only keep tracks which have minimum 3 active hits
            trackP.computeErrors();
            TrackCollectionMap &myMapII     = taggedTrackPCollectionMap[tag];
            TrackCollection &myCollectionII = myMapII[parameter];
            myCollectionII.push_back(trackP);
          }

          // Ideal (no material)
          Track idealTrackP(trackP);
          idealTrackP.removeMaterial();
          if (idealTrackP.nActiveHits(true)>=3) { // Only keep tracks which have minimum 3 active hits
            idealTrackP.computeErrors();
            TrackCollectionMap &myMapIdealII     = taggedTrackPCollectionMapIdeal[tag];
            TrackCollection &myCollectionIdealII = myMapIdealII[parameter];
            myCollectionIdealII.push_back(idealTrackP);
>>>>>>> 97aab09d
          }
        }
      }
    }
  }

  if (!isPixel) {
    // Momentum = Pt
    for (/*const*/ auto& ttcmIt : taggedTrackPtCollectionMap) {
      const string& myTag = ttcmIt.first;
      clearGraphsPt(GraphBag::RealGraph, myTag);
      /*const*/ TrackCollectionMap& myTrackCollection = ttcmIt.second;
      for (const auto& tcmIt : myTrackCollection) {
	const int &parameter = tcmIt.first;
	const TrackCollection& myCollection = tcmIt.second;
	//std::cout << myCollection.size() << std::endl;
	calculateGraphsConstPt(parameter, myCollection, GraphBag::RealGraph, myTag);
      }
    }
    for (/*const*/ auto& ttcmIt : taggedTrackPtCollectionMapIdeal) {
      const string& myTag = ttcmIt.first;
      clearGraphsPt(GraphBag::IdealGraph, myTag);
      /*const*/ TrackCollectionMap& myTrackCollection = ttcmIt.second;
      for (const auto& tcmIt : myTrackCollection) {
	const int &parameter = tcmIt.first;
	const TrackCollection& myCollection = tcmIt.second;
	calculateGraphsConstPt(parameter, myCollection, GraphBag::IdealGraph, myTag);
      }
    }

    // Momentum = P
    for (/*const*/ auto& ttcmIt : taggedTrackPCollectionMap) {
      const string& myTag = ttcmIt.first;
      clearGraphsP(GraphBag::RealGraph, myTag);
      /*const*/ TrackCollectionMap& myTrackCollection = ttcmIt.second;
      for (const auto& tcmIt : myTrackCollection) {
	const int &parameter = tcmIt.first;
	const TrackCollection& myCollection = tcmIt.second;
	//std::cout << myCollection.size() << std::endl;
	calculateGraphsConstP(parameter, myCollection, GraphBag::RealGraph, myTag);
      }
    }
    for (/*const*/ auto& ttcmIt : taggedTrackPCollectionMapIdeal) {
      const string& myTag = ttcmIt.first;
      clearGraphsP(GraphBag::IdealGraph, myTag);
      /*const*/ TrackCollectionMap& myTrackCollection = ttcmIt.second;
      for (const auto& tcmIt : myTrackCollection) {
	const int &parameter = tcmIt.first;
	const TrackCollection& myCollection = tcmIt.second;
	calculateGraphsConstP(parameter, myCollection, GraphBag::IdealGraph, myTag);
      }
    }
  }
  if (debugResolution) calculateParametrizedResolutionPlots(taggedTrackPtCollectionMap);
  }

  /**
   * The analysis function performing all necessary the trigger efficiencies
   * @param tracker 
   * @param thresholdProbabilities
   * @param etaSteps The number of wedges in the fan of tracks covered by the eta scan
   */
  void Analyzer::analyzeTriggerEfficiency(Tracker& tracker,
                                          const std::vector<double>& triggerMomenta,
                                          const std::vector<double>& thresholdProbabilities,
                                          int etaSteps) {

    double efficiency = simParms().efficiency();

    materialTracksUsed = etaSteps;

    int nTracks;
    double etaStep, z0, eta, theta, phi;
    double zError = simParms().zErrorCollider();

    // prepare etaStep, phiStep, nTracks, nScans
    if (etaSteps > 1) etaStep = getEtaMaxTrigger() / (double)(etaSteps - 1);
    else etaStep = getEtaMaxTrigger();
    nTracks = etaSteps;

    prepareTriggerPerformanceHistograms(nTracks, getEtaMaxTrigger(), triggerMomenta, thresholdProbabilities);

    // reset the list of tracks
    std::vector<Track> tv;

    // Loop over nTracks (eta range [0, getEtaMaxTrigger()])
    for (int i_eta = 0; i_eta < nTracks; i_eta++) {
      phi = myDice.Rndm() * M_PI * 2.0;
      z0 = myDice.Gaus(0, zError);
      int nHits;
      Track track;
      eta = i_eta * etaStep;
      theta = 2 * atan(exp(-eta));
      track.setTheta(theta);      
      track.setPhi(phi);

      nHits = findHitsModules(tracker, z0, eta, theta, phi, track);

      if (nHits) {
        // Keep only triggering hits
        // std::cerr << "Material before = " << track.getCorrectedMaterial().radiation;
        track.keepTriggerOnly();
        track.sort();
        track.setTriggerResolution(true);

        // std::cerr << " material after = " << track.getCorrectedMaterial().radiation << std::endl;

        if (efficiency!=1) track.addEfficiency(efficiency, false);
        if (track.nActiveHits(true)>0) { // At least 3 points are needed to measure the arrow
          tv.push_back(track);
        }    
      }
    }

    // Compute the number of triggering points along the selected tracks
    fillTriggerEfficiencyGraphs(tracker, triggerMomenta, tv);

    // Fill the trigger performance maps
    fillTriggerPerformanceMaps(tracker);

  }



void Analyzer::fillAvailableSpacing(Tracker& tracker, std::vector<double>& spacingOptions) {
  double aSpacing;
  std::set<double> foundSpacing;

  // Loop over all the layers
  for (auto& aModule : tracker.modules()) {
    if (aModule->sensorLayout() == PT) {
      aSpacing = aModule->dsDistance();
      if (aSpacing>0) {
        foundSpacing.insert(aSpacing);
      }
    }
  }

  spacingOptions.clear();
  for(std::set<double>::iterator it=foundSpacing.begin(); it!=foundSpacing.end(); ++it) {
    spacingOptions.push_back(*it);
  }

}

void Analyzer::createTriggerDistanceTuningPlots(Tracker& tracker, const std::vector<double>& triggerMomenta) {
  TriggerDistanceTuningPlotsVisitor v(myProfileBag, 
                                      triggerMomenta);
  simParms_->accept(v);
  tracker.accept(v);
  v.postVisit();
  optimalSpacingDistribution = v.optimalSpacingDistribution;
  optimalSpacingDistributionAW = v.optimalSpacingDistributionAW; 
  triggerRangeLowLimit = v.triggerRangeLowLimit; 
  triggerRangeHighLimit = v.triggerRangeHighLimit; 
  spacingTuningFrame = v.spacingTuningFrame;
  spacingTuningGraphs = v.spacingTuningGraphs;
  spacingTuningGraphsBad = v.spacingTuningGraphsBad;
  moduleOptimalSpacings = v.moduleOptimalSpacings;
}






void Analyzer::fillTriggerEfficiencyGraphs(const Tracker& tracker,
                                           const std::vector<double>& triggerMomenta,
                                           const std::vector<Track>& trackVector) {

  // Prepare the graphs to record the number of triggered points
  //std::map<double, TGraph>& trigGraphs = myGraphBag.getGraphs(GraphBag::TriggerGraph|GraphBag::TriggeredGraph);
  std::map<double, TProfile>& trigProfiles = myProfileBag.getProfiles(profileBag::TriggerProfile|profileBag::TriggeredProfile);
  std::map<double, TProfile>& trigFractionProfiles = myProfileBag.getProfiles(profileBag::TriggerProfile|profileBag::TriggeredFractionProfile);
  std::map<double, TProfile>& trigPurityProfiles = myProfileBag.getProfiles(profileBag::TriggerProfile|profileBag::TriggerPurityProfile);

  TProfile& totalProfile = trigProfiles[profileBag::Triggerable];

  std::map<std::string, std::map<std::string, TH1I*>>& stubEfficiencyCoverageProfiles = getStubEfficiencyCoverageProfiles();

  double maxEta = 4.0; //getEtaMaxTrigger();

  for (std::vector<Track>::const_iterator itTrack = trackVector.begin();
       itTrack != trackVector.end(); ++itTrack) {
    const Track& myTrack=(*itTrack);

    double eta = myTrack.getEta();
    int nHits = myTrack.nActiveHits(false, false);
    totalProfile.Fill(eta, nHits);
    std::vector<std::pair<Module*,HitType>> hitModules = myTrack.getHitModules();

    for(std::vector<double>::const_iterator itMomentum = triggerMomenta.begin();
        itMomentum!=triggerMomenta.end(); ++itMomentum) {
      TProfile& myProfile = trigProfiles[(*itMomentum)];
      TProfile& myFractionProfile = trigFractionProfiles[(*itMomentum)];
      TProfile& myPurityProfile = trigPurityProfiles[(*itMomentum)];
      double nExpectedTriggerPoints = myTrack.expectedTriggerPoints(*itMomentum);
      if (nExpectedTriggerPoints>=0) { // sanity check (! nan)
        myProfile.Fill(eta, nExpectedTriggerPoints);
        if (nHits>0) {
          myFractionProfile.Fill(eta, nExpectedTriggerPoints*100/double(nHits));
           double curAvgTrue=0;
           double curAvgInteresting=0;
           double curAvgFake=0;
           double bgReductionFactor; // Reduction of the combinatorial background for ptPS modules by turning off the appropriate pixels
           for (const auto& modAndType : hitModules) {
             Module* hitModule = modAndType.first;
             PtErrorAdapter pterr(*hitModule);
             // Hits that we would like to have from tracks above this threshold
             curAvgInteresting += pterr.getParticleFrequencyPerEventAbove(*itMomentum);
             // ... out of which we only see these
             curAvgTrue += pterr.getTriggerFrequencyTruePerEventAbove(*itMomentum);
               
             // The background is given by the contamination from low pT tracks...
             curAvgFake += pterr.getTriggerFrequencyTruePerEventBelow(*itMomentum);
             // ... plus the combinatorial background from occupancy (can be reduced using ptPS modules)
             if (hitModule->reduceCombinatorialBackground()) bgReductionFactor = hitModule->geometricEfficiency(); else bgReductionFactor=1;
             curAvgFake += pterr.getTriggerFrequencyFakePerEvent()*simParms().numMinBiasEvents() * bgReductionFactor;

             std::string layerName = hitModule->uniRef().cnt + "_" + any2str(hitModule->uniRef().layer);
             if (modAndType.second == HitType::STUB) {
               std::string momentumString = any2str(*itMomentum, 2);
               if (stubEfficiencyCoverageProfiles[layerName].count(momentumString) == 0) {
                 stubEfficiencyCoverageProfiles[layerName][momentumString] = new TH1I(Form("stubEfficiencyCoverageProfile%s%s", layerName.c_str(), momentumString.c_str()), (layerName + ";#eta;Stubs").c_str(), trackVector.size(), 0.0, maxEta); 
               }
               stubEfficiencyCoverageProfiles[layerName][momentumString]->Fill(myTrack.getEta(), 1);
             } 
           }
           myPurityProfile.Fill(eta, 100*curAvgTrue/(curAvgTrue+curAvgFake));
        }
      }
    }
  }
//  for (auto i : stubEfficiencyCoverageProfiles) {
//    std::cout << "--------------------- " << i.first << " ------------------ " << std::endl;
//    for (auto j : i.second) {
//      std::cout << j.first << std::endl;
//      j.second->Print("all");
//    }
//  }
  if (totalProfile.GetMaximum() < maximum_n_planes) totalProfile.SetMaximum(maximum_n_planes);

}

/**
 * The main analysis function provides a frame for the scan in eta, defers summing up the radiation
 * and interaction lengths for each volume category to subfunctions, and sorts those results into the
 * correct histograms.
 * @param mb A reference to the instance of <i>MaterialBudget</i> that is to be analysed
 * @param momenta A list of momentum values for the tracks that are shot through the layout
 * @param etaSteps The number of wedges in the fan of tracks covered by the eta scan
 * @param A pointer to a second material budget associated to a pixel detector; may be <i>NULL</i>
 */
void Analyzer::analyzeMaterialBudget(MaterialBudget& mb, const std::vector<double>& momenta, int etaSteps,
                                     MaterialBudget* pm) {

  Tracker& tracker = mb.getTracker();
  double efficiency = simParms().efficiency();
  double pixelEfficiency = simParms().pixelEfficiency();
  materialTracksUsed = etaSteps;
  int nTracks;
  double etaStep, eta, theta, phi;
  clearMaterialBudgetHistograms();
  clearCells();
  // prepare etaStep, phiStep, nTracks, nScans
  if (etaSteps > 1) etaStep = getEtaMaxMaterial() / (double)(etaSteps - 1);
  else etaStep = getEtaMaxMaterial();
  nTracks = etaSteps;
  // reset the number of bins and the histogram boundaries (0.0 to getEtaMaxMaterial()) for all histograms, recalculate the cell boundaries
  setHistogramBinsBoundaries(nTracks, 0.0, getEtaMaxMaterial());
  setCellBoundaries(nTracks, 0.0, geom_max_radius + geom_inactive_volume_width, 0.0, getEtaMaxMaterial());

  // reset the list of tracks
  // std::vector<Track> tv;
  // std::vector<Track> tvIdeal;

  for (int i_eta = 0; i_eta < nTracks; i_eta++) {
    phi = myDice.Rndm() * M_PI * 2.0;
    Material tmp;
    Track track;
    eta = i_eta * etaStep;
    theta = 2 * atan(exp(-eta)); // TODO: switch to exp() here
    track.setTheta(theta);
    track.setPhi(phi);
    //      active volumes, barrel
    std::map<std::string, Material> sumComponentsRI;
    tmp = analyzeModules(mb.getBarrelModuleCaps(), eta, theta, phi, track, sumComponentsRI);
    ractivebarrel.Fill(eta, tmp.radiation);
    iactivebarrel.Fill(eta, tmp.interaction);
    rbarrelall.Fill(eta, tmp.radiation);
    ibarrelall.Fill(eta, tmp.interaction);
    ractiveall.Fill(eta, tmp.radiation);
    iactiveall.Fill(eta, tmp.interaction);
    rglobal.Fill(eta, tmp.radiation);
    iglobal.Fill(eta, tmp.interaction);

    //      active volumes, endcap
    tmp = analyzeModules(mb.getEndcapModuleCaps(), eta, theta, phi, track, sumComponentsRI);
    ractiveendcap.Fill(eta, tmp.radiation);
    iactiveendcap.Fill(eta, tmp.interaction);
    rendcapall.Fill(eta, tmp.radiation);
    iendcapall.Fill(eta, tmp.interaction);
    ractiveall.Fill(eta, tmp.radiation);
    iactiveall.Fill(eta, tmp.interaction);
    rglobal.Fill(eta, tmp.radiation);
    iglobal.Fill(eta, tmp.interaction);

    for (std::map<std::string, Material>::iterator it = sumComponentsRI.begin(); it != sumComponentsRI.end(); ++it) {
      if (rComponents[it->first]==NULL) { 
        rComponents[it->first] = new TH1D();
        rComponents[it->first]->SetBins(nTracks, 0.0, getEtaMaxMaterial()); 
      }
      rComponents[it->first]->Fill(eta, it->second.radiation);
      if (iComponents[it->first]==NULL) {
        iComponents[it->first] = new TH1D();
        iComponents[it->first]->SetBins(nTracks, 0.0, getEtaMaxMaterial()); 
      }
      iComponents[it->first]->Fill(eta, it->second.interaction);
    }


    if (rComponents["Services"]==NULL) { 
      rComponents["Services"] = new TH1D();
      rComponents["Services"]->SetBins(nTracks, 0.0, getEtaMaxMaterial()); 
    }
    if (iComponents["Services"]==NULL) { 
      iComponents["Services"] = new TH1D();
      iComponents["Services"]->SetBins(nTracks, 0.0, getEtaMaxMaterial()); 
    }
    if (rComponents["Supports"]==NULL) { 
      rComponents["Supports"] = new TH1D();
      rComponents["Supports"]->SetBins(nTracks, 0.0, getEtaMaxMaterial()); 
    }
    if (iComponents["Supports"]==NULL) { 
      iComponents["Supports"] = new TH1D();
      iComponents["Supports"]->SetBins(nTracks, 0.0, getEtaMaxMaterial()); 
    }
    //      services, barrel
    tmp = analyzeInactiveSurfaces(mb.getInactiveSurfaces().getBarrelServices(), eta, theta, track, MaterialProperties::no_cat);
    rserfbarrel.Fill(eta, tmp.radiation);
    iserfbarrel.Fill(eta, tmp.interaction);
    rbarrelall.Fill(eta, tmp.radiation);
    ibarrelall.Fill(eta, tmp.interaction);
    /*
    if (eta<0.03) {
      std::cout << "eta = " << eta << std::endl;
      track.sort();
      track.print();
    }
    */
    rserfall.Fill(eta, tmp.radiation);
    iserfall.Fill(eta, tmp.interaction);
    rglobal.Fill(eta, tmp.radiation);
    iglobal.Fill(eta, tmp.interaction);
    rComponents["Services"]->Fill(eta, tmp.radiation);
    iComponents["Services"]->Fill(eta, tmp.interaction);
    //      services, endcap
    tmp = analyzeInactiveSurfaces(mb.getInactiveSurfaces().getEndcapServices(), eta, theta, track, MaterialProperties::no_cat);
    rserfendcap.Fill(eta, tmp.radiation);
    iserfendcap.Fill(eta, tmp.interaction);
    rendcapall.Fill(eta, tmp.radiation);
    iendcapall.Fill(eta, tmp.interaction);
    rserfall.Fill(eta, tmp.radiation);
    iserfall.Fill(eta, tmp.interaction);
    rglobal.Fill(eta, tmp.radiation);
    iglobal.Fill(eta, tmp.interaction);
    rComponents["Services"]->Fill(eta, tmp.radiation);
    iComponents["Services"]->Fill(eta, tmp.interaction);
    //      supports, barrel
    tmp = analyzeInactiveSurfaces(mb.getInactiveSurfaces().getSupports(), eta, theta, track, MaterialProperties::b_sup);
    rlazybarrel.Fill(eta, tmp.radiation);
    ilazybarrel.Fill(eta, tmp.interaction);
    rbarrelall.Fill(eta, tmp.radiation);
    ibarrelall.Fill(eta, tmp.interaction);
    rlazyall.Fill(eta, tmp.radiation);
    ilazyall.Fill(eta, tmp.interaction);
    rglobal.Fill(eta, tmp.radiation);
    iglobal.Fill(eta, tmp.interaction);
    rComponents["Supports"]->Fill(eta, tmp.radiation);
    iComponents["Supports"]->Fill(eta, tmp.interaction);
    //      supports, endcap
    tmp = analyzeInactiveSurfaces(mb.getInactiveSurfaces().getSupports(), eta, theta, track, MaterialProperties::e_sup);
    rlazyendcap.Fill(eta, tmp.radiation);
    ilazyendcap.Fill(eta, tmp.interaction);
    rendcapall.Fill(eta, tmp.radiation);
    iendcapall.Fill(eta, tmp.interaction);
    rlazyall.Fill(eta, tmp.radiation);
    ilazyall.Fill(eta, tmp.interaction);
    rglobal.Fill(eta, tmp.radiation);
    iglobal.Fill(eta, tmp.interaction);
    rComponents["Supports"]->Fill(eta, tmp.radiation);
    iComponents["Supports"]->Fill(eta, tmp.interaction);
    //      supports, tubes
    tmp = analyzeInactiveSurfaces(mb.getInactiveSurfaces().getSupports(), eta, theta, track, MaterialProperties::o_sup);
    rlazytube.Fill(eta, tmp.radiation);
    ilazytube.Fill(eta, tmp.interaction);
    rlazyall.Fill(eta, tmp.radiation);
    ilazyall.Fill(eta, tmp.interaction);
    rglobal.Fill(eta, tmp.radiation);
    iglobal.Fill(eta, tmp.interaction);
    rComponents["Supports"]->Fill(eta, tmp.radiation);
    iComponents["Supports"]->Fill(eta, tmp.interaction);
    //      supports, barrel tubes
    tmp = analyzeInactiveSurfaces(mb.getInactiveSurfaces().getSupports(), eta, theta, track, MaterialProperties::t_sup);
    rlazybtube.Fill(eta, tmp.radiation);
    ilazybtube.Fill(eta, tmp.interaction);
    rlazyall.Fill(eta, tmp.radiation);
    ilazyall.Fill(eta, tmp.interaction);
    rglobal.Fill(eta, tmp.radiation);
    iglobal.Fill(eta, tmp.interaction);
    rComponents["Supports"]->Fill(eta, tmp.radiation);
    iComponents["Supports"]->Fill(eta, tmp.interaction);
    //      supports, user defined
    tmp = analyzeInactiveSurfaces(mb.getInactiveSurfaces().getSupports(), eta, theta, track, MaterialProperties::u_sup);
    rlazyuserdef.Fill(eta, tmp.radiation);
    ilazyuserdef.Fill(eta, tmp.interaction);
    rlazyall.Fill(eta, tmp.radiation);
    ilazyall.Fill(eta, tmp.interaction);
    rglobal.Fill(eta, tmp.radiation);
    iglobal.Fill(eta, tmp.interaction);
    rComponents["Supports"]->Fill(eta, tmp.radiation);
    iComponents["Supports"]->Fill(eta, tmp.interaction);
    //      pixels, if they exist
    if (pm != NULL) {
      std::map<std::string, Material> ignoredPixelSumComponentsRI;
      analyzeModules(pm->getBarrelModuleCaps(), eta, theta, phi, track, ignoredPixelSumComponentsRI, true);
      analyzeModules(pm->getEndcapModuleCaps(), eta, theta, phi, track, ignoredPixelSumComponentsRI, true);
      analyzeInactiveSurfaces(pm->getInactiveSurfaces().getBarrelServices(), eta, theta, track, MaterialProperties::no_cat, true);
      analyzeInactiveSurfaces(pm->getInactiveSurfaces().getEndcapServices(), eta, theta, track, MaterialProperties::no_cat, true);
      analyzeInactiveSurfaces(pm->getInactiveSurfaces().getSupports(), eta, theta, track, MaterialProperties::no_cat, true);
    }

    // Add the hit on the beam pipe
    Hit* hit = new Hit(23./sin(theta));
    hit->setOrientation(Hit::Horizontal);
    hit->setObjectKind(Hit::Inactive);
    Material beamPipeMat;
    beamPipeMat.radiation = 0.0023 / sin(theta);
    beamPipeMat.interaction = 0.0019 / sin(theta);
    hit->setCorrectedMaterial(beamPipeMat);
    track.addHit(hit);
    if (!track.noHits()) {
      track.sort();
      if (efficiency!=1) track.addEfficiency(efficiency, false);
      if (pixelEfficiency!=1) track.addEfficiency(efficiency, true);

      // @@ Hadrons
      int nActive = track.nActiveHits();
      if (nActive>0) {
        hadronTotalHitsGraph.SetPoint(hadronTotalHitsGraph.GetN(),
                                      eta,
                                      nActive);
        double probability;
        std::vector<double> probabilities = track.hadronActiveHitsProbability();

        double averageHits=0;
        //double averageSquaredHits=0;
        double exactProb=0;
        double moreThanProb = 0;
        for (int i=probabilities.size()-1;
             i>=0;
             --i) {
          //if (nActive==10) { // debug
          //  std::cerr << "probabilities.at(" 
          //  << i << ")=" << probabilities.at(i)
          //  << endl;
          //}
          exactProb=probabilities.at(i)-moreThanProb;
          averageHits+=(i+1)*exactProb;
          //averageSquaredHits+=((i+1)*(i+1))*exactProb;
          moreThanProb+=exactProb;
        }
        hadronAverageHitsGraph.SetPoint(hadronAverageHitsGraph.GetN(),
                                        eta,
                                        averageHits);
        //hadronAverageHitsGraph.SetPointError(hadronAverageHitsGraph.GetN()-1,
        //                       0,
        //                       sqrt( averageSquaredHits - averageHits*averageHits) );

        unsigned int requiredHits;
        for (unsigned int i = 0;
             i<hadronNeededHitsFraction.size();
             ++i) {
          requiredHits = int(ceil(double(nActive) * hadronNeededHitsFraction.at(i)));
          if (requiredHits==0)
            probability=1;
          else if (requiredHits>probabilities.size())
            probability = 0;
          else
            probability = probabilities.at(requiredHits-1);
          //if (probabilities.size()==10) { // debug
          //  std::cerr << "required " << requiredHits
          //              << " out of " << probabilities.size()
          //              << " == " << nActive
          //              << endl;
          // std::cerr << "      PROBABILITY = " << probability << endl << endl;
          //}
          hadronGoodTracksFraction.at(i).SetPoint(hadronGoodTracksFraction.at(i).GetN(),
                                                  eta,
                                                  probability);
        }
      }
    }
  }

#ifdef MATERIAL_SHADOW       
  // integration over eta
  for (unsigned int i = 0; i < cells.size(); i++) {
    for (unsigned int j = 1; j < cells.at(i).size(); j++) {
      cells.at(i).at(j).rlength = cells.at(i).at(j).rlength + cells.at(i).at(j - 1).rlength;
      cells.at(i).at(j).ilength = cells.at(i).at(j).ilength + cells.at(i).at(j - 1).ilength;
    }
  }
  // transformation from (eta, r) to (z, r) coordinates
  transformEtaToZ();
#endif // MATERIAL_SHADOW

}

void Analyzer::analyzePower(Tracker& tracker) {
  computeIrradiatedPowerConsumption(tracker);
  preparePowerHistograms();
  //fillPowerMap(tracker);
}




void Analyzer::computeTriggerFrequency(Tracker& tracker) {
  TriggerFrequencyVisitor v; 
  simParms_->accept(v);
  tracker.accept(v);

  triggerFrequencyTrueSummaries_ = v.triggerFrequencyTrueSummaries;
  triggerFrequencyFakeSummaries_ = v.triggerFrequencyFakeSummaries;
  triggerFrequencyMisfilteredSummaries_ = v.triggerFrequencyMisfilteredSummaries;
  triggerFrequencyCombinatorialSummaries_ = v.triggerFrequencyCombinatorialSummaries;
  triggerFrequencyInterestingSummaries_ = v.triggerFrequencyInterestingSummaries;
  triggerRateSummaries_ = v.triggerRateSummaries; 
  triggerEfficiencySummaries_ = v.triggerEfficiencySummaries; 
  triggerPuritySummaries_ = v.triggerPuritySummaries; 
  triggerDataBandwidthSummaries_ = v.triggerDataBandwidthSummaries;
  triggerFrequenciesPerEvent_ = v.triggerFrequenciesPerEvent;
  stripOccupancySummaries_ = v.stripOccupancySummaries;
  hitOccupancySummaries_ = v.hitOccupancySummaries;
}


  
    
void Analyzer::computeTriggerProcessorsBandwidth(Tracker& tracker) {
  TriggerProcessorBandwidthVisitor v(triggerDataBandwidths_, triggerFrequenciesPerEvent_);
  v.preVisit();
  simParms_->accept(v);
  tracker.accept(v);
  v.postVisit();

  processorConnectionSummary_ = v.processorConnectionSummary; 
  processorCommonConnectionSummary_ = v.processorCommonConnectionSummary;
  processorInboundBandwidthSummary_ = v.processorInboundBandwidthSummary; 
  processorInboundStubPerEventSummary_ = v.processorInboundStubPerEventSummary; 
  moduleConnectionsDistribution = v.moduleConnectionsDistribution; 
  moduleConnections_ = v.moduleConnections;
  triggerSectorMap_ = v.sectorMap;
  processorCommonConnectionMap_ = v.processorCommonConnectionMap;
  sampleTriggerPetal_ = v.sampleTriggerPetal;
  triggerPetalCrossoverR_ = v.crossoverR;
}


void Analyzer::computeIrradiatedPowerConsumption(Tracker& tracker) {
  IrradiationPowerVisitor v;
  simParms_->accept(v);
  tracker.accept(v);

  irradiatedPowerConsumptionSummaries_ = v.irradiatedPowerConsumptionSummaries;
}




// protected
/**
 * Looping on the layers, and picking only modules on the YZ section
 * For all these modules prepare a different table with materials
 * @param tracker a reference to the <i>ModuleCap</i> vector of vectors that sits on top of the tracker modules
 * @param result a map of summary tables to be filled
 */
void Analyzer::computeDetailedWeights(std::vector<std::vector<ModuleCap> >& tracker,std::map<std::string, SummaryTable>& result,
                                      bool byMaterial) {
  map<std::string, map<std::pair<int, int>, bool> > typeTaken;
  map<std::string, map<std::pair<int, int>, bool> > typeWritten;

  string tempString;
  ostringstream tempSS;

  std::vector<std::vector<ModuleCap> >::iterator layerIt;
  //std::vector<std::vector<ModuleCap> >::iterator layerGuard;
  std::vector<ModuleCap>::iterator moduleIt;
  //std::vector<ModuleCap>::iterator moduleGuard;

  ModuleCap* myModuleCap;
  Module* myModule;
  //  unsigned int nLocalMasses;

  std::map<std::string, double>::const_iterator localmassesBegin;
  std::map<std::string, double>::const_iterator localmassesEnd;

  // First create a list of material used anywhere
  std::vector<std::string> materialTagV;
  std::vector<std::string>::iterator materialTagIt;

  double localMaterial;
  string materialTag;

  // loop over layers
  for (layerIt = tracker.begin(); layerIt != tracker.end(); ++layerIt) {
    // Loop over modules
    for (moduleIt = layerIt->begin(); moduleIt != layerIt->end(); ++moduleIt) {
      // Check if the module is on the YZ section
      myModuleCap = &(*moduleIt);
      myModule = &(myModuleCap->getModule());
      if (myModule->posRef().phi==1) {
        pair<int, int> myIndex = make_pair(myModule->tableRef().row, myModule->tableRef().col);
        tempString = myModule->cntName();
        if (!typeTaken[tempString][myIndex]) {
          typeTaken[tempString][myIndex]=true;
          // TODO: put this in a better place
          // (and make a better module typing)
          struct Visitor : public ConstGeometryVisitor {
            std::map<string, SummaryTable>& result;

            Visitor(std::map<std::string, SummaryTable>& result_) : result(result_) {}
            void visit(const BarrelModule& m) {
              string s = m.cntName() + " (L" + any2str(m.layer()) + ")";
              result[s].setCell(0, m.ring(), TagMaker::makePosTag(m));
            }
            void visit(const EndcapModule& m) {
              string s = m.cntName() + " (D" + any2str(m.disk()) + ")";
              result[s].setCell(0, m.ring(), TagMaker::makePosTag(m));
            }
          };
          Visitor v(result);
          myModule->accept(v);
        }
        if (byMaterial) { // sort by Material tag
          //nLocalMasses = myModuleCap->localMassCount();
          localmassesBegin = myModuleCap->getLocalMasses().begin();
          localmassesEnd = myModuleCap->getLocalMasses().end();
        } else { // sort by Component tag
          //nLocalMasses = myModuleCap->localMassCompCount();
          localmassesBegin = myModuleCap->getLocalMassesComp().begin();
          localmassesEnd = myModuleCap->getLocalMassesComp().end();
        }
        for (std::map<std::string, double>::const_iterator it = localmassesBegin; it != localmassesEnd; ++it) {
          // if (byMaterial) materialTag = myModuleCap->getLocalTag(iLocalMasses); // sort by Material tag
          //  else materialTag = myModuleCap->getLocalTagComp(iLocalMasses);           // sort by Component tag
          materialTag = it->first;
          materialTagIt = find(materialTagV.begin(), materialTagV.end(), materialTag);
          if (materialTagIt==materialTagV.end()) {
            materialTagV.push_back(materialTag);
          }
        }
      }
    }
  }

  // Alphabetically sort materials
  std::sort(materialTagV.begin(), materialTagV.end());

  // Prepare the columns of the tables
  for (map<string, SummaryTable>::iterator it=result.begin();
       it!=result.end(); ++it) {
    for (unsigned int materialTag_i=0; materialTag_i<materialTagV.size(); ++materialTag_i) {
      it->second.setCell(materialTag_i+1, 0, materialTagV[materialTag_i]);
    }
    it->second.setCell(materialTagV.size()+1, 0, "Total");
  }

  // Now fill the table
  // loop over layers
  for (layerIt = tracker.begin(); layerIt != tracker.end(); ++layerIt) { 
    // Loop over modules
    for (moduleIt = layerIt->begin(); moduleIt != layerIt->end(); ++moduleIt) { 
      // Check if the module is on the YZ section
      myModuleCap = &(*moduleIt);
      myModule = &(myModuleCap->getModule());
      TagMaker tmak(*myModule);

      if (byMaterial) {
        typeWeight[tmak.posTag]+=myModuleCap->getLocalMass();
        tagWeight[tmak.sensorGeoTag]+=myModuleCap->getLocalMass();
      }
      if (myModule->posRef().phi == 1) {
        // If we did not write this module type yet
        pair<int, int> myIndex = make_pair(myModule->tableRef().row/*+myModule->getDisk()*/, myModule->tableRef().col);
        tempString = myModule->cntName();
        if (!typeWritten[tempString][myIndex]) {
          typeWritten[tempString][myIndex]=true;
          if (tempString!="") {
            // TODO: put this in a better place
            // (and make a better module typing)
            tempSS.str("");
            if (myModule->subdet() == BARREL) {
              tempSS << ((BarrelModule*)myModule)->layer();
              tempString+=" (L"+tempSS.str()+")";
            } else if (myModule->subdet() == ENDCAP) {
              tempSS << ((EndcapModule*)myModule)->disk(); //getDisk();
              tempString+=" (D"+tempSS.str()+")";
            } else {
              cerr << "ERROR in Analyzer::detailedWeights(): "
                  << "I found a module which is neither endcap nor barrel!" << std::endl;
            }
            //      cout << "Here's a module: id = " << myModule->getId()
            //           << ", tag = " << myModule->getTag()
            //           << ", type = " << myModule->getType()
            //           << ", ring = " << myModule->getRing()
            //           << endl;
            // std::cout << "Material\tLocal\n";

            // Then we fill in the proper column
            // Prepare the columns of the table
            for (unsigned int materialTag_i=0; materialTag_i<materialTagV.size(); ++materialTag_i) {
              materialTag = materialTagV[materialTag_i];
              if (byMaterial) { // table by materials
                try { localMaterial = myModuleCap->getLocalMass(materialTag); }
                catch (exception e) { localMaterial = 0; }
              } else { // table by components
                try { localMaterial = myModuleCap->getLocalMassComp(materialTag); }
                catch (exception e) { localMaterial = 0; }
              }
              //cout << materialTag << "\t"
              //<< localMaterial << "\t"
              //<< endl;
              tempSS.str("");
              // TODO: move this to Vizard
              tempSS << std::dec << std::fixed << std::setprecision(1) << localMaterial;
              result[tempString].setCell(materialTag_i+1, myModule->tableRef().col, tempSS.str());
            }
            localMaterial = myModuleCap->getLocalMass();
            tempSS.str("");
            tempSS << std::dec << std::fixed << std::setprecision(1) << localMaterial;
            result[tempString].setCell(materialTagV.size()+1, myModule->tableRef().col, tempSS.str());
          } else {
            cerr << "ERROR in Analyzer::detailedWeights(): "
                << "I found a module with no reference to the container name." << endl;
          }
        }
      }
    }
  }
}

// public
/**
 * Produces a full material summary for the modules
 */
void Analyzer::computeWeightSummary(MaterialBudget& mb) {

  typeWeight.clear();
  tagWeight.clear();
  barrelWeights.clear();
  computeDetailedWeights(mb.getBarrelModuleCaps(), barrelWeights, true);
  endcapWeights.clear();
  computeDetailedWeights(mb.getEndcapModuleCaps(), endcapWeights, true);

  barrelComponentWeights.clear();
  computeDetailedWeights(mb.getBarrelModuleCaps(), barrelComponentWeights, false);
  endcapComponentWeights.clear();
  computeDetailedWeights(mb.getEndcapModuleCaps(), endcapComponentWeights, false);

  MaterialBillAnalyzer v;
  v.inspectTracker(mb);
  billOfMaterials_ = v.outputTable;
}

// protected
/**
 * The layer-level analysis function for modules forms the frame for sending a single track through the active modules.
 * It loops through all layers and adds up the results returned from the analysis of each of them.
 * @param tr A reference to the <i>ModuleCap</i> vector of vectors that sits on top of the tracker modules
 * @param eta The pseudorapidity of the track
 * @param theta The track angle in the yz-plane
 * @param phi The track angle in the xy-plane
 * @param t A reference to the current track object
 * @param A boolean flag to indicate which set of active surfaces is analysed: true if the belong to a pixel detector, false if they belong to the tracker
 * @return The summed up radiation and interaction lengths for the given track, bundled into a <i>std::pair</i>
 */
Material Analyzer::analyzeModules(std::vector<std::vector<ModuleCap> >& tr,
                                  double eta, double theta, double phi, Track& t, 
                                  std::map<std::string, Material>& sumComponentsRI,
                                  bool isPixel) {
  std::vector<std::vector<ModuleCap> >::iterator iter = tr.begin();
  std::vector<std::vector<ModuleCap> >::iterator guard = tr.end();
  Material res, tmp;
  res.radiation= 0.0;
  res.interaction = 0.0;
  while (iter != guard) {
    tmp = findModuleLayerRI(*iter, eta, theta, phi, t, sumComponentsRI, isPixel);
    res.radiation= res.radiation+ tmp.radiation;
    res.interaction= res.interaction + tmp.interaction;
    iter++;
  }
  return res;
}

void printPosRefString(std::ostream& os, const Module& m, const string& delim = " ") {
  os << "cnt=" << m.posRef().cnt << delim << "z=" << m.posRef().z << delim << "rho=" << m.posRef().rho << " (" << m.center().Rho() << ")" << delim << "phi=" << m.posRef().phi << delim << "side=" << m.side();
} 

/**
 * The module-level analysis function loops through all modules of a given layer, checking for collisions with the given track.
 * If one is found, the radiation and interaction lengths are scaled with respect to theta, then summed up into a grand total,
 * which is returned. As phi is fixed at the moment and the tracks hit the modules orthogonally with respect to it, it is so far
 * not used to scale the results further.
 * @param layer A reference to the <i>ModuleCap</i> vector linking the collection of material properties to the current layer
 * @param eta The pseudorapidity of the current track
 * @param theta The track angle in the yz-plane
 * @param phi The track angle in the xy-plane
 * @param t A reference to the current track object
 * @param A boolean flag to indicate which set of active surfaces is analysed: true if the belong to a pixel detector, false if they belong to the tracker
 * @return The scaled and summed up radiation and interaction lengths for the given layer and track, bundled into a <i>std::pair</i>
 */
Material Analyzer::findModuleLayerRI(std::vector<ModuleCap>& layer,
                                     double eta, double theta, double phi, Track& t, 
                                     std::map<std::string, Material>& sumComponentsRI,
                                     bool isPixel) {
  std::vector<ModuleCap>::iterator iter = layer.begin();
  std::vector<ModuleCap>::iterator guard = layer.end();
  Material res, tmp;
  XYZVector origin, direction;
  Polar3DVector dir;
  double distance, r;
  int hits = 0;
  res.radiation = 0.0;
  res.interaction = 0.0;
  // set the track direction vector
  dir.SetCoordinates(1, theta, phi);
  direction = dir;
  while (iter != guard) {
    // collision detection: rays are in z+ only, so consider only modules that lie on that side
    // only consider modules that have type BarrelModule or EndcapModule
    if (iter->getModule().maxZ() > 0) {
        // same method as in Tracker, same function used
        // TODO: in case origin==0,0,0 and phi==0 just check if sectionYZ and minEta, maxEta
        //distance = iter->getModule().trackCross(origin, direction);
        auto h = iter->getModule().checkTrackHits(origin, direction);
        if (h.second != HitType::NONE) {
          distance = h.first.R();
          HitType type = h.second;
          // module was hit
          hits++;
          r = distance * sin(theta);
          tmp.radiation = iter->getRadiationLength();
          tmp.interaction = iter->getInteractionLength();

          Module& m = iter->getModule();
          double tiltAngle = m.tiltAngle();
          // 2D material maps
          fillMapRT(r, theta, tmp);
          // radiation and interaction length scaling for barrels
          if (iter->getModule().subdet() == BARREL) {
            tmp.radiation = tmp.radiation / sin(theta + tiltAngle);
            tmp.interaction = tmp.interaction / sin(theta + tiltAngle);
          }
          // radiation and interaction length scaling for endcaps
          else {
            tmp.radiation = tmp.radiation / cos(theta + tiltAngle - M_PI/2);
            tmp.interaction = tmp.interaction / cos(theta + tiltAngle - M_PI/2);
          }

          double tmpr = 0., tmpi = 0.;

          std::map<std::string, Material> moduleComponentsRI = iter->getComponentsRI();
          for (std::map<std::string, Material>::iterator cit = moduleComponentsRI.begin(); cit != moduleComponentsRI.end(); ++cit) {
            sumComponentsRI[cit->first].radiation += cit->second.radiation / (iter->getModule().subdet() == BARREL ? sin(theta + tiltAngle) : cos(theta + tiltAngle - M_PI/2));
            //if (cit->first == "SupportMechanics") std::cout << eta << " " << distance << " " << cit->second.radiation / sin(theta + tiltAngle) << " " << cit->second.radiation << std::endl;
            tmpr += sumComponentsRI[cit->first].radiation;
            sumComponentsRI[cit->first].interaction += cit->second.interaction / (iter->getModule().subdet() == BARREL ? sin(theta + tiltAngle) : cos(theta + tiltAngle - M_PI/2));
            tmpi += sumComponentsRI[cit->first].interaction;
          }
          // 2D plot and eta plot results
          if (!isPixel) fillCell(r, eta, theta, tmp);
          res += tmp;
          // create Hit object with appropriate parameters, add to Track t
          Hit* hit = new Hit(distance, &(iter->getModule()), type);
          //if (iter->getModule().getSubdetectorType() == Module::Barrel) hit->setOrientation(Hit::Horizontal); // should not be necessary
          //else if(iter->getModule().getSubdetectorType() == Module::Endcap) hit->setOrientation(Hit::Vertical); // should not be necessary
          //hit->setObjectKind(Hit::Active); // should not be necessary
          hit->setCorrectedMaterial(tmp);
          hit->setPixel(isPixel);
          t.addHit(hit);
        }
    }
    iter++;
  }
  return res;
}


// protected
/**
 * The layer-level function to find hits on modules and connect them to a track
 * It loops through all layers and adds up the results returned from the analysis of each of them.
 * @param tr A reference to the <i>ModuleCap</i> vector of vectors that sits on top of the tracker modules
 * @param eta The pseudorapidity of the track
 * @param theta The track angle in the yz-plane
 * @param phi The track angle in the xy-plane
 * @param t A reference to the current track object
 * @param A boolean flag to indicate which set of active surfaces is analysed: true if the belong to a pixel detector, false if they belong to the tracker
 * @return The summed up radiation and interaction lengths for the given track, bundled into a <i>std::pair</i>
 */
Material Analyzer::findHitsModules(std::vector<std::vector<ModuleCap> >& tr,
                                   // TODO: add z0 here and in the hit finder for inactive surfaces
                                   double eta, double theta, double phi, Track& t, bool isPixel) {
  std::vector<std::vector<ModuleCap> >::iterator iter = tr.begin();
  std::vector<std::vector<ModuleCap> >::iterator guard = tr.end();
  Material res, tmp;
  res.radiation= 0.0;
  res.interaction = 0.0;
  while (iter != guard) {
    tmp = findHitsModuleLayer(*iter, eta, theta, phi, t, isPixel);
    res.radiation = res.radiation + tmp.radiation;
    res.interaction = res.interaction + tmp.interaction;
    iter++;
  }
  return res;
}

int Analyzer::findHitsModules(Tracker& tracker, double z0, double eta, double theta, double phi, Track& t) {

  Material emptyMaterial;
  XYZVector origin(0,0,z0);
  XYZVector direction;
  Polar3DVector dir;
  double distance;

  int hits = 0;
  emptyMaterial.radiation = 0.0;
  emptyMaterial.interaction = 0.0;

  // set the track direction vector
  dir.SetCoordinates(1, theta, phi);
  direction = dir;

  for (auto aModule : tracker.modules()) {

    // collision detection: rays are in z+ only, so consider only modules that lie on that side
    if (aModule->maxZ() > 0) {

      // same method as in Tracker, same function used
      //distance = aModule->trackCross(origin, direction);
      auto ht = aModule->checkTrackHits(origin, direction);
      //if (distance > 0) {
      if (ht.second != HitType::NONE) {
        double distance = ht.first.R();
        // module was hit
        hits++;

        // create Hit object with appropriate parameters, add to Track t
        Hit* hit = new Hit(distance, aModule, ht.second);
        hit->setCorrectedMaterial(emptyMaterial);
        t.addHit(hit);
      }
    }
  }
  return hits;
}


/**
 * The module-level analysis function loops through all modules of a given layer, finds hits and connects them to the track.
 * If one is found, the radiation and interaction lengths are scaled with respect to theta, then summed up into a grand total,
 * which is returned. As phi is fixed at the moment and the tracks hit the modules orthogonally with respect to it, it is so far
 * not used to scale the results further.
 * @param layer A reference to the <i>ModuleCap</i> vector linking the collection of material properties to the current layer
 * @param eta The pseudorapidity of the current track
 * @param theta The track angle in the yz-plane
 * @param phi The track angle in the xy-plane
 * @param t A reference to the current track object
 * @param A boolean flag to indicate which set of active surfaces is analysed: true if the belong to a pixel detector, false if they belong to the tracker
 * @return The scaled and summed up radiation and interaction lengths for the given layer and track, bundled into a <i>std::pair</i>
 */
Material Analyzer::findHitsModuleLayer(std::vector<ModuleCap>& layer,
                                       double eta, double theta, double phi, Track& t, bool isPixel) {
  std::vector<ModuleCap>::iterator iter = layer.begin();
  std::vector<ModuleCap>::iterator guard = layer.end();
  Material res, tmp;
  XYZVector origin, direction;
  Polar3DVector dir;
  double distance;
  //double r;
  int hits = 0;
  res.radiation = 0.0;
  res.interaction = 0.0;
  // set the track direction vector
  dir.SetCoordinates(1, theta, phi);
  direction = dir;
  while (iter != guard) {
    // collision detection: rays are in z+ only, so consider only modules that lie on that side
    if (iter->getModule().maxZ() > 0) {
        // same method as in Tracker, same function used
        // TODO: in case origin==0,0,0 and phi==0 just check if sectionYZ and minEta, maxEta
        //distance = iter->getModule().trackCross(origin, direction);
        auto h = iter->getModule().checkTrackHits(origin, direction); 
        if (h.second != HitType::NONE) {
        //if (distance > 0) {
          double distance = h.first.R();
          // module was hit
          hits++;
          // r = distance * sin(theta);
          tmp.radiation = iter->getRadiationLength();
          tmp.interaction = iter->getInteractionLength();
          // radiation and interaction length scaling for barrels
          if (iter->getModule().subdet() == BARREL) {
            tmp.radiation = tmp.radiation / sin(theta);
            tmp.interaction = tmp.interaction / sin(theta);
          }
          // radiation and interaction length scaling for endcaps
          else {
            tmp.radiation = tmp.radiation / cos(theta);
            tmp.interaction = tmp.interaction / cos(theta);
          }
          res += tmp;
          // create Hit object with appropriate parameters, add to Track t
          Hit* hit = new Hit(distance, &(iter->getModule()), h.second);
          //if (iter->getModule().getSubdetectorType() == Module::Barrel) hit->setOrientation(Hit::Horizontal); // should not be necessary
          //else if(iter->getModule().getSubdetectorType() == Module::Endcap) hit->setOrientation(Hit::Vertical); // should not be necessary
          //hit->setObjectKind(Hit::Active); // should not be necessary
          hit->setCorrectedMaterial(tmp);
          hit->setPixel(isPixel);
          t.addHit(hit);
        }
    }
    iter++;
  }
  return res;
}

/**
 * The analysis function for inactive volumes loops through the given vector of elements, checking for collisions with
 * the given track. If one is found, the radiation and interaction lengths are scaled with respect to theta, then summed
 * up into a grand total, which is returned. As all inactive volumes are symmetric with respect to rotation around the
 * z-axis, the track angle phi is not necessary.
 * @param elements A reference to the collection of inactive surfaces that is to be checked for collisions with the track
 * @param eta The pseudorapidity of the current track
 * @param theta The track angle in the yz-plane
 * @param t A reference to the current track object
 * @param cat The category of inactive surfaces that need to be considered within the collection; none if the function is to look at all of them
 * @param A boolean flag to indicate which set of active surfaces isa nalysed: true if the belong to a pixel detector, false if they belong to the tracker
 * @return The scaled and summed up radiation and interaction lengths for the given collection of elements and track, bundled into a <i>std::pair</i>
 */

Material Analyzer::analyzeInactiveSurfaces(std::vector<InactiveElement>& elements, double eta,
                                           double theta, Track& t, MaterialProperties::Category cat, bool isPixel) {

  /*
  for (InactiveElement& currElem : elements) {
    currElem.calculateTotalMass();
    currElem.calculateRadiationLength();
    currElem.calculateInteractionLength();
  }
  */
  
  std::vector<InactiveElement>::iterator iter = elements.begin();
  std::vector<InactiveElement>::iterator guard = elements.end();
  Material res, corr;
  std::pair<double, double> tmp;
  double s = 0.0;
  while ((iter != guard)) {
    //if  ((iter->getInteractionLength() > 0) && (iter->getRadiationLength() > 0)) {
    // collision detection: rays are in z+ only, so only volumes in z+ need to be considered
    // only volumes of the requested category, or those without one (which should not exist) are examined
    if (((iter->getZOffset() + iter->getZLength()) > 0)
        && ((cat == MaterialProperties::no_cat) || (cat == iter->getCategory()))) {
      // collision detection: check eta range
      tmp = iter->getEtaMinMax();
      // volume was hit
      if ((tmp.first < eta) && (tmp.second > eta)) {
        double r, z;
        /*
        if (eta<0.01) {
          std::cout << "Hitting an inactive surface at z=("
                    << iter->getZOffset() << " to " << iter->getZOffset()+iter->getZLength()
                    << ") r=(" << iter->getInnerRadius() << " to " << iter->getInnerRadius()+iter->getRWidth() << ")" << std::endl;
          const std::map<std::string, double>& localMasses = iter->getLocalMasses();
          for (auto massIt : localMasses) std::cerr   << "       localMass" <<  massIt.first << " = " << any2str(massIt.second) << " g" << std::endl;
        }
        */
        // radiation and interaction lenth scaling for vertical volumes
        if (iter->isVertical()) {
          z = iter->getZOffset() + iter->getZLength() / 2.0;
          r = z * tan(theta);
          // 2D maps for vertical surfaces
          fillMapRZ(r,z,iter->getMaterialLengths());
          // special treatment for user-defined supports as they can be very close to z=0
          if (cat == MaterialProperties::u_sup) {
            s = iter->getZLength() / cos(theta);
            if (s > (iter->getRWidth() / sin(theta))) s = iter->getRWidth() / sin(theta);
            // add the hit if it's declared as inside the tracking volume, add it to 'others' if not
            if (iter->track()) {
              corr.radiation = iter->getRadiationLength() * s / iter->getZLength();
              corr.interaction = iter->getInteractionLength() * s / iter->getZLength();
              res += corr;
              if (!isPixel) {
                Material thisLength;
                thisLength.radiation = iter->getRadiationLength() * s / iter->getZLength();
                thisLength.interaction = iter->getInteractionLength() * s / iter->getZLength(); 
                fillCell(r, eta, theta, thisLength); 
              }
            }
            else {
              if (!isPixel) {
                rextrasupports.Fill(eta, iter->getRadiationLength() * s / iter->getZLength());
                iextrasupports.Fill(eta, iter->getInteractionLength() * s / iter->getZLength());
              }
            }
          }
          else {
            // add the hit if it's declared as inside the tracking volume, add it to 'others' if not
            if (iter->track()) {
              corr.radiation = iter->getRadiationLength() / cos(theta);
              corr.interaction = iter->getInteractionLength() / cos(theta);
              res += corr;
              if (!isPixel) {
                Material thisLength;
                thisLength.radiation = iter->getRadiationLength() / cos(theta); 
                thisLength.interaction = iter->getInteractionLength() / cos(theta);
                fillCell(r, eta, theta, thisLength);
              }
            }
            else {
              if (!isPixel) {
                if ((iter->getCategory() == MaterialProperties::b_ser)
                    || (iter->getCategory() == MaterialProperties::e_ser)) {
                  rextraservices.Fill(eta, iter->getRadiationLength() / cos(theta));
                  iextraservices.Fill(eta, iter->getInteractionLength() / cos(theta));
                }
                else if ((iter->getCategory() == MaterialProperties::b_sup)
                         || (iter->getCategory() == MaterialProperties::e_sup)
                         || (iter->getCategory() == MaterialProperties::o_sup)
                         || (iter->getCategory() == MaterialProperties::t_sup)) {
                  rextrasupports.Fill(eta, iter->getRadiationLength() / cos(theta));
                  iextrasupports.Fill(eta, iter->getInteractionLength() / cos(theta));
                }
              }
            }
          }
        }
        // radiation and interaction length scaling for horizontal volumes
        else {
          r = iter->getInnerRadius() + iter->getRWidth() / 2.0;
          // 2D maps for horizontal surfaces
          fillMapRT(r,theta,iter->getMaterialLengths());
          // special treatment for user-defined supports; should not be necessary for now
          // as all user-defined supports are vertical, but just in case...
          if (cat == MaterialProperties::u_sup) {
            s = iter->getZLength() / sin(theta);
            if (s > (iter->getRWidth() / cos(theta))) s = iter->getRWidth() / cos(theta);
            // add the hit if it's declared as inside the tracking volume, add it to 'others' if not
            if (iter->track()) {
              corr.radiation = iter->getRadiationLength() * s / iter->getZLength();
              corr.interaction = iter->getInteractionLength() * s / iter->getZLength();
              res += corr;
              if (!isPixel) {
                Material thisLength;
                thisLength.radiation = iter->getRadiationLength() * s / iter->getZLength(); 
                thisLength.interaction = iter->getInteractionLength() * s / iter->getZLength();
                fillCell(r, eta, theta, thisLength);
              }
            }
            else {
              if (!isPixel) {
                rextrasupports.Fill(eta, iter->getRadiationLength() * s / iter->getZLength());
                iextrasupports.Fill(eta, iter->getInteractionLength() * s / iter->getZLength());
              }
            }
          }
          else {
            // add the hit if it's declared as inside the tracking volume, add it to 'others' if not
            if (iter->track()) {
              corr.radiation = iter->getRadiationLength() / sin(theta);
              corr.interaction = iter->getInteractionLength() / sin(theta);
              res += corr;
              if (!isPixel) {
                Material thisLength;
                thisLength.radiation = iter->getRadiationLength() / sin(theta);
                thisLength.interaction =  iter->getInteractionLength() / sin(theta);
                fillCell(r, eta, theta, thisLength); 
              }
            }
            else {
              if (!isPixel) {
                if ((iter->getCategory() == MaterialProperties::b_ser)
                    || (iter->getCategory() == MaterialProperties::e_ser)) {
                  rextraservices.Fill(eta, iter->getRadiationLength() / sin(theta));
                  iextraservices.Fill(eta, iter->getInteractionLength() / sin(theta));
                }
                else if ((iter->getCategory() == MaterialProperties::b_sup)
                         || (iter->getCategory() == MaterialProperties::e_sup)
                         || (iter->getCategory() == MaterialProperties::o_sup)
                         || (iter->getCategory() == MaterialProperties::t_sup)) {
                  rextrasupports.Fill(eta, iter->getRadiationLength() / sin(theta));
                  iextrasupports.Fill(eta, iter->getInteractionLength() / sin(theta));
                }
              }
            }
          }
        }
        // create Hit object with appropriate parameters, add to Track t
        Hit* hit = new Hit((theta == 0) ? r : (r / sin(theta)));
        if (iter->isVertical()) hit->setOrientation(Hit::Vertical);
        else hit->setOrientation(Hit::Horizontal);
        hit->setObjectKind(Hit::Inactive);
        hit->setCorrectedMaterial(corr);
        hit->setPixel(isPixel);
        t.addHit(hit);
      }
    }
    iter++;
    //}
  }
  return res;
}

/**
 * The analysis function for inactive volumes loops through the given vector of elements, checking for collisions with
 * the given track. If one is found, the radiation and interaction lengths are scaled with respect to theta.
 * All hits are added to the given track
 * The total crossed material is returned.
 * As all inactive volumes are symmetric with respect to rotation around the z-axis, the track angle phi is not necessary.
 * @param elements A reference to the collection of inactive surfaces that is to be checked for collisions with the track
 * @param eta The pseudorapidity of the current track
 * @param theta The track angle in the yz-plane
 * @param t A reference to the current track object
 * @return The scaled and summed up crossed material amount
 */
Material Analyzer::findHitsInactiveSurfaces(std::vector<InactiveElement>& elements, double eta,
                                            double theta, Track& t, bool isPixel) {
  std::vector<InactiveElement>::iterator iter = elements.begin();
  std::vector<InactiveElement>::iterator guard = elements.end();
  Material res, corr;
  std::pair<double, double> tmp;
  double s_normal = 0;
  double s_alternate = 0;
  while (iter != guard) {
    // Collision detection: rays are in z+ only, so only volumes in z+ need to be considered
    // only volumes of the requested category, or those without one (which should not exist) are examined
    if ((iter->getZOffset() + iter->getZLength()) > 0) {
      // collision detection: check eta range
      tmp = iter->getEtaMinMax();
      // Volume was hit if:
      if ((tmp.first < eta) && (tmp.second > eta)) {
        double r, z;
        // radiation and interaction lenth scaling for vertical volumes
        if (iter->isVertical()) { // Element is vertical
          z = iter->getZOffset() + iter->getZLength() / 2.0;
          r = z * tan(theta);

          // In case we are crossing the material with a very shallow angle
          // we have to take into account its finite radial size
          s_normal = iter->getZLength() / cos(theta);
          s_alternate = iter->getRWidth() / sin(theta);
          if (s_normal > s_alternate) { 
            // Special case: it's easier to cross the material by going left-to-right than
            // by going bottom-to-top, so I have to rescale the material amount computation
            corr.radiation = iter->getRadiationLength() / iter->getZLength() * s_alternate;
            corr.interaction = iter->getInteractionLength() / iter->getZLength() * s_alternate;
            res += corr;
          } else {
            // Standard computing of the crossed material amount
            corr.radiation = iter->getRadiationLength() / cos(theta);
            corr.interaction = iter->getInteractionLength() / cos(theta);
            res += corr;
          }
        }
        // radiation and interaction length scaling for horizontal volumes
        else { // Element is horizontal
          r = iter->getInnerRadius() + iter->getRWidth() / 2.0;

          // In case we are crossing the material with a very shallow angle
          // we have to take into account its finite z length
          s_normal = iter->getRWidth() / sin(theta);
          s_alternate = iter->getZLength() / cos(theta);
          if (s_normal > s_alternate) { 
            // Special case: it's easier to cross the material by going left-to-right than
            // by going bottom-to-top, so I have to rescale the material amount computation
            corr.radiation = iter->getRadiationLength() / iter->getRWidth() * s_alternate;
            corr.interaction = iter->getInteractionLength() / iter->getRWidth() * s_alternate;
            res += corr;
          } else {
            // Standard computing of the crossed material amount
            corr.radiation = iter->getRadiationLength() / sin(theta);
            corr.interaction = iter->getInteractionLength() / sin(theta);
            res += corr;
          }
        }
        // create Hit object with appropriate parameters, add to Track t
        Hit* hit = new Hit((theta == 0) ? r : (r / sin(theta)));
        if (iter->isVertical()) hit->setOrientation(Hit::Vertical);
        else hit->setOrientation(Hit::Horizontal);
        hit->setObjectKind(Hit::Inactive);
        hit->setCorrectedMaterial(corr);
        hit->setPixel(isPixel);
        t.addHit(hit);
      }
    }
    iter++;
  }
  return res;
}
  
void Analyzer::clearGraphsPt(int graphAttributes, const std::string& graphTag) {
  std::map<int, TGraph>& thisRhoGraphs_Pt      = graphTag.empty() ? myGraphBag.getGraphs(graphAttributes | GraphBag::RhoGraph_Pt      ) : myGraphBag.getTaggedGraphs(graphAttributes | GraphBag::RhoGraph_Pt     , graphTag);
  std::map<int, TGraph>& thisPhiGraphs_Pt      = graphTag.empty() ? myGraphBag.getGraphs(graphAttributes | GraphBag::PhiGraph_Pt      ) : myGraphBag.getTaggedGraphs(graphAttributes | GraphBag::PhiGraph_Pt     , graphTag);
  std::map<int, TGraph>& thisDGraphs_Pt        = graphTag.empty() ? myGraphBag.getGraphs(graphAttributes | GraphBag::DGraph_Pt        ) : myGraphBag.getTaggedGraphs(graphAttributes | GraphBag::DGraph_Pt       , graphTag);
  std::map<int, TGraph>& thisCtgThetaGraphs_Pt = graphTag.empty() ? myGraphBag.getGraphs(graphAttributes | GraphBag::CtgthetaGraph_Pt ) : myGraphBag.getTaggedGraphs(graphAttributes | GraphBag::CtgthetaGraph_Pt, graphTag);
  std::map<int, TGraph>& thisZ0Graphs_Pt       = graphTag.empty() ? myGraphBag.getGraphs(graphAttributes | GraphBag::Z0Graph_Pt       ) : myGraphBag.getTaggedGraphs(graphAttributes | GraphBag::Z0Graph_Pt      , graphTag);
  std::map<int, TGraph>& thisPGraphs_Pt        = graphTag.empty() ? myGraphBag.getGraphs(graphAttributes | GraphBag::PGraph_Pt        ) : myGraphBag.getTaggedGraphs(graphAttributes | GraphBag::PGraph_Pt       , graphTag);

  thisRhoGraphs_Pt.clear();
  thisPhiGraphs_Pt.clear();
  thisDGraphs_Pt.clear();
  thisCtgThetaGraphs_Pt.clear();
  thisZ0Graphs_Pt.clear();
  thisPGraphs_Pt.clear();
}

void Analyzer::clearGraphsP(int graphAttributes, const std::string& graphTag) {
  std::map<int, TGraph>& thisRhoGraphs_P      = graphTag.empty() ? myGraphBag.getGraphs(graphAttributes | GraphBag::RhoGraph_P      ) : myGraphBag.getTaggedGraphs(graphAttributes | GraphBag::RhoGraph_P     , graphTag);
  std::map<int, TGraph>& thisPhiGraphs_P      = graphTag.empty() ? myGraphBag.getGraphs(graphAttributes | GraphBag::PhiGraph_P      ) : myGraphBag.getTaggedGraphs(graphAttributes | GraphBag::PhiGraph_P     , graphTag);
  std::map<int, TGraph>& thisDGraphs_P        = graphTag.empty() ? myGraphBag.getGraphs(graphAttributes | GraphBag::DGraph_P        ) : myGraphBag.getTaggedGraphs(graphAttributes | GraphBag::DGraph_P       , graphTag);
  std::map<int, TGraph>& thisCtgThetaGraphs_P = graphTag.empty() ? myGraphBag.getGraphs(graphAttributes | GraphBag::CtgthetaGraph_P ) : myGraphBag.getTaggedGraphs(graphAttributes | GraphBag::CtgthetaGraph_P, graphTag);
  std::map<int, TGraph>& thisZ0Graphs_P       = graphTag.empty() ? myGraphBag.getGraphs(graphAttributes | GraphBag::Z0Graph_P       ) : myGraphBag.getTaggedGraphs(graphAttributes | GraphBag::Z0Graph_P      , graphTag);
  std::map<int, TGraph>& thisPGraphs_P        = graphTag.empty() ? myGraphBag.getGraphs(graphAttributes | GraphBag::PGraph_P        ) : myGraphBag.getTaggedGraphs(graphAttributes | GraphBag::PGraph_P       , graphTag);

  thisRhoGraphs_P.clear();
  thisPhiGraphs_P.clear();
  thisDGraphs_P.clear();
  thisCtgThetaGraphs_P.clear();
  thisZ0Graphs_P.clear();
  thisPGraphs_P.clear();

}
 
/**
 * Calculate the error graphs for the radius curvature, the distance and the angle, for each momentum,
 * and store them internally for later visualisation.
 * @param parameter The list of different momenta that the error graphs are calculated for
 */
void Analyzer::calculateGraphsConstPt(const int& parameter,
                                      const TrackCollection& aTrackCollection,
                                      int graphAttributes,
                                      const string& graphTag) {

  // Get graphs from graphBag
  TGraph& thisRhoGraph_Pt       = graphTag.empty() ? myGraphBag.getGraph(graphAttributes | GraphBag::RhoGraph_Pt     , parameter ) : myGraphBag.getTaggedGraph(graphAttributes | GraphBag::RhoGraph_Pt       , graphTag, parameter);
  TGraph& thisPhiGraph_Pt       = graphTag.empty() ? myGraphBag.getGraph(graphAttributes | GraphBag::PhiGraph_Pt     , parameter ) : myGraphBag.getTaggedGraph(graphAttributes | GraphBag::PhiGraph_Pt       , graphTag, parameter);
  TGraph& thisDGraph_Pt         = graphTag.empty() ? myGraphBag.getGraph(graphAttributes | GraphBag::DGraph_Pt       , parameter ) : myGraphBag.getTaggedGraph(graphAttributes | GraphBag::DGraph_Pt         , graphTag, parameter);
  TGraph& thisCtgThetaGraph_Pt  = graphTag.empty() ? myGraphBag.getGraph(graphAttributes | GraphBag::CtgthetaGraph_Pt, parameter ) : myGraphBag.getTaggedGraph(graphAttributes | GraphBag::CtgthetaGraph_Pt  , graphTag, parameter);
  TGraph& thisZ0Graph_Pt        = graphTag.empty() ? myGraphBag.getGraph(graphAttributes | GraphBag::Z0Graph_Pt      , parameter ) : myGraphBag.getTaggedGraph(graphAttributes | GraphBag::Z0Graph_Pt        , graphTag, parameter);
  TGraph& thisPGraph_Pt         = graphTag.empty() ? myGraphBag.getGraph(graphAttributes | GraphBag::PGraph_Pt       , parameter ) : myGraphBag.getTaggedGraph(graphAttributes | GraphBag::PGraph_Pt         , graphTag, parameter);

  // Variables
  double eta, R;
  std::ostringstream aName;

  // Prepare plot for const pt across eta
  double momentum = double(parameter)/1000.;
  double magField = magnetic_field;

  // Prepare plots: pt
  thisRhoGraph_Pt.SetTitle("p_{T} resolution versus #eta - const P_{T} across #eta;#eta;#delta p_{T}/p_{T} [%]");
  aName.str(""); aName << "pt_vs_eta" << momentum << graphTag;
  thisRhoGraph_Pt.SetName(aName.str().c_str());
  // Prepare plots: phi
  thisPhiGraph_Pt.SetTitle("Track azimuthal angle error - const P_{T} across #eta;#eta;#delta #phi [deg]");
  aName.str(""); aName << "phi_vs_eta" << momentum << graphTag;
  thisPhiGraph_Pt.SetName(aName.str().c_str());
  // Prepare plots: d
  thisDGraph_Pt.SetTitle("Transverse impact parameter error - const P_{T} across #eta;#eta;#delta d_{0} [#mum]");
  aName.str(""); aName << "d_vs_eta" << momentum << graphTag;
  thisDGraph_Pt.SetName(aName.str().c_str());
  // Prepare plots: ctg(theta)
  thisCtgThetaGraph_Pt.SetTitle("Track polar angle error - const P_{T} across #eta;#eta;#delta ctg(#theta)");
  aName.str(""); aName << "ctgTheta_vs_eta" << momentum << graphTag;
  thisCtgThetaGraph_Pt.SetName(aName.str().c_str());
  // Prepare plots: z0
  thisZ0Graph_Pt.SetTitle("Longitudinal impact parameter error - const P_{T} across #eta;#eta;#delta z_{0} [#mum]");
  aName.str(""); aName << "z_vs_eta" << momentum << graphTag;
  thisZ0Graph_Pt.SetName(aName.str().c_str());
  // Prepare plots: p
  thisPGraph_Pt.SetTitle("p resolution versus #eta - const P_{T} across #eta;#eta;#delta p/p [%]");
  aName.str(""); aName << "p_vs_eta" << momentum << graphTag;
  thisPGraph_Pt.SetName(aName.str().c_str());

  // track loop
  double graphValue;
  for ( const auto& myTrack : aTrackCollection ) {
    const double& drho = myTrack.getDeltaRho();
    const double& dphi = myTrack.getDeltaPhi();
    const double& dd   = myTrack.getDeltaD();
    const double& dctg = myTrack.getDeltaCtgTheta();
    const double& dz0  = myTrack.getDeltaZ0();
    const double& dp   = myTrack.getDeltaP();


    /*std::vector<std::pair<Module*,HitType>> hitModules = myTrack.getHitModules();
    if ( hitModules.at(0).first->getObjectKind() == Active) {
    std::cout << "hitModules.at(0).first->getResolutionLocalX() = " << hitModules.at(0).first->getResolutionLocalX() << std::endl;
    }*/

    std::vector<Hit*> hitModules = myTrack.getHitV();
    //std::cout << "hitModules.at(0)->getObjectKind() = " << hitModules.at(0)->getObjectKind() << std::endl;
    //std::cout << "Hit::Inactive = " << Hit::Inactive << std::endl;
    for (auto& mh : hitModules) {
    if ( mh->getObjectKind() == Hit::Active) {
      if (mh->getHitModule()) {
	//std::cout << "mh->getResolutionLocalX() = " << mh->getResolutionLocalX() << std::endl;
      }
    }
    }


    eta = myTrack.getEta();
    R = myTrack.getTransverseMomentum() / magField / 0.3 * 1E3; // radius in mm
    if (drho>0) {
      // deltaRho / rho = deltaRho * R
      graphValue = (drho * R) * 100; // in percent
      thisRhoGraph_Pt.SetPoint(thisRhoGraph_Pt.GetN(), eta, graphValue);
    }
    if (dphi>0) {
      graphValue = dphi/M_PI*180.; // in degrees
      thisPhiGraph_Pt.SetPoint(thisPhiGraph_Pt.GetN(), eta, graphValue);
    }
    if (dd>0) {
      graphValue = dd * 1000.; // in um
      thisDGraph_Pt.SetPoint(thisDGraph_Pt.GetN(), eta, graphValue );
    }
    if (dctg>0) {
      graphValue = dctg; // An absolute number
      thisCtgThetaGraph_Pt.SetPoint(thisCtgThetaGraph_Pt.GetN(), eta, graphValue);
    }
    if (dz0>0) {
      graphValue =  (dz0) * 1000.; // in um
      thisZ0Graph_Pt.SetPoint(thisZ0Graph_Pt.GetN(), eta, graphValue);
    }
    if ((dp>0)||true) {
      double centralValue = dp * 100.; // in percent
      thisPGraph_Pt.SetPoint(thisPGraph_Pt.GetN(), eta, graphValue);
    }
  }
}

/**
 * Calculate the error graphs for case II with const P across eta: the radius curvature, the distance and the angle, for each momentum,
 * and store them internally for later visualisation.
 * @param parameter The list of different momenta that the error graphs are calculated for
 */
void Analyzer::calculateGraphsConstP(const int& parameter,
                                     const TrackCollection& aTrackCollection,
                                     int graphAttributes,
                                     const string& graphTag) {

  // Get graphs from graphBag
  TGraph& thisRhoGraph_P       = graphTag.empty() ? myGraphBag.getGraph(graphAttributes | GraphBag::RhoGraph_P     , parameter ) : myGraphBag.getTaggedGraph(graphAttributes | GraphBag::RhoGraph_P       , graphTag, parameter);
  TGraph& thisPhiGraph_P       = graphTag.empty() ? myGraphBag.getGraph(graphAttributes | GraphBag::PhiGraph_P     , parameter ) : myGraphBag.getTaggedGraph(graphAttributes | GraphBag::PhiGraph_P       , graphTag, parameter);
  TGraph& thisDGraph_P         = graphTag.empty() ? myGraphBag.getGraph(graphAttributes | GraphBag::DGraph_P       , parameter ) : myGraphBag.getTaggedGraph(graphAttributes | GraphBag::DGraph_P         , graphTag, parameter);
  TGraph& thisCtgThetaGraph_P  = graphTag.empty() ? myGraphBag.getGraph(graphAttributes | GraphBag::CtgthetaGraph_P, parameter ) : myGraphBag.getTaggedGraph(graphAttributes | GraphBag::CtgthetaGraph_P  , graphTag, parameter);
  TGraph& thisZ0Graph_P        = graphTag.empty() ? myGraphBag.getGraph(graphAttributes | GraphBag::Z0Graph_P      , parameter ) : myGraphBag.getTaggedGraph(graphAttributes | GraphBag::Z0Graph_P        , graphTag, parameter);
  TGraph& thisPGraph_P         = graphTag.empty() ? myGraphBag.getGraph(graphAttributes | GraphBag::PGraph_P       , parameter ) : myGraphBag.getTaggedGraph(graphAttributes | GraphBag::PGraph_P         , graphTag, parameter);

  // Variables
  double eta, R;
  std::ostringstream aName;

  // Prepare plot for const pt across eta
  double momentum = double(parameter)/1000.;
  double magField = simParms_->magneticField();

  // Prepare plots: pt
  thisRhoGraph_P.SetTitle("p_{T} resolution versus #eta - const P across #eta;#eta;#delta p_{T}/p_{T} [%]");
  aName.str(""); aName << "pt_vs_eta" << momentum << graphTag;
  thisRhoGraph_P.SetName(aName.str().c_str());
  // Prepare plots: phi
  thisPhiGraph_P.SetTitle("Track azimuthal angle error - const P across #eta;#eta;#delta #phi [deg]");
  aName.str(""); aName << "phi_vs_eta" << momentum << graphTag;
  thisPhiGraph_P.SetName(aName.str().c_str());
  // Prepare plots: d
  thisDGraph_P.SetTitle("Transverse impact parameter error - const P across #eta;#eta;#delta d_{0} [#mum]");
  aName.str(""); aName << "d_vs_eta" << momentum << graphTag;
  thisDGraph_P.SetName(aName.str().c_str());
  // Prepare plots: ctg(theta)
  thisCtgThetaGraph_P.SetTitle("Track polar angle error - const P across #eta;#eta;#delta ctg(#theta)");
  aName.str(""); aName << "ctgTheta_vs_eta" << momentum << graphTag;
  thisCtgThetaGraph_P.SetName(aName.str().c_str());
  // Prepare plots: z0
  thisZ0Graph_P.SetTitle("Longitudinal impact parameter error - const P across #eta;#eta;#delta z_{0} [#mum]");
  aName.str(""); aName << "z_vs_eta" << momentum << graphTag;
  thisZ0Graph_P.SetName(aName.str().c_str());
  // Prepare plots: p
  thisPGraph_P.SetTitle("p resolution versus #eta - const P across #eta;#eta;#delta p/p [%]");
  aName.str(""); aName << "p_vs_eta" << momentum << graphTag;
  thisPGraph_P.SetName(aName.str().c_str());

  // track loop
  double graphValue;
  for ( const auto& myTrack : aTrackCollection ) {
    const double& drho = myTrack.getDeltaRho();
    const double& dphi = myTrack.getDeltaPhi();
    const double& dd   = myTrack.getDeltaD();
    const double& dctg = myTrack.getDeltaCtgTheta();
    const double& dz0  = myTrack.getDeltaZ0();
    const double& dp   = myTrack.getDeltaP();
    eta = myTrack.getEta();
    R = myTrack.getTransverseMomentum() / magField / 0.3 * 1E3; // radius in mm
    if (drho>0) {
      // deltaRho / rho = deltaRho * R
      graphValue = (drho * R) * 100; // in percent
      thisRhoGraph_P.SetPoint(thisRhoGraph_P.GetN(), eta, graphValue);
    }
    if (dphi>0) {
      graphValue = dphi/M_PI*180; // in degrees
      thisPhiGraph_P.SetPoint(thisPhiGraph_P.GetN(), eta, graphValue);
    }
    if (dd>0) {
      graphValue = dd * 1000.; // in um
      thisDGraph_P.SetPoint(thisDGraph_P.GetN(), eta, graphValue );
    }
    if (dctg>0) {
      graphValue = dctg; // An absolute number
      thisCtgThetaGraph_P.SetPoint(thisCtgThetaGraph_P.GetN(), eta, graphValue);
    }
    if (dz0>0) {
      graphValue =  (dz0) * 1000.; // in um
      thisZ0Graph_P.SetPoint(thisZ0Graph_P.GetN(), eta, graphValue);
    }
    if ((dp>0)||true) {
      graphValue = dp * 100.; // in percent
      thisPGraph_P.SetPoint(thisPGraph_P.GetN(), eta, graphValue);
    }
  }
}

  /**
   * Creates the modules' parametrized spatial resolution profiles and distributions
   * @param taggedTrackPtCollectionMap Tagged collections of tracks
   */
  void Analyzer::calculateParametrizedResolutionPlots(std::map<std::string, TrackCollectionMap>& taggedTrackPtCollectionMap) {

    for (auto& ttcmIt : taggedTrackPtCollectionMap) {
      const string& myTag = ttcmIt.first;
      TrackCollectionMap& myTrackCollection = ttcmIt.second;

      // Modules' parametrized spatial resolution maps
      parametrizedResolutionLocalXBarrelMap[myTag].Reset();
      parametrizedResolutionLocalXBarrelMap[myTag].SetNameTitle("resoXBarMap","Resolution on local X coordinate vs cotg(alpha) (barrel modules)");
      parametrizedResolutionLocalXBarrelMap[myTag].SetBins(500, -0.3, 0.3, 500, 0, 30);
      parametrizedResolutionLocalXBarrelMap[myTag].GetXaxis()->SetTitle("cotg(alpha)");
      parametrizedResolutionLocalXBarrelMap[myTag].GetYaxis()->SetTitle("resolutionLocalX [um]");
      parametrizedResolutionLocalXBarrelMap[myTag].GetXaxis()->CenterTitle();
      parametrizedResolutionLocalXBarrelMap[myTag].GetYaxis()->CenterTitle();
      parametrizedResolutionLocalXBarrelMap[myTag].SetMarkerColor(kBlue + 2);

      parametrizedResolutionLocalXEndcapsMap[myTag].Reset();
      parametrizedResolutionLocalXEndcapsMap[myTag].SetNameTitle("resoXEndMap","Resolution on local X coordinate vs cotg(alpha) (endcaps modules)");
      parametrizedResolutionLocalXEndcapsMap[myTag].SetBins(500, -0.3, 0.3, 500, 0, 30);
      parametrizedResolutionLocalXEndcapsMap[myTag].GetXaxis()->SetTitle("cotg(alpha)");
      parametrizedResolutionLocalXEndcapsMap[myTag].GetYaxis()->SetTitle("resolutionLocalX [um]");
      parametrizedResolutionLocalXEndcapsMap[myTag].GetXaxis()->CenterTitle();
      parametrizedResolutionLocalXEndcapsMap[myTag].GetYaxis()->CenterTitle();
      parametrizedResolutionLocalXEndcapsMap[myTag].SetMarkerColor(kBlue + 2);

      parametrizedResolutionLocalYBarrelMap[myTag].Reset();
      parametrizedResolutionLocalYBarrelMap[myTag].SetNameTitle("resoYBarMap","Resolution on local Y coordinate vs |cotg(beta)| (barrel modules)");
      parametrizedResolutionLocalYBarrelMap[myTag].SetBins(500, 0, 5, 500, 0, 60);
      parametrizedResolutionLocalYBarrelMap[myTag].GetXaxis()->SetTitle("|cotg(beta)|");
      parametrizedResolutionLocalYBarrelMap[myTag].GetYaxis()->SetTitle("resolutionLocalY [um]");
      parametrizedResolutionLocalYBarrelMap[myTag].GetXaxis()->CenterTitle();
      parametrizedResolutionLocalYBarrelMap[myTag].GetYaxis()->CenterTitle();
      parametrizedResolutionLocalYBarrelMap[myTag].SetMarkerColor(kBlue + 2);

      parametrizedResolutionLocalYEndcapsMap[myTag].Reset();
      parametrizedResolutionLocalYEndcapsMap[myTag].SetNameTitle("resoYEndMap","Resolution on local Y coordinate vs |cotg(beta)| (endcaps modules)");
      parametrizedResolutionLocalYEndcapsMap[myTag].SetBins(500, 0, 0.8, 500, 0, 60);
      parametrizedResolutionLocalYEndcapsMap[myTag].GetXaxis()->SetTitle("|cotg(beta)|");
      parametrizedResolutionLocalYEndcapsMap[myTag].GetYaxis()->SetTitle("resolutionLocalY [um]");
      parametrizedResolutionLocalYEndcapsMap[myTag].GetXaxis()->CenterTitle();
      parametrizedResolutionLocalYEndcapsMap[myTag].GetYaxis()->CenterTitle();
      parametrizedResolutionLocalYEndcapsMap[myTag].SetMarkerColor(kBlue + 2);
 
      // Modules' parametrized spatial resolution distributions
      parametrizedResolutionLocalXBarrelDistribution[myTag].Reset();
      parametrizedResolutionLocalXBarrelDistribution[myTag].SetNameTitle("resoXBarDistr","Distribution of the resolution on local X coordinate (barrel modules)");
      parametrizedResolutionLocalXBarrelDistribution[myTag].SetBins(500, 0, 30);
      parametrizedResolutionLocalXBarrelDistribution[myTag].GetXaxis()->SetTitle("resolutionLocalX [um]");
      parametrizedResolutionLocalXBarrelDistribution[myTag].GetXaxis()->CenterTitle();

      parametrizedResolutionLocalXEndcapsDistribution[myTag].Reset();
      parametrizedResolutionLocalXEndcapsDistribution[myTag].SetNameTitle("resoXEndDistr","Distribution of the resolution on local X coordinate (endcaps modules)");
      parametrizedResolutionLocalXEndcapsDistribution[myTag].SetBins(500, 0, 30);
      parametrizedResolutionLocalXEndcapsDistribution[myTag].GetXaxis()->SetTitle("resolutionLocalX [um]");
      parametrizedResolutionLocalXEndcapsDistribution[myTag].GetXaxis()->CenterTitle();

      parametrizedResolutionLocalYBarrelDistribution[myTag].Reset();
      parametrizedResolutionLocalYBarrelDistribution[myTag].SetNameTitle("resoYBarDistr","Distribution of the resolution on local Y coordinate (barrel modules)");
      parametrizedResolutionLocalYBarrelDistribution[myTag].SetBins(500, 0, 60);
      parametrizedResolutionLocalYBarrelDistribution[myTag].GetXaxis()->SetTitle("resolutionLocalY [um]");
      parametrizedResolutionLocalYBarrelDistribution[myTag].GetXaxis()->CenterTitle();

      parametrizedResolutionLocalYEndcapsDistribution[myTag].Reset();
      parametrizedResolutionLocalYEndcapsDistribution[myTag].SetNameTitle("resoYEndDistr","Distribution of the resolution on local Y coordinate (endcaps modules)");
      parametrizedResolutionLocalYEndcapsDistribution[myTag].SetBins(500, 0, 60);
      parametrizedResolutionLocalYEndcapsDistribution[myTag].GetXaxis()->SetTitle("resolutionLocalY [um]");
      parametrizedResolutionLocalYEndcapsDistribution[myTag].GetXaxis()->CenterTitle();
 
      for (const auto& tcmIt : myTrackCollection) {
	//const int &parameter = tcmIt.first;
	const TrackCollection& myCollection = tcmIt.second;

 	// track loop
	for ( const auto& myTrack : myCollection ) {

	  // hit loop
	  for (auto& hit : myTrack.getHitV()) {

	    // In case the tag is "tracker", takes only the outer tracker
	    if (myTag != "tracker" || (myTag == "tracker" && !hit->isPixel())) {
	      // Consider hit modules	
	      if ((hit->getObjectKind() == Hit::Active) && hit->getHitModule()) {
		
		Module* hitModule = hit->getHitModule();
		// If any parameter for resolution on local X coordinate specified for hitModule, fill maps and distributions
		if (hitModule->hasAnyResolutionLocalXParam()) {
		  double cotAlpha = 1./tan(hitModule->alpha(myTrack.getPhi()));
		  double resolutionLocalX =  hit->getResolutionLocalX() / Units::um; // um
		  if ( hitModule->subdet() == BARREL ) {
		    parametrizedResolutionLocalXBarrelMap[myTag].Fill(cotAlpha, resolutionLocalX);
		    parametrizedResolutionLocalXBarrelDistribution[myTag].Fill(resolutionLocalX);
		  }
		  if ( hitModule->subdet() == ENDCAP ) {
		    parametrizedResolutionLocalXEndcapsMap[myTag].Fill(cotAlpha, resolutionLocalX);
		    parametrizedResolutionLocalXEndcapsDistribution[myTag].Fill(resolutionLocalX);
		  }
		}
		// If any parameter for resolution on local Y coordinate specified for hitModule, fill maps and distributions
		if (hitModule->hasAnyResolutionLocalYParam()) {
		  double absCotBeta = fabs(1./tan(hitModule->beta(myTrack.getTheta())));
		  double resolutionLocalY = hit->getResolutionLocalY() / Units::um; // um
		  if ( hitModule->subdet() == BARREL ) {
		    parametrizedResolutionLocalYBarrelMap[myTag].Fill(absCotBeta, resolutionLocalY);
		    parametrizedResolutionLocalYBarrelDistribution[myTag].Fill(resolutionLocalY);
		  }
		  if (hitModule->subdet() == ENDCAP ) {
		    parametrizedResolutionLocalYEndcapsMap[myTag].Fill(absCotBeta, resolutionLocalY);
		    parametrizedResolutionLocalYEndcapsDistribution[myTag].Fill(resolutionLocalY);
		  }
		}
	      }
	    }

	  } // hit loop
	} // track loop
      } // collection loop
    } // tag loop
}

/**
 * This convenience function resets and empties all histograms for the
 * material budget, so they are ready for a new round of analysis.
 */
void Analyzer::clearMaterialBudgetHistograms() {
  // single category
  ractivebarrel.Reset();
  ractivebarrel.SetNameTitle("ractivebarrels", "Barrel Modules Radiation Length");
  ractiveendcap.Reset();
  ractiveendcap.SetNameTitle("ractiveendcap", "Endcap Modules Radiation Length");
  rserfbarrel.Reset();
  rserfbarrel.SetNameTitle("rserfbarrel", "Barrel Services Radiation Length");
  rserfendcap.Reset();
  rserfendcap.SetNameTitle("rserfendcap", "Endcap Services Radiation Length");
  rlazybarrel.Reset();
  rlazybarrel.SetNameTitle("rlazybarrel", "Barrel Supports Radiation Length");
  rlazyendcap.Reset();
  rlazyendcap.SetNameTitle("rlazyendcap", "Endcap Supports Radiation Length");
  rlazytube.Reset();
  rlazytube.SetNameTitle("rlazytube", "Support Tubes Radiation Length");
  rlazyuserdef.Reset();
  rlazyuserdef.SetNameTitle("rlazyuserdef", "Userdefined Supports Radiation Length");
  iactivebarrel.Reset();
  iactivebarrel.SetNameTitle("iactivebarrel", "Barrel Modules Interaction Length");
  iactiveendcap.Reset();
  iactiveendcap.SetNameTitle("iactiveendcap", "Endcap Modules Interaction Length");
  iserfbarrel.Reset();
  iserfbarrel.SetNameTitle("iserfbarrel", "Barrel Services Interaction Length");
  iserfendcap.Reset();
  iserfendcap.SetNameTitle("iserfendcap", "Endcap Services Interaction Length");
  ilazybarrel.Reset();
  ilazybarrel.SetNameTitle("ilazybarrel", "Barrel Supports Interaction Length");
  ilazyendcap.Reset();
  ilazyendcap.SetNameTitle("ilazyendcap", "Endcap Supports Interaction Length");
  ilazytube.Reset();
  ilazytube.SetNameTitle("ilazytube", "Support Tubes Interaction Length");
  ilazyuserdef.Reset();
  ilazyuserdef.SetNameTitle("ilazyuserdef", "Userdefined Supports Interaction Length");
  // composite
  rbarrelall.Reset();
  rbarrelall.SetNameTitle("rbarrelall", "Barrel Radiation Length");
  rendcapall.Reset();
  rendcapall.SetNameTitle("rendcapall", "Endcap Radiation Length");
  ractiveall.Reset();
  ractiveall.SetNameTitle("ractiveall", "Modules Radiation Length");
  rserfall.Reset();
  rserfall.SetNameTitle("rserfall", "Services Radiation Length");
  rlazyall.Reset();
  rlazyall.SetNameTitle("rlazyall", "Supports Radiation Length");
  ibarrelall.Reset();
  ibarrelall.SetNameTitle("ibarrelall", "Barrel Interaction Length");
  iendcapall.Reset();
  iendcapall.SetNameTitle("iendcapall", "Endcap Interaction Length");
  iactiveall.Reset();
  iactiveall.SetNameTitle("iactiveall", "Modules Interaction Length");
  iserfall.Reset();
  iserfall.SetNameTitle("iserfall", "Services Interaction Length");
  ilazyall.Reset();
  ilazyall.SetNameTitle("ilazyall", "Supports Interaction Length");
  // outside tracking volume
  rextraservices.Reset();
  rextraservices.SetNameTitle("rextraservices", "Services Outside Tracking Volume: Radiation Length");
  rextrasupports.Reset();
  rextrasupports.SetNameTitle("rextrasupports", "Supports Outside Tracking Volume: Radiation Length");
  iextraservices.Reset();
  iextraservices.SetNameTitle("iextraservices", "Services Outside Tracking Volume: Interaction Length");
  iextrasupports.Reset();
  iextrasupports.SetNameTitle("iextrasupports", "Supports Outside Tracking Volume: Interaction Length");
  // global
  rglobal.Reset();
  rglobal.SetNameTitle("rglobal", "Overall Radiation Length");
  iglobal.Reset();
  iglobal.SetNameTitle("iglobal", "Overall Interaction Length");
  // isolines
  isor.Reset();
  isor.SetNameTitle("isor", "Radiation Length Contours");
  isoi.Reset();
  isoi.SetNameTitle("isoi", "Interaction Length Contours");
  mapRadiation.Reset();
  mapRadiation.SetName("mapRadiation");
  mapRadiation.SetTitle("Radiation length map (raw);z [mm];r [mm]");
  mapInteraction.Reset();
  mapInteraction.SetName("mapInteraction");
  mapInteraction.SetTitle("Interaction length map (raw);z [mm];r [mm]");
  mapRadiationCount.Reset();
  mapRadiationCount.SetName("mapRadiationCount");
  mapRadiationCount.SetTitle("Radiation length hit count map;z [mm];r [mm]");
  mapInteractionCount.Reset();
  mapInteractionCount.SetName("mapInteractionCount");
  mapInteractionCount.SetTitle("Interaction length hit count map;z [mm];r [mm]");
  mapRadiationCalib.Reset();
  mapRadiationCalib.SetName("mapRadiationCalib");
  mapRadiationCalib.SetTitle("Radiation length map;z [mm];r [mm]");
  mapInteractionCalib.Reset();
  mapInteractionCalib.SetName("mapInteractionCalib");
  mapInteractionCalib.SetTitle("Interaction length map;z [mm];r [mm]");

  // Nuclear interactions
  while (hadronTotalHitsGraph.GetN()) hadronTotalHitsGraph.RemovePoint(0);
  hadronTotalHitsGraph.SetName("hadronTotalHitsGraph");
  while (hadronAverageHitsGraph.GetN()) hadronAverageHitsGraph.RemovePoint(0);
  hadronAverageHitsGraph.SetName("hadronAverageHitsGraph");

  // Clear the list of requested good hadron hits
  hadronNeededHitsFraction.clear();
  hadronGoodTracksFraction.clear();

  hadronNeededHitsFraction.push_back(ZeroHitsRequired);
  hadronNeededHitsFraction.push_back(OneHitRequired);
  //hadronNeededHitsFraction.push_back(.33);
  hadronNeededHitsFraction.push_back(.66);
  hadronNeededHitsFraction.push_back(1);

  std::sort(hadronNeededHitsFraction.begin(),
            hadronNeededHitsFraction.end());

  // Prepare the plots for the track survival fraction
  ostringstream tempSS;
  string tempString;
  TGraph* myGraph;
  for (unsigned int i=0;
       i<hadronNeededHitsFraction.size();
       ++i) {
    tempSS.str("");
    tempSS << "hadronGoodTracksFraction_at"
      << hadronNeededHitsFraction.at(i);
    tempString = tempSS.str();
    myGraph = new TGraph();
    myGraph->SetName(tempString.c_str());
    hadronGoodTracksFraction.push_back(*myGraph);
  }
}


/**
 * This convenience function computes the trigger performance maps
 * the trigger performance, so they are ready for a new round of
 * analysis.
 */  
void Analyzer::fillTriggerPerformanceMaps(Tracker& tracker) {
  std::map<double, TH2D>& efficiencyMaps = myMapBag.getMaps(mapBag::efficiencyMap);
  std::map<double, TH2D>& thresholdMaps = myMapBag.getMaps(mapBag::thresholdMap);

  TH2D& thicknessMap = myMapBag.getMaps(mapBag::thicknessMap)[mapBag::dummyMomentum];
  TH2D& windowMap = myMapBag.getMaps(mapBag::windowMap)[mapBag::dummyMomentum];
  TH2D& suggestedSpacingMap = myMapBag.getMaps(mapBag::suggestedSpacingMap)[mapBag::dummyMomentum];
  TH2D& suggestedSpacingMapAW = myMapBag.getMaps(mapBag::suggestedSpacingMapAW)[mapBag::dummyMomentum];
  TH2D& nominalCutMap = myMapBag.getMaps(mapBag::nominalCutMap)[mapBag::dummyMomentum]; 

  // Compute the trigger efficiency maps. The pT values are given by
  // the maps
  for (std::map<double, TH2D>::iterator it = efficiencyMaps.begin();
       it!=efficiencyMaps.end(); ++it) {
    double myPt = it->first;
    TH2D& myMap = it->second;

    // Reset the our map, in case it is not empty
    for (int i=1; i<=myMap.GetNbinsX(); ++i)
      for (int j=1; j<=myMap.GetNbinsY(); ++j)
        myMap.SetBinContent(i,j,0);


    TriggerEfficiencyMapVisitor temv(myMap, myPt);
    simParms_->accept(temv);
    tracker.accept(temv);
    temv.postVisit();
  }

  // Compute the trigger threshold maps. The efficiency values are
  // given by the maps
  for (std::map<double, TH2D>::iterator it = thresholdMaps.begin();
       it!=thresholdMaps.end(); ++it) {
    double myEfficiency = it->first;
    TH2D& myMap = it->second;

    // Reset the our map, in case it is not empty
    for (int i=1; i<=myMap.GetNbinsX(); ++i)
      for (int j=1; j<=myMap.GetNbinsY(); ++j)
        myMap.SetBinContent(i,j,0);


    PtThresholdMapVisitor ptmv(myMap, myEfficiency);
    simParms_->accept(ptmv);
    tracker.accept(ptmv);
    ptmv.postVisit();

  }

  // Then: single maps

  for (int i=1; i<=suggestedSpacingMap.GetNbinsX(); ++i) {
    for (int j=1; j<=suggestedSpacingMap.GetNbinsY(); ++j) {
      suggestedSpacingMap.SetBinContent(i,j,0);
      suggestedSpacingMapAW.SetBinContent(i,j,0);
      nominalCutMap.SetBinContent(i,j,0);
    }
  }

  SpacingCutVisitor scv(suggestedSpacingMap, suggestedSpacingMapAW, nominalCutMap, moduleOptimalSpacings);
  simParms_->accept(scv);
  tracker.accept(scv);
  scv.postVisit();
}

/*
void Analyzer::fillPowerMap(Tracker& tracker) {
  TH2D& irradiatedPowerConsumptionMap = myMapBag.getMaps(mapBag::irradiatedPowerConsumptionMap)[mapBag::dummyMomentum];
  TH2D& totalPowerConsumptionMap = myMapBag.getMaps(mapBag::totalPowerConsumptionMap)[mapBag::dummyMomentum];

  for (int i=1; i<=irradiatedPowerConsumptionMap.GetNbinsX(); ++i) {
    for (int j=1; j<=irradiatedPowerConsumptionMap.GetNbinsY(); ++j) {
      irradiatedPowerConsumptionMap.SetBinContent(i,j,0);
      totalPowerConsumptionMap.SetBinContent(i,j,0);
    }
  }

  IrradiatedPowerMapVisitor v(irradiatedPowerConsumptionMap, totalPowerConsumptionMap);
  simParms_->accept(v);
  tracker.accept(v);
  v.postVisit();

}
*/
void Analyzer::prepareTrackerMap(TH2D& myMap, const std::string& name, const std::string& title) { 
  int mapBinsY = int( (geom_max_radius + geom_inactive_volume_width) * geom_safety_factor / 10.); // every cm
  int mapBinsX = int( (geom_max_length) * geom_safety_factor / 10.); // every cm
  myMap.SetName(name.c_str());
  myMap.SetTitle(title.c_str());
  myMap.SetXTitle("z [mm]");
  myMap.SetYTitle("r [mm]");
  myMap.SetBins(mapBinsX, 0.0, geom_max_length*geom_safety_factor, mapBinsY, 0.0, (geom_max_radius + geom_inactive_volume_width) * geom_safety_factor);
  myMap.Reset();
}

void Analyzer::prepareRadialTrackerMap(TH2D& myMap, const std::string& name, const std::string& title) { 
  int mapBinsY = int( (2*geom_max_radius) * geom_safety_factor / 10.); // every cm
  int mapBinsX = int( (2*geom_max_radius) * geom_safety_factor / 10.); // every cm
  myMap.SetName(name.c_str());
  myMap.SetTitle(title.c_str());
  myMap.SetXTitle("x [mm]");
  myMap.SetYTitle("y [mm]");
  myMap.SetBins(mapBinsX, -geom_max_radius*geom_safety_factor, geom_max_radius*geom_safety_factor, mapBinsY, -geom_max_radius*geom_safety_factor, geom_max_radius*geom_safety_factor);
  myMap.Reset();
}


/**
 * This convenience function resets and empties all histograms for
 * the trigger performance, so they are ready for a new round of
 * analysis.
 * @parameter triggerMomenta the vector of pt to test the trigger
 */

void Analyzer::prepareTriggerPerformanceHistograms(const int& nTracks, const double& myEtaMax, const std::vector<double>& triggerMomenta, const std::vector<double>& thresholdProbabilities) {
  // Clean-up and prepare the trigger performance maps
  myMapBag.clearMaps(mapBag::efficiencyMap);
  myMapBag.clearMaps(mapBag::thresholdMap);
  myMapBag.clearMaps(mapBag::thicknessMap);
  myMapBag.clearMaps(mapBag::windowMap);
  myMapBag.clearMaps(mapBag::suggestedSpacingMap);
  myMapBag.clearMaps(mapBag::suggestedSpacingMapAW);
  myMapBag.clearMaps(mapBag::nominalCutMap);

  std::map<double, TH2D>& thresholdMaps = myMapBag.getMaps(mapBag::thresholdMap);
  std::map<double, TH2D>& efficiencyMaps = myMapBag.getMaps(mapBag::efficiencyMap);

  // PT Threshold maps here
  ostringstream tempSS;
  // string tempString;
  for (std::vector<double>::const_iterator it = thresholdProbabilities.begin();
       it!=thresholdProbabilities.end(); ++it) {
    TH2D& myMap = thresholdMaps[(*it)];
    tempSS.str("");
    tempSS << "ptThresholdMap_" << std::dec << (*it) * 100 << "perc";
    prepareTrackerMap(myMap, tempSS.str(), tempSS.str());
  }

  // Efficiency maps here
  for (std::vector<double>::const_iterator it = triggerMomenta.begin();
       it!=triggerMomenta.end(); ++it) {
    TH2D& myMap = efficiencyMaps[(*it)];
    tempSS.str("");
    tempSS << "triggerEfficiencyMap_" << std::dec << (*it) << "GeV";
    prepareTrackerMap(myMap, tempSS.str(), tempSS.str());
  }

  // Single maps here
  TH2D& thicknessMap = myMapBag.getMaps(mapBag::thicknessMap)[mapBag::dummyMomentum];
  TH2D& windowMap = myMapBag.getMaps(mapBag::windowMap)[mapBag::dummyMomentum];
  TH2D& suggestedSpacingMap = myMapBag.getMaps(mapBag::suggestedSpacingMap)[mapBag::dummyMomentum];
  TH2D& suggestedSpacingMapAW = myMapBag.getMaps(mapBag::suggestedSpacingMapAW)[mapBag::dummyMomentum];
  TH2D& nominalCutMap = myMapBag.getMaps(mapBag::nominalCutMap)[mapBag::dummyMomentum];

  prepareTrackerMap(thicknessMap, "thicknessMap", "Module thickness map");
  //thicknessMap.SetMinimum(0);
  //thicknessMap.SetMaximum(6);
  prepareTrackerMap(windowMap, "windowMap", "Module window map");
  prepareTrackerMap(suggestedSpacingMap, "suggestedSpacingMap", "Map of nearest available spacing [using standard window]");
  prepareTrackerMap(suggestedSpacingMapAW, "suggestedSpacingMapAW", "Map of nearest available spacing [using selected windows]");
  prepareTrackerMap(nominalCutMap, "nominalCutMap", "Map of nominal pT cut");


  // Clear the graph (and profile) list
  myGraphBag.clearTriggerGraphs();
  myProfileBag.clearTriggerProfiles();

  // Prepare the graphs to record the number of triggered points
  // std::map<double, TGraph>& trigGraphs = myGraphBag.getGraphs(GraphBag::TriggerGraph|GraphBag::TriggeredGraph);
  std::map<double, TProfile>& trigProfiles = myProfileBag.getProfiles(profileBag::TriggerProfile|profileBag::TriggeredProfile);
  std::map<double, TProfile>& trigFractionProfiles = myProfileBag.getProfiles(profileBag::TriggerProfile|profileBag::TriggeredFractionProfile);
  std::map<double, TProfile>& trigPurityProfiles = myProfileBag.getProfiles(profileBag::TriggerProfile|profileBag::TriggerPurityProfile);

  // Prepare the graphs for the trigger performace
  std::ostringstream aName;

  // TODO: tune this parameter
  int nbins = int(nTracks/10.);
  for (vector<double>::const_iterator iter = triggerMomenta.begin();
       iter != triggerMomenta.end();
       ++iter) {
    //std::pair<double, TGraph> elemGraph;
    std::pair<double, TProfile> elemProfile;
    std::pair<double, TProfile> elemFractionProfile;
    std::pair<double, TProfile> elemPurityProfile;
    //TGraph graph;
    TProfile profile("dummyName", "dummyTitle", nbins, 0, myEtaMax);
    //elemGraph.first = *iter;
    //elemGraph.second = graph;
    elemProfile.first = *iter;
    elemProfile.second = profile;
    elemFractionProfile.first = *iter;
    elemFractionProfile.second = profile;
    elemPurityProfile.first = *iter;
    elemPurityProfile.second = profile;
    // Prepare plots: triggered graphs
    // trigGraphs.insert(elemGraph);
    trigProfiles.insert(elemProfile);
    trigFractionProfiles.insert(elemFractionProfile);
    trigPurityProfiles.insert(elemPurityProfile);
    // trigGraphs[*iter].SetTitle("Average triggered points;#eta;Triggered points <N>");
    trigProfiles[*iter].SetTitle("Average triggered points;#eta;Triggered points <N>");
    trigFractionProfiles[*iter].SetTitle("Average trigger efficiency;#eta;Efficiency [%]");
    trigPurityProfiles[*iter].SetTitle("Average stub purity;#eta;Purity [%]");
    aName.str(""); aName << "triggered_vs_eta" << *iter << "_profile";      
    trigProfiles[*iter].SetName(aName.str().c_str());
    aName.str(""); aName << "triggered_vs_eta" << *iter << "_fractionProfile";
    trigFractionProfiles[*iter].SetName(aName.str().c_str());
    aName.str(""); aName << "triggered_vs_eta" << *iter << "_purityProfile";
    trigPurityProfiles[*iter].SetName(aName.str().c_str());
  }

  //std::pair<double, TGraph> elemTotalGraph;
  std::pair<double, TProfile> elemTotalProfile;
  //TGraph totalGraph;
  char dummyName[256]; sprintf(dummyName, "dummyName%d", bsCounter++);
  TProfile totalProfile(dummyName, dummyName, nbins, 0, myEtaMax);
  //elemTotalGraph.first = GraphBag::Triggerable;
  //elemTotalGraph.second = totalGraph;
  elemTotalProfile.first = profileBag::Triggerable;
  elemTotalProfile.second = totalProfile;
  // Prepare plot: total trigger points
  //trigGraphs.insert(elemTotalGraph);
  trigProfiles.insert(elemTotalProfile);
  //trigGraphs[GraphBag::Triggerable].SetTitle("Average triggered points;#eta;Triggered points <N>");
  trigProfiles[profileBag::Triggerable].SetTitle("Average triggered points;#eta;Triggered points <N>");
  //aName.str(""); aName << "triggerable_vs_eta_graph";
  //trigGraphs[GraphBag::Triggerable].SetName(aName.str().c_str());
  aName.str(""); aName << "triggerable_vs_eta_profile";
  trigProfiles[profileBag::Triggerable].SetName(aName.str().c_str());

}


void Analyzer::preparePowerHistograms() {
  myMapBag.clearMaps(mapBag::irradiatedPowerConsumptionMap);
  myMapBag.clearMaps(mapBag::totalPowerConsumptionMap);
  TH2D& irradiatedPowerConsumptionMap = myMapBag.getMaps(mapBag::irradiatedPowerConsumptionMap)[mapBag::dummyMomentum]; // dummyMomentum is supplied because it is a single map. Multiple maps are indexed like arrays (see above efficiency maps)
  TH2D& totalPowerConsumptionMap = myMapBag.getMaps(mapBag::totalPowerConsumptionMap)[mapBag::dummyMomentum]; // dummyMomentum is supplied because it is a single map. Multiple maps are indexed like arrays (see above efficiency maps)
  prepareTrackerMap(irradiatedPowerConsumptionMap, "irradiatedPowerConsumptionMap", "Map of power dissipation in sensors (after irradiation)");
  prepareTrackerMap(totalPowerConsumptionMap, "irradiatedPowerConsumptionMap", "Map of power dissipation in modules (after irradiation)");
}

void Analyzer::prepareTriggerProcessorHistograms() {
  myMapBag.clearMaps(mapBag::moduleConnectionEtaMap);
  TH2D& moduleConnectionEtaMap = myMapBag.getMaps(mapBag::moduleConnectionEtaMap)[mapBag::dummyMomentum];
  prepareTrackerMap(moduleConnectionEtaMap, "moduleConnectionEtaMap", "Map");

  myMapBag.clearMaps(mapBag::moduleConnectionPhiMap);
  TH2D& moduleConnectionPhiMap = myMapBag.getMaps(mapBag::moduleConnectionPhiMap)[mapBag::dummyMomentum];
  prepareRadialTrackerMap(moduleConnectionPhiMap, "moduleConnectionPhiMap", "Map");

  myMapBag.clearMaps(mapBag::moduleConnectionEndcapPhiMap);
  TH2D& moduleConnectionEndcapPhiMap = myMapBag.getMaps(mapBag::moduleConnectionEndcapPhiMap)[mapBag::dummyMomentum];
  prepareRadialTrackerMap(moduleConnectionEndcapPhiMap, "moduleConnectionEndcapPhiMap", "Map");

  for (int i=1; i<=moduleConnectionEtaMap.GetNbinsX(); ++i) {
    for (int j=1; j<=moduleConnectionEtaMap.GetNbinsY(); ++j) {
      moduleConnectionEtaMap.SetBinContent(i,j,0);
    }
  }

  for (int i=1; i<=moduleConnectionPhiMap.GetNbinsX(); ++i) {
    for (int j=1; j<=moduleConnectionPhiMap.GetNbinsY(); ++j) {
      moduleConnectionPhiMap.SetBinContent(i,j,0);
    }
  }

  for (int i=1; i<=moduleConnectionEndcapPhiMap.GetNbinsX(); ++i) {
    for (int j=1; j<=moduleConnectionEndcapPhiMap.GetNbinsY(); ++j) {
      moduleConnectionEndcapPhiMap.SetBinContent(i,j,0);
    }
  }
}

/**
 * This convenience function resets and empties all histograms for the
 * geometry so they are ready for a new round of analysis.
 */
void Analyzer::clearGeometryHistograms() {
  // geometry analysis
  mapPhiEta.Reset();
  mapPhiEta.SetNameTitle("mapPhiEta", "Number of hits;#phi;#eta");
  etaProfileCanvas.SetName("etaProfileCanvas"); etaProfileCanvas.SetTitle("Eta Profiles");
  hitDistribution.Reset();
  hitDistribution.SetNameTitle("hitDistribution", "Hit distribution");
  //geomLite->SetName("geometryLite");   geomLite->SetTitle("Modules geometry");
  //geomLiteXY->SetName("geometryLiteXY"); geomLiteXY->SetTitle("Modules geometry (XY Section)");
  //geomLiteYZ->SetName("geometryLiteYZ"); geomLiteYZ->SetTitle("Modules geometry (EC Section)");
  //geomLiteEC->SetName("geometryLiteEC"); geomLiteEC->SetTitle("Modules geometry (Endcap)");

  // Power density
  while (powerDensity.GetN()) powerDensity.RemovePoint(0);
  powerDensity.SetName("powerdensity");
  powerDensity.SetTitle("Power density;Total area [m^{2}];Power density [kW / m^{2}]");
}

/**
 * This convenience function sets all values in the internal array <i>cells</i> to zero.
 */
void Analyzer::clearCells() {
  for (unsigned int i = 0; i < cells.size(); i++) {
    cells.at(i).clear();
  }
  cells.clear();
}

/**
 * This convenience function sets the number of bins and the lower and upper range for their contents for
 * each of the available histograms.
 * @param bins The number of bins in each 1D histogram
 * @param min The minimal eta value that should be plotted
 * @param max the maximal eta value that should be plotted
 */
void Analyzer::setHistogramBinsBoundaries(int bins, double min, double max) {
  // single category
  ractivebarrel.SetBins(bins, min, max);
  ractiveendcap.SetBins(bins, min, max);
  rserfbarrel.SetBins(bins, min, max);
  rserfendcap.SetBins(bins, min, max);
  rlazybarrel.SetBins(bins, min, max);
  rlazyendcap.SetBins(bins, min, max);
  rlazytube.SetBins(bins, min, max);
  rlazyuserdef.SetBins(bins, min, max);
  iactivebarrel.SetBins(bins, min, max);
  iactiveendcap.SetBins(bins, min, max);
  iserfbarrel.SetBins(bins, min, max);
  iserfendcap.SetBins(bins, min, max);
  ilazybarrel.SetBins(bins, min, max);
  ilazyendcap.SetBins(bins, min, max);
  ilazytube.SetBins(bins, min, max);
  ilazyuserdef.SetBins(bins, min, max);
  // composite
  rbarrelall.SetBins(bins, min, max);
  rendcapall.SetBins(bins, min, max);
  ractiveall.SetBins(bins, min, max);
  rserfall.SetBins(bins, min, max);
  rlazyall.SetBins(bins, min, max);
  ibarrelall.SetBins(bins, min, max);
  iendcapall.SetBins(bins, min, max);
  iactiveall.SetBins(bins, min, max);
  iserfall.SetBins(bins, min, max);
  ilazyall.SetBins(bins, min, max);
  // outside tracking volume
  rextraservices.SetBins(bins, min, max);
  rextrasupports.SetBins(bins, min, max);
  iextraservices.SetBins(bins, min, max);
  iextrasupports.SetBins(bins, min, max);
  // global
  rglobal.SetBins(bins, min, max);
  iglobal.SetBins(bins, min, max);
  // isolines
  isor.SetBins(bins, 0.0, geom_max_length, bins / 2, 0.0, geom_max_radius + geom_inactive_volume_width);
  isoi.SetBins(bins, 0.0, geom_max_length, bins / 2, 0.0, geom_max_radius + geom_inactive_volume_width);
  // Material distribution maps
  int materialMapBinsY = int( (geom_max_radius + geom_inactive_volume_width) * geom_safety_factor / 5.); // every half a cm
  int materialMapBinsX = int( (geom_max_length) * geom_safety_factor / 5.); // every half a cm
  mapRadiation.SetBins(       materialMapBinsX, 0.0, geom_max_length*geom_safety_factor, materialMapBinsY, 0.0, (geom_max_radius + geom_inactive_volume_width)*geom_safety_factor);
  mapInteraction.SetBins(     materialMapBinsX, 0.0, geom_max_length*geom_safety_factor, materialMapBinsY, 0.0, (geom_max_radius + geom_inactive_volume_width)*geom_safety_factor);
  mapRadiationCount.SetBins(  materialMapBinsX, 0.0, geom_max_length*geom_safety_factor, materialMapBinsY, 0.0, (geom_max_radius + geom_inactive_volume_width)*geom_safety_factor);
  mapInteractionCount.SetBins(materialMapBinsX, 0.0, geom_max_length*geom_safety_factor, materialMapBinsY, 0.0, (geom_max_radius + geom_inactive_volume_width)*geom_safety_factor);
  mapRadiationCalib.SetBins(  materialMapBinsX, 0.0, geom_max_length*geom_safety_factor, materialMapBinsY, 0.0, (geom_max_radius + geom_inactive_volume_width)*geom_safety_factor);
  mapInteractionCalib.SetBins(materialMapBinsX, 0.0, geom_max_length*geom_safety_factor, materialMapBinsY, 0.0, (geom_max_radius + geom_inactive_volume_width)*geom_safety_factor);
}

/**
 * This convenience function sets the number of bins and the lower and upper range for their contents for
 * each of the cells that make up the basis for the 2D histograms.
 * @param bins The number of bins in eta; the number of bins in r will be half that
 * @param minr The minimum radius that will be considered for tracking
 * @param maxr The maximum radius that will be considered for tracking
 * @param mineta The minimum value of eta that will be considered for tracking
 * @param maxeta The maximum value of eta that will be considered for tracking
 */
void Analyzer::setCellBoundaries(int bins, double minr, double maxr, double mineta, double maxeta) {
  double rstep, etastep;
  rstep = 2 * (maxr - minr) / bins;
  etastep = (maxeta - mineta) / bins;
  Cell c;
  c.rmin = 0.0;  // TODO: is this right?
  c.rmax = 0.0;
  c.etamin = 0.0;
  c.etamax = 0.0;
  c.rlength = 0.0;
  c.ilength = 0.0;
  cells.resize(bins);
  for (unsigned int i = 0; i < cells.size(); i++) if (bins != 1) cells.at(i).resize(bins / 2, c);
  for (unsigned int i = 0; i < cells.size(); i++) {
    for (unsigned int j = 0; j < cells.at(i).size(); j++) {
      cells.at(i).at(j).rmin = minr + j * rstep;
      cells.at(i).at(j).rmax = minr + (j+1) * rstep;
      cells.at(i).at(j).etamin = mineta + i * etastep;;
      cells.at(i).at(j).etamax = mineta + (i+1) * etastep;
    }
  }
}


/**
 * Fills the material distribution maps
 * @param r The radius at which the hit was detected
 * @param theta The angle of the track used for meterial detection
 * @param rl The local radiation length
 * @param il The local interaction length
 */
void Analyzer::fillMapRT(const double& r, const double& theta, const Material& mat) {
  double z = r /tan(theta);
  if (mat.radiation>0){
    mapRadiation.Fill(z,r,mat.radiation);
    mapRadiationCount.Fill(z,r);
  } 
  if (mat.interaction>0) {
    mapInteraction.Fill(z,r,mat.interaction);
    mapInteractionCount.Fill(z,r);
  }
}

/**
 * Fills the material distribution maps
 * @param r The radius at which the hit was detected
 * @param z The z coordinate of the hit
 * @param rl The local radiation length
 * @param il The local interaction length
 */
void Analyzer::fillMapRZ(const double& r, const double& z, const Material& mat) {
  if (mat.radiation>0){
    mapRadiation.Fill(z,r,mat.radiation);
    mapRadiationCount.Fill(z,r);
  } 
  if (mat.interaction>0) {
    mapInteraction.Fill(z,r,mat.interaction);
    mapInteractionCount.Fill(z,r);
  }
}

/**
 * @return a (hit-scaled) map of radiation length
 */
TH2D& Analyzer::getHistoMapRadiation() {
  int nBins = mapRadiation.GetNbinsX()*mapRadiation.GetNbinsY();
  double content;
  double count;
  for (int iBin=1; iBin<=nBins; ++iBin) {
    content = mapRadiation.GetBinContent(iBin);
    count = mapRadiationCount.GetBinContent(iBin);
    //mapRadiationCalib.SetBinContent(iBin,content);
    if (count==1) mapRadiationCalib.SetBinContent(iBin,content);
    else if (count>1) mapRadiationCalib.SetBinContent(iBin,content/double(count));
    //else if (count==0) mapRadiationCalib.SetBinContent(iBin, 0.);
  }
  return mapRadiationCalib;
}

/**
 * @return a (hit-scaled) map of interaction length
 */
TH2D& Analyzer::getHistoMapInteraction() {
  int nBins = mapInteraction.GetNbinsX()*mapInteraction.GetNbinsY();
  double content;
  double count;
  for (int iBin=1; iBin<=nBins; ++iBin) {
    content = mapInteraction.GetBinContent(iBin);
    count = mapInteractionCount.GetBinContent(iBin);
    //mapInteractionCalib.SetBinContent(iBin,content);
    if (count==1) mapInteractionCalib.SetBinContent(iBin,content);
    else if (count>1) mapInteractionCalib.SetBinContent(iBin,content/double(count));
    //else if (count==0) mapInteractionCalib.SetBinContent(iBin, 0.);
  }
  return mapInteractionCalib;
}


/**
 * This function assigns the local radiation and interaction lengths of a detected hit to their position in the
 * (eta, r) space.
 * @param r The radius at which the hit was detected
 * @param eta The eta value of the current track
 * @param rl The local radiation length
 * @param il The local interaction length
 */
void Analyzer::fillCell(double r, double eta, double theta, Material mat) {
  double rl = mat.radiation;
  double il = mat.interaction;
  int rindex, etaindex;
  if (cells.size() > 0) {
    for (rindex = 0; (unsigned int) rindex < cells.at(0).size(); rindex++) {
      if ((cells.at(0).at(rindex).rmin <= r) && (cells.at(0).at(rindex).rmax > r)) break;
    }
    if ((unsigned int) rindex < cells.at(0).size()) {
      for (etaindex = 0; (unsigned int) etaindex < cells.size(); etaindex++) {
        if ((cells.at(etaindex).at(rindex).etamin <= eta) && (cells.at(etaindex).at(rindex).etamax > eta)) break;
      }
      if ((unsigned int) etaindex < cells.size()) {
        cells.at(etaindex).at(rindex).rlength = cells.at(etaindex).at(rindex).rlength + rl;
        cells.at(etaindex).at(rindex).ilength = cells.at(etaindex).at(rindex).ilength + il;
      }
    }
  }
}

/**
 * The integrated radiation and interaction lengths in (eta, r)
 * are converted to (z, r) coordinates and stored in <i>isor</i>
 * and <i>isoi</i> in this function.
 */
void Analyzer::transformEtaToZ() {
  int size_z, size_r, rindex, etaindex;
  double z, r, eta, z_max, z_min, r_max, r_min, z_c, r_c;
  // init: sizes and boundaries
  size_z = isor.GetNbinsX();
  size_r = isor.GetNbinsY();
  z_max = isor.GetXaxis()->GetXmax();
  z_min = isor.GetXaxis()->GetXmin();
  r_max = isor.GetYaxis()->GetXmax();
  r_min = isor.GetYaxis()->GetXmin();
  // new number of bins in z and r
  z_c = (z_max - z_min) / (2 * size_z);
  r_c = (r_max - r_min) / (2 * size_r);
  // radiation length loop
  for (int i = 1; i <= size_z; i++) {
    // calculate current z bin
    z = z_min + 2 * (i - 1) * z_c + z_c;
    for (int j = 1; j <= size_r; j++) {
      // calculate current r bin
      r = r_min + 2 * (j - 1) * r_c + r_c;
      eta = -log(tan(atan(r / z) / 2.0));
      // find corresponding r and eta positions
      etaindex = findCellIndexEta(eta);
      rindex = findCellIndexR(r);
      // fill in radiation length in r and z
      if ((etaindex >= 0) && (rindex >= 0)) isor.Fill(z, r, cells.at(etaindex).at(rindex).rlength);
    }
  }
  // init: sizes and boundaries
  size_z = isoi.GetNbinsX();
  size_r = isoi.GetNbinsY();
  z_max = isoi.GetXaxis()->GetXmax();
  z_min = isoi.GetXaxis()->GetXmin();
  r_max = isoi.GetYaxis()->GetXmax();
  r_min = isoi.GetYaxis()->GetXmin();
  // new number of bins in z and r
  z_c = (z_max - z_min) / (2 * size_z);
  r_c = (r_max - r_min) / (2 * size_r);
  // interaction length loop
  for (int i = 0; i < size_z; i++) {
    // calculate current z bin
    z = z_min + 2 * i * z_c + z_c;
    for (int j = 0; j < size_r; j++) {
      // calculate current r bin
      r = r_min + 2 * j * r_c + r_c;
      eta = -log(tan(atan(r / z) / 2.0));
      // find corresponding r and eta positions
      etaindex = findCellIndexEta(eta);
      rindex = findCellIndexR(r);
      // fill in interaction length in r and z
      if ((etaindex >= 0) && (rindex >= 0)) isoi.Fill(z, r, cells.at(etaindex).at(rindex).ilength);
    }
  }
}

// private
/**
 * This is a convenience function that converts a radius to an index into the second dimension of <i>cells</i>.
 * @param r The given radius value
 * @return The corresponding index into the vector
 */
int Analyzer::findCellIndexR(double r) {
  int index = -1;
  if (r >= 0) {
    if (cells.size() > 0) {
      index = 0;
      while (index < (int)cells.at(0).size()) {
        if (cells.at(0).at(index).rmax < r) index++;
        else break;
      }
      if (index == (int)cells.at(0).size()) index = -1;
      return index;
    }
  }
  return index;
}

/**
 * This is a convenience function that converts an eta value to an index into the first dimension of <i>cells</i>.
 * @param eta The given eta value
 * @return the corresponding index into the vector
 */
int Analyzer::findCellIndexEta(double eta) {
  int index = -1;
  if (eta >= 0) {
    index = 0;
    while (index < (int)cells.size()) {
      if (cells.at(index).size() > 0) {
        if (cells.at(index).at(0).etamax < eta) index++;
        else break;
      }
      else {
        index = -1;
        break;
      }
    }
    if (index == (int)cells.size()) index = -1;
    return index;
  }
  return index;
}


std::pair<double, double> Analyzer::computeMinMaxTracksEta(const Tracker& t) const {
  std::pair <double, double> etaMinMax = t.computeMinMaxEta();
  if (simParms().maxTracksEta.state()) etaMinMax.second = simParms().maxTracksEta();
  if (simParms().minTracksEta.state()) etaMinMax.first = simParms().minTracksEta();
  return etaMinMax;
}

// public
/**
 * Creates the histograms to analyze the tracker coverage
 * @param tracker the tracker to be analyzed
 * @param nTracker the number of tracks to be used to analyze the coverage (defaults to 1000)
 */
void Analyzer::analyzeGeometry(Tracker& tracker, int nTracks /*=1000*/ ) {
  geometryTracksUsed = nTracks;
  savingGeometryV.clear();
  clearGeometryHistograms();


  // A bunch of pointers
  std::map <std::string, int> moduleTypeCount; // counts hit per module type -- if any of the sensors (or both) are hit, it counts 1
  std::map <std::string, int> sensorTypeCount; // counts hit per sensor on module type -- if one sensor is hit, it counts 1, if both sensors are hit, it counts 2
  std::map <std::string, int> moduleTypeCountStubs; // counts stubs per module type -- if both sensors are hit and a stub is formed, it counts 1
  std::map <std::string, TProfile> etaProfileByType;
  std::map <std::string, TProfile> etaProfileByTypeSensors;
  std::map <std::string, TProfile> etaProfileByTypeStubs;
//  TH2D* aPlot;
  std::string aType;


  double randomPercentMargin = 0.04;
  // Optimize the track creation on the real tracker
  auto etaMinMax = computeMinMaxTracksEta(tracker);
  // Computing the margin of the tracks to shoot
  double randomSpan = (etaMinMax.second - etaMinMax.first)*(1. + randomPercentMargin);
  double randomBase = etaMinMax.first - (etaMinMax.second - etaMinMax.first)*(randomPercentMargin)/2.;
  double maxEta = etaMinMax.second *= (1 + randomPercentMargin);


  // Initialize random number generator, counters and histograms
  myDice.SetSeed(MY_RANDOM_SEED);
  createResetCounters(tracker, moduleTypeCount);
  createResetCounters(tracker, sensorTypeCount);
  createResetCounters(tracker, moduleTypeCountStubs);

  class LayerNameVisitor : public ConstGeometryVisitor {
    string id_;
  public:
    std::set<string> data;
    LayerNameVisitor(const Tracker& t) { t.accept(*this); }
    void visit(const Barrel& b) { id_ = b.myid(); }
    void visit(const Endcap& e) { id_ = e.myid(); }
    void visit(const Layer& l) { data.insert(id_ + " " + any2str(l.myid())); }
    void visit(const Disk& d) { data.insert(id_ + " " + any2str(d.myid())); }
  };

  LayerNameVisitor layerNames(tracker);

  // Creating the layer hit coverage profiles
  layerEtaCoverageProfile.clear();
  layerEtaCoverageProfileStubs.clear();
  for (auto it = layerNames.data.begin(); it!=layerNames.data.end(); ++it) { // CUIDADO this is horrible code (not mine). refactor!
    TProfile* aProfile = new TProfile(Form("layerEtaCoverageProfileHits%s", it->c_str()), it->c_str(), 200, maxEta, maxEta);
    TProfile* aProfileStubs = new TProfile(Form("layerEtaCoverageProfileStubs%s", it->c_str()), it->c_str(), 200, maxEta, maxEta);
    layerEtaCoverageProfile[*it] = (*aProfile);
    layerEtaCoverageProfileStubs[*it] = (*aProfileStubs);
    delete aProfile;
    delete aProfileStubs;
  }


  etaProfileByType.clear();
  etaProfileByTypeSensors.clear();
  etaProfileByTypeStubs.clear();

  for (std::map <std::string, int>::iterator it = moduleTypeCount.begin();
       it!=moduleTypeCount.end(); it++) {
    TProfile& aProfile = etaProfileByType[(*it).first];
    aProfile.SetBins(100, 0, maxEta);
    aProfile.SetName((*it).first.c_str());
    aProfile.SetTitle((*it).first.c_str());
  }

  for (auto mel : sensorTypeCount) {
    TProfile& aProfileStubs = etaProfileByTypeSensors[mel.first];
    aProfileStubs.SetBins(100, 0, maxEta);
    aProfileStubs.SetName(mel.first.c_str());
    aProfileStubs.SetTitle(mel.first.c_str());
  }

  for (auto mel : moduleTypeCountStubs) {
    TProfile& aProfileStubs = etaProfileByTypeStubs[mel.first];
    aProfileStubs.SetBins(100, 0, maxEta);
    aProfileStubs.SetName(mel.first.c_str());
    aProfileStubs.SetTitle(mel.first.c_str());
  }

  //  ModuleVector allModules;
  double zError = simParms().zErrorCollider();

  // The real simulation
  std::pair <XYZVector, double> aLine;


  int nTracksPerSide = int(pow(nTracks, 0.5));
  int nBlocks = int(nTracksPerSide/2.);
  nTracks = nTracksPerSide*nTracksPerSide;
  mapPhiEta.SetBins(nBlocks, -1*M_PI, M_PI, nBlocks, -maxEta, maxEta);
  TH2I mapPhiEtaCount("mapPhiEtaCount ", "phi Eta hit count", nBlocks, -1*M_PI, M_PI, nBlocks, -maxEta, maxEta);
  totalEtaProfile.Reset();
  totalEtaProfile.SetName("totalEtaProfile");
  totalEtaProfile.SetMarkerStyle(8);
  totalEtaProfile.SetMarkerColor(1);
  totalEtaProfile.SetMarkerSize(1.5);
  totalEtaProfile.SetTitle("Number of modules with at least one hit;#eta;Number of hit modules");
  totalEtaProfile.SetBins(100, 0, maxEta);
  totalEtaProfile.SetStats(0);

  totalEtaProfileSensors.Reset();
  totalEtaProfileSensors.SetName("totalEtaProfileSensors");
  totalEtaProfileSensors.SetMarkerStyle(8);
  totalEtaProfileSensors.SetMarkerColor(1);
  totalEtaProfileSensors.SetMarkerSize(1.5);
  totalEtaProfileSensors.SetTitle("Number of hits;#eta;Number of hits");
  totalEtaProfileSensors.SetBins(100, 0, maxEta);
  totalEtaProfileSensors.SetStats(0);

  totalEtaProfileStubs.Reset();
  totalEtaProfileStubs.SetName("totalEtaProfileStubs");
  totalEtaProfileStubs.SetMarkerStyle(8);
  totalEtaProfileStubs.SetMarkerColor(1);
  totalEtaProfileStubs.SetMarkerSize(1.5);
  totalEtaProfileStubs.SetTitle("Number of modules with a stub;#eta;Number of stubs");
  totalEtaProfileStubs.SetBins(100, 0, maxEta);
  totalEtaProfileStubs.SetStats(0);

  std::map<std::string, int> modulePlotColors; // CUIDADO quick and dirty way of creating a map with all the module colors (a cleaner way would be to have the map already created somewhere else)

  //XYZVector dir(0, 1, 0);
  // Shoot nTracksPerSide^2 tracks
  double angle = M_PI/2/(double)nTracksPerSide;
  for (int i=0; i<nTracksPerSide; i++) {
    for (int j=0; j<nTracksPerSide; j++) {
      // Reset the hit counter
      // Generate a straight track and collect the list of hit modules
      aLine = shootDirection(randomBase, randomSpan);
      std::vector<std::pair<Module*, HitType>> hitModules = trackHit( XYZVector(0, 0, ((myDice.Rndm()*2)-1)* zError), aLine.first, tracker.modules());
      // Reset the per-type hit counter and fill it
      resetTypeCounter(moduleTypeCount);
      resetTypeCounter(sensorTypeCount);
      resetTypeCounter(moduleTypeCountStubs);
      int numStubs = 0;
      int numHits = 0;
      for (auto& mh : hitModules) {
        moduleTypeCount[mh.first->moduleType()]++;
        if (mh.second & HitType::INNER) {
          sensorTypeCount[mh.first->moduleType()]++;
          numHits++;
        }
        if (mh.second & HitType::OUTER) {
          sensorTypeCount[mh.first->moduleType()]++;
          numHits++;
        }
        if (mh.second == HitType::STUB) {
          moduleTypeCountStubs[mh.first->moduleType()]++;
          numStubs++;
        }
        modulePlotColors[mh.first->moduleType()] = mh.first->plotColor();
      }
      // Fill the module type hit plot
      for (std::map <std::string, int>::iterator it = moduleTypeCount.begin(); it!=moduleTypeCount.end(); it++) {
        etaProfileByType[(*it).first].Fill(fabs(aLine.second), (*it).second);
      }

      for (auto& mel : sensorTypeCount) {
        etaProfileByTypeSensors[mel.first].Fill(fabs(aLine.second), mel.second);
      }

      for (auto& mel : moduleTypeCountStubs) {
        etaProfileByTypeStubs[mel.first].Fill(fabs(aLine.second), mel.second);
      }
      // Fill other plots
      mapPhiEta.Fill(aLine.first.Phi(), aLine.second, hitModules.size()); // phi, eta 2d plot
      mapPhiEtaCount.Fill(aLine.first.Phi(), aLine.second);               // Number of shot tracks

      totalEtaProfile.Fill(fabs(aLine.second), hitModules.size());                // Total number of hits
      totalEtaProfileSensors.Fill(fabs(aLine.second), numHits);
      totalEtaProfileStubs.Fill(fabs(aLine.second), numStubs); 

      for (auto layerName : layerNames.data) {
        int layerHit = 0;
        int layerStub = 0;
        for (auto mh : hitModules) {
          UniRef ur = mh.first->uniRef();
          if (layerName == (ur.cnt + " " + any2str(ur.layer))) {
            layerHit=1;
            if (mh.second == HitType::STUB) layerStub=1;
            if (layerHit && layerStub) break;
          }
        }
        layerEtaCoverageProfile[layerName].Fill(aLine.second, layerHit);
        layerEtaCoverageProfileStubs[layerName].Fill(aLine.second, layerStub);
      }

    }
  }

  // Create and archive for saving our 2D map of hits
  double hitCount;
  double trackCount;
  for (int nx=0; nx<=mapPhiEtaCount.GetNbinsX()+1; nx++) {
    for (int ny=0; ny<=mapPhiEtaCount.GetNbinsY()+1; ny++) {
      trackCount=mapPhiEtaCount.GetBinContent(nx, ny);
      if (trackCount>0) {
        hitCount=mapPhiEta.GetBinContent(nx, ny);
        mapPhiEta.SetBinContent(nx, ny, hitCount/trackCount);
      }
    }
  }

  savingGeometryV.push_back(mapPhiEta);

  // Eta profile compute
  //TProfile *myProfile;

  etaProfileCanvas.cd();
  savingGeometryV.push_back(etaProfileCanvas);

  //TProfile* total = total2D.ProfileX("etaProfileTotal");
  char profileName_[256];
  sprintf(profileName_, "etaProfileTotal%d", bsCounter++);
  // totalEtaProfile = TProfile(*total2D.ProfileX(profileName_));
  savingGeometryV.push_back(totalEtaProfile);
  if (totalEtaProfile.GetMaximum()<maximum_n_planes) totalEtaProfile.SetMaximum(maximum_n_planes);
  if (totalEtaProfileSensors.GetMaximum()<maximum_n_planes) totalEtaProfileSensors.SetMaximum(maximum_n_planes);
  if (totalEtaProfileStubs.GetMaximum()<maximum_n_planes) totalEtaProfileStubs.SetMaximum(maximum_n_planes);
  totalEtaProfile.Draw();
  totalEtaProfileSensors.Draw();
  totalEtaProfileStubs.Draw();
  for (std::map <std::string, TProfile>::iterator it = etaProfileByType.begin();
       it!=etaProfileByType.end(); it++) {
    TProfile* myProfile=(TProfile*)it->second.Clone();
    savingGeometryV.push_back(*myProfile); // TODO: remove savingGeometryV everywhere :-) [VERY obsolete...]
    myProfile->SetMarkerStyle(8);
    myProfile->SetMarkerColor(Palette::color(modulePlotColors[it->first]));
    myProfile->SetMarkerSize(1);
    std::string profileName = "etaProfile"+(*it).first;
    myProfile->SetName(profileName.c_str());
    myProfile->SetTitle((*it).first.c_str());
    myProfile->GetXaxis()->SetTitle("eta");
    myProfile->GetYaxis()->SetTitle("Number of hit modules");
    myProfile->Draw("same");
    typeEtaProfile.push_back(*myProfile);
  }

  for (std::map <std::string, TProfile>::iterator it = etaProfileByTypeSensors.begin();
       it!=etaProfileByTypeSensors.end(); it++) {
    TProfile* myProfile=(TProfile*)it->second.Clone();
    myProfile->SetMarkerStyle(8);
    myProfile->SetMarkerColor(Palette::color(modulePlotColors[it->first]));
    myProfile->SetMarkerSize(1);
    std::string profileName = "etaProfileSensors"+(*it).first;
    myProfile->SetName(profileName.c_str());
    myProfile->SetTitle((*it).first.c_str());
    myProfile->GetXaxis()->SetTitle("eta");
    myProfile->GetYaxis()->SetTitle("Number of hits");
    myProfile->Draw("same");
    typeEtaProfileSensors.push_back(*myProfile);
  }

  for (std::map <std::string, TProfile>::iterator it = etaProfileByTypeStubs.begin();
       it!=etaProfileByTypeStubs.end(); it++) {
    TProfile* myProfile=(TProfile*)it->second.Clone();
    myProfile->SetMarkerStyle(8);
    myProfile->SetMarkerColor(Palette::color(modulePlotColors[it->first]));
    myProfile->SetMarkerSize(1);
    std::string profileName = "etaProfileStubs"+(*it).first;
    myProfile->SetName(profileName.c_str());
    myProfile->SetTitle((*it).first.c_str());
    myProfile->GetXaxis()->SetTitle("eta");
    myProfile->GetYaxis()->SetTitle("Number of stubs");
    myProfile->Draw("same");
    typeEtaProfileStubs.push_back(*myProfile);
  }


  // Record the fraction of hits per module
  hitDistribution.SetBins(nTracks, 0 , 1);
  savingGeometryV.push_back(hitDistribution);
  for (auto m : tracker.modules()) {
    hitDistribution.Fill(m->numHits()/double(nTracks));
  }


  std::map<std::string, int> typeToCount;
  std::map<std::string, double> typeToPower;
  std::map<std::string, double> typeToSurface;

  for (auto aModule : tracker.modules()) {
    string aSensorType = aModule->moduleType();
    typeToCount[aSensorType] ++;
    typeToSurface[aSensorType] += aModule->area() / 1e6; // in mq
    typeToPower[aSensorType] += aModule->sensorPowerConsumption() / 1e3; // in kW
  }

  int iPoints = 0;
  for (std::map<std::string, int>::iterator typesIt = typeToCount.begin();
       typesIt != typeToCount.end(); ++typesIt ) {
    string aSensorType = typesIt->first;
    powerDensity.SetPoint(iPoints++,
                          typeToSurface[aSensorType],
                          typeToPower[aSensorType] / typeToSurface[aSensorType] );
  }
  return;
}

// public
// TODO!!!
// Creates the geometry objects geomLite
// (now they are canvases, but in the future
// they could be just lists of 3d poly objects)
// Moreover now we create them by calling the tracker object, which seems improper
void Analyzer::createGeometryLite(Tracker& tracker) {
  if (!(geomLiteCreated &&
        geomLiteXYCreated &&
        geomLiteYZCreated &&
        geomLiteECCreated)) {
    tracker.createGeometry(true);
    geomLiteCreated=true;
    geomLiteXYCreated=true;
    geomLiteYZCreated=true;
    geomLiteECCreated=true;
  }
  geomLite = tracker.getGeomLite();
  geomLiteXY = tracker.getGeomLiteXY();
  geomLiteYZ = tracker.getGeomLiteYZ();
  geomLiteEC = tracker.getGeomLiteEC();
}

    // private
    /**
     * Creates a module type map
     * It sets a different integer for each one
     * @param tracker the tracker to be analyzed
     * @param moduleTypeCount the map to count the different module types
     * @return the total number of module types
     */
    int Analyzer::createResetCounters(Tracker& tracker, std::map <std::string, int> &moduleTypeCount) {
      ModuleVector result;
      LayerVector::iterator layIt;
      ModuleVector* moduleV;
      ModuleVector::iterator modIt;

      std::string aType;
      int typeCounter=0;

      for (auto m : tracker.modules()) {
          aType = m->moduleType();
          m->resetHits();
          if (moduleTypeCount.find(aType)==moduleTypeCount.end()) {
            moduleTypeCount[aType]=typeCounter++;
          }
      }

      return(typeCounter);
    }

    // private
    /**
     * Shoots directions with random (flat) phi, random (flat) pseudorapidity
     * gives also the direction's eta
     * @param minEta minimum eta to shoot tracks
     * @param spanEta difference between minimum and maximum eta
     * @return the pair of value: pointing XYZVector and eta of the track
     */
    std::pair <XYZVector, double > Analyzer::shootDirection(double minEta, double spanEta) {
      std::pair <XYZVector, double> result;

      double eta;
      double phi;
      double theta;

      // phi is random [0, 2pi)
      phi = myDice.Rndm() * 2 * M_PI; // debug

      // eta is random (-4, 4]
      eta = myDice.Rndm() * spanEta + minEta;
      theta=2*atan(exp(-1*eta));

      // Direction
      result.first  = XYZVector(cos(phi)*sin(theta), sin(phi)*sin(theta), cos(theta));
      result.second = eta;
      return result;
    }

    // private
    /**
     * Checks whether a track would hit a module
     * @param origin XYZVector of origin of the track
     * @param direction pointing XYZVector of the track
     * @param moduleV vector of modules to be checked
     * @return the vector of hit modules
     */
    std::vector<std::pair<Module*, HitType>> Analyzer::trackHit(const XYZVector& origin, const XYZVector& direction, Tracker::Modules& moduleV) {
      std::vector<std::pair<Module*, HitType>> result;
      double distance;
      static const double BoundaryEtaSafetyMargin = 5. ; // track origin shift in units of zError to compute boundaries

      //static std::ofstream ofs("hits.txt");
      for (auto& m : moduleV) {
        // A module can be hit if it fits the phi (precise) contraints
        // and the eta constaints (taken assuming origin within 5 sigma)
        if (m->couldHit(direction, simParms().zErrorCollider()*BoundaryEtaSafetyMargin)) {
          auto h = m->checkTrackHits(origin, direction); 
          if (h.second != HitType::NONE) {
            result.push_back(std::make_pair(m,h.second));
          }
        }
      }
      return result;
    }

    // Resets a module type counter
    void Analyzer::resetTypeCounter(std::map <std::string, int> &modTypes) {
      for (std::map <std::string, int>::iterator it = modTypes.begin();
           it!=modTypes.end(); it++) {
        (*it).second = 0;
      }
    }

    double Analyzer::diffclock(clock_t clock1, clock_t clock2) {
      double diffticks=clock1-clock2;
      double diffms=(diffticks*1000)/CLOCKS_PER_SEC;
      return diffms;
    }

    std::vector<TObject> Analyzer::getSavingVector() {
      std::vector<TObject> result;
      std::vector<TObject>::iterator it;

      for (it=savingGeometryV.begin(); it!=savingGeometryV.end(); ++it) {
        result.push_back(*it);
      }
      for (it=savingMaterialV.begin(); it!=savingMaterialV.end(); ++it) {
        result.push_back(*it);
      }
      return result;

    }


    void Analyzer::computeBandwidth(Tracker& tracker) {
      BandwidthVisitor bv(chanHitDistribution, bandwidthDistribution, bandwidthDistributionSparsified);
      simParms_->accept(bv);
      tracker.accept(bv);
    }


    std::vector<double> Analyzer::average(TGraph& myGraph, std::vector<double> cuts) {
      std::vector<double> averages;
      if (cuts.size()<2) return averages;
      std::sort(cuts.begin(), cuts.end());
      int iBorder;
      int nBoarders=cuts.size();
      double valuesCount, valuesSum;
      double vx, vy;
      for (iBorder=0; iBorder<nBoarders-1; ++iBorder) {
        // Here we have a cut between
        // cuts[iBorder] and cuts[iBorder+1]

        //std::cerr << cuts[iBorder] << "< x <= "
        //<< cuts[iBorder+1] << std::endl;

        // Average on points within the cut
        valuesSum=0;
        valuesCount=0;
        for (int iPoint=0; iPoint<myGraph.GetN(); ++iPoint) {
          myGraph.GetPoint(iPoint, vx, vy);
          if ((vx>=cuts[iBorder])
              && (vx<cuts[iBorder+1])) {
            valuesCount++;
            valuesSum+=vy;
          }
        }
        averages.push_back(valuesSum/valuesCount);
      }

      return averages;
    }


    std::map<int, TGraph>& Analyzer::getRhoGraphs(bool ideal, bool isTrigger) {
      int attribute = GraphBag::buildAttribute(ideal, isTrigger);
      attribute |= GraphBag::RhoGraph_Pt;
      return myGraphBag.getGraphs(attribute);
    }

    std::map<int, TGraph>& Analyzer::getPhiGraphs(bool ideal, bool isTrigger) {
      int attribute = GraphBag::buildAttribute(ideal, isTrigger);
      attribute |= GraphBag::PhiGraph_Pt;
      return myGraphBag.getGraphs(attribute);
    }

    std::map<int, TGraph>& Analyzer::getDGraphs(bool ideal, bool isTrigger) {
      int attribute = GraphBag::buildAttribute(ideal, isTrigger);
      attribute |= GraphBag::DGraph_Pt;
      return myGraphBag.getGraphs(attribute);
    }

    std::map<int, TGraph>& Analyzer::getCtgThetaGraphs(bool ideal, bool isTrigger) {
      int attribute = GraphBag::buildAttribute(ideal, isTrigger);
      attribute |= GraphBag::CtgthetaGraph_Pt;
      return myGraphBag.getGraphs(attribute);
    }

    std::map<int, TGraph>& Analyzer::getZ0Graphs(bool ideal, bool isTrigger) {
      int attribute = GraphBag::buildAttribute(ideal, isTrigger);
      attribute |= GraphBag::Z0Graph_Pt;
     return myGraphBag.getGraphs(attribute);
    }

    std::map<int, TGraph>& Analyzer::getPGraphs(bool ideal, bool isTrigger) {
      int attribute = GraphBag::buildAttribute(ideal, isTrigger);
      attribute |= GraphBag::PGraph_Pt;
      return myGraphBag.getGraphs(attribute);
    }

    TH1D& Analyzer::getHistoOptimalSpacing(bool actualWindow) {
      if (actualWindow) return optimalSpacingDistributionAW;
      else return optimalSpacingDistribution;
    }

  }
<|MERGE_RESOLUTION|>--- conflicted
+++ resolved
@@ -196,39 +196,6 @@
         track.setTriggerResolution(true); // TODO: remove this (?)
 
         if (efficiency!=1) track.addEfficiency(efficiency, false);
-<<<<<<< HEAD
-        if (track.nActiveHits(true)>2) { // At least 3 points are needed to measure the arrow
-          // For each momentum/transverse momentum compute the tracks error
-          for (const auto& pIter : momenta ) {
-            int    parameter = pIter * 1000; // Store p or pT in MeV as int (key to the map)
-            double momentum  = pIter;
-            
-            // Case I) Initial momentum is equal to pT
-            double pT = momentum;
-              
-            // Active+passive material
-            Track trackPt(track);
-            trackPt.setTransverseMomentum(pT);
-
-            // Remove tracks with less than 3 hits
-            trackPt.pruneHits();
-            if (trackPt.nActiveHits(true)<=2) {
-              trackPt.computeErrors(profXBar, profYBar, profXEnd, profYEnd, histXBar, histYBar, histXEnd, histYEnd);
-              TrackCollectionMap &myMap     = taggedTrackPtCollectionMap[tag];
-              TrackCollection &myCollection = myMap[parameter];
-              myCollection.push_back(trackPt);
-            }
-
-            // Ideal (no material)
-            Track idealTrackPt(trackPt);
-            idealTrackPt.removeMaterial();
-            if (idealTrackPt.nActiveHits(true)<=2) {
-              idealTrackPt.computeErrors(profXBar0, profYBar0, profXEnd0, profYEnd0, histXBar0, histYBar0, histXEnd0, histYEnd0);
-              TrackCollectionMap &myMapIdeal     = taggedTrackPtCollectionMapIdeal[tag];
-              TrackCollection &myCollectionIdeal = myMapIdeal[parameter];
-              myCollectionIdeal.push_back(idealTrackPt);
-            }
-=======
         // For each momentum/transverse momentum compute the tracks error
         for (const auto& pIter : momenta ) {
           int    parameter = pIter * 1000; // Store p or pT in MeV as int (key to the map)
@@ -257,35 +224,10 @@
             TrackCollection &myCollectionIdeal = myMapIdeal[parameter];
             myCollectionIdeal.push_back(idealTrackPt);
           }
->>>>>>> 97aab09d
 
           // Case II) Initial momentum is equal to p
           pT = momentum*sin(theta);
 
-<<<<<<< HEAD
-            // Active+passive material
-            Track trackP(track);
-            trackP.setTransverseMomentum(pT);
-
-            // Remove tracks with less than 3 hits
-            trackP.pruneHits();
-            if (trackP.nActiveHits(true)<=2) {
-              trackP.computeErrors(profXBar0, profYBar0, profXEnd0, profYEnd0, histXBar0, histYBar0, histXEnd0, histYEnd0);
-              TrackCollectionMap &myMapII     = taggedTrackPCollectionMap[tag];
-              TrackCollection &myCollectionII = myMapII[parameter];
-              myCollectionII.push_back(trackP);
-            }
-
-            // Ideal (no material)
-            Track idealTrackP(trackP);
-            idealTrackP.removeMaterial();
-            if (idealTrackP.nActiveHits(true)<=2) {
-              idealTrackP.computeErrors(profXBar0, profYBar0, profXEnd0, profYEnd0, histXBar0, histYBar0, histXEnd0, histYEnd0);
-              TrackCollectionMap &myMapIdealII     = taggedTrackPCollectionMapIdeal[tag];
-              TrackCollection &myCollectionIdealII = myMapIdealII[parameter];
-              myCollectionIdealII.push_back(idealTrackP);
-            }
-=======
           // Active+passive material
           Track trackP(track);
           trackP.setTransverseMomentum(pT);
@@ -305,7 +247,6 @@
             TrackCollectionMap &myMapIdealII     = taggedTrackPCollectionMapIdeal[tag];
             TrackCollection &myCollectionIdealII = myMapIdealII[parameter];
             myCollectionIdealII.push_back(idealTrackP);
->>>>>>> 97aab09d
           }
         }
       }
