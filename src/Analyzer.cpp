/**
 * @file Analyzer.cc
 * @brief This is the implementation of the class that analyses a material budget
 */
#include <TH1D.h>
#include <TH2D.h>
#include <Analyzer.h>
#include <TProfile.h>
#include <TLegend.h>
#include <Palette.h>

#include "AnalyzerVisitors/MaterialBillAnalyzer.h"

#undef MATERIAL_SHADOW

#include <TError.h>
Int_t gErrorIgnoreLevel = kError;

namespace insur {

  int Analyzer::bsCounter =0;

  const double Analyzer::ZeroHitsRequired = 0;
  const double Analyzer::OneHitRequired = 0.0001;







  // public
  /**
   * A comparison function for the first elements in two pairs of integers.
   * @param p The first pair
   * @param q The second pair
   * @return True if <i>p.first</i> is smaller than <i>q.first</i>, false otherwise
   */
  bool compareIntPairFirst(std::pair<int, int> p, std::pair<int, int> q) {
    return (p.first < q.first);
  }

  /**
   * A comparison function for the second elements in two pairs of integers.
   * @param p The first pair
   * @param q The second pair
   * @return True if <i>p.second</i> is smaller than <i>q.second</i>, false otherwise
   */
  bool compareIntPairSecond(std::pair<int, int> p, std::pair<int, int> q) {
    return (p.second < q.second);
  }

  /**
   * The constructor sets a number of internal constants.
   */
  Analyzer::Analyzer() {
    // Not strictly necessary, but it's useful to keep
    // the color the same for the most used module types
    lastPickedColor = 1;
    //colorPicker("pt2S");
    //colorPicker("rphi");
    //colorPicker("stereo");
    //colorPicker("ptIn");
    geomLite           = nullptr; geomLiteCreated=false;
    geomLiteXY         = nullptr; geomLiteXYCreated=false;
    geomLiteYZ         = nullptr; geomLiteYZCreated=false;
    geomLiteEC         = nullptr; geomLiteECCreated=false;
    geometryTracksUsed = 0;
    materialTracksUsed = 0;
  }

  // private
  /* High-level function finding all hits for a given tracker (and pixel)
   * and adding them to the track. The total crossed material is returned.
   * @param mb A reference to the instance of <i>MaterialBudget</i> that is to be analysed
   * @param momenta A list of momentum values for which to perform the efficiency measurements
   * @param etaSteps The number of wedges in the fan of tracks covered by the eta scan
   * @param pm A pointer to a second material budget associated to a pixel detector; may be <i>NULL</i>
   * @return the total crossed material amount
   */
  Material Analyzer::findAllHits(MaterialBudget& mb, MaterialBudget* pm, 
                                 double& eta, double& theta, double& phi, Track& track) {
    Material totalMaterial;
    //      active volumes, barrel
    totalMaterial  = findHitsModules(mb.getBarrelModuleCaps(), eta, theta, phi, track);
    //      active volumes, endcap
    totalMaterial += findHitsModules(mb.getEndcapModuleCaps(), eta, theta, phi, track);
    //      services, barrel
    totalMaterial += findHitsInactiveSurfaces(mb.getInactiveSurfaces().getBarrelServices(), eta, theta, track);
    //      services, endcap
    totalMaterial += findHitsInactiveSurfaces(mb.getInactiveSurfaces().getEndcapServices(), eta, theta, track);
    //      supports
    totalMaterial += findHitsInactiveSurfaces(mb.getInactiveSurfaces().getSupports(), eta, theta, track);
    //      pixels, if they exist
    if (pm != NULL) {
      totalMaterial += findHitsModules(pm->getBarrelModuleCaps(), eta, theta, phi, track, true);
      totalMaterial += findHitsModules(pm->getEndcapModuleCaps(), eta, theta, phi, track, true);
      totalMaterial += findHitsInactiveSurfaces(pm->getInactiveSurfaces().getBarrelServices(), eta, theta, track, true);
      totalMaterial += findHitsInactiveSurfaces(pm->getInactiveSurfaces().getEndcapServices(), eta, theta, track, true);
      totalMaterial += findHitsInactiveSurfaces(pm->getInactiveSurfaces().getSupports(), eta, theta, track, true);
    }
    return totalMaterial;
  }


  /* TODO: finish this :-)
void Analyzer::createTaggedTrackCollection(std::vector<MaterialBudget*> materialBudgets,
                                           int etaSteps,
                                           double maxEta,
                                           bool forceClean = false) {
  
  if (forceClean) taggedTrackCollectionMap_.clear();
  if (taggedTrackCollectionMap_.size()!=0) return;
    
  double etaStep, eta, theta, phi;
  
  // prepare etaStep, phiStep, nTracks, nScans
  if (etaSteps > 1) etaStep = maxEta / (double)(etaSteps - 1);
  else etaStep = maxEta;
  const int nTracks& = etaSteps;

  
        
}
    
  */                                

  void Analyzer::analyzeTaggedTracking(MaterialBudget& mb,
				       const std::vector<double>& momenta,
				       const std::vector<double>& triggerMomenta,
				       const std::vector<double>& thresholdProbabilities,
				       bool& debugResolution,
				       int etaSteps,
				       MaterialBudget* pm) {

  double efficiency = simParms().efficiency();

  materialTracksUsed = etaSteps;

  int nTracks;
  double etaStep, eta, theta, phi;

  // prepare etaStep, phiStep, nTracks, nScans
  if (etaSteps > 1) etaStep = getEtaMaxTrigger() / (double)(etaSteps - 1);
  else etaStep = getEtaMaxTrigger();
  nTracks = etaSteps;

  // prepareTriggerPerformanceHistograms(nTracks, getEtaMaxTrigger(), triggerMomenta, thresholdProbabilities);

  // reset the list of tracks
  //std::map<string, std::vector<Track>> tv;
  //std::map<string, std::vector<Track>> tvIdeal;
  std::map<std::string, TrackCollectionMap> taggedTrackPtCollectionMap;
  std::map<std::string, TrackCollectionMap> taggedTrackPCollectionMap;
  std::map<std::string, TrackCollectionMap> taggedTrackPtCollectionMapIdeal;
  std::map<std::string, TrackCollectionMap> taggedTrackPCollectionMapIdeal;


  for (int i_eta = 0; i_eta < nTracks; i_eta++) {
    phi = myDice.Rndm() * M_PI * 2.0;
    Material tmp;
    Track track;
    eta = i_eta * etaStep;
    theta = 2 * atan(exp(-eta));
    //std::cout << " track's phi = " << phi << std::endl; 
    track.setTheta(theta);      
    track.setPhi(phi);

    tmp = findAllHits(mb, pm, eta, theta, phi, track);

    // Debug: material amount
    // std::cerr << "eta = " << eta
    //           << ", material.radiation = " << tmp.radiation
    //           << ", material.interaction = " << tmp.interaction
    //           << std::endl;

    // TODO: add the beam pipe as a user material eveywhere!
    // in a coherent way
    // Add the hit on the beam pipe
    Hit* hit = new Hit(23./sin(theta));
    hit->setOrientation(Hit::Horizontal);
    hit->setObjectKind(Hit::Inactive);
    Material beamPipeMat;
    beamPipeMat.radiation = 0.0023 / sin(theta);
    beamPipeMat.interaction = 0.0019 / sin(theta);
    hit->setCorrectedMaterial(beamPipeMat);
    track.addHit(hit);

    if (!track.noHits()) {
      for (string tag : track.tags()) {
        track.keepTaggedOnly(tag);
        if (simParms().useIPConstraint()) track.addIPConstraint(simParms().rError(), simParms().zErrorCollider());
        track.sort();
        track.setTriggerResolution(true); // TODO: remove this (?)

        if (efficiency!=1) track.addEfficiency(efficiency, false);
        // For each momentum/transverse momentum compute the tracks error
        for (const auto& pIter : momenta ) {
          int    parameter = pIter * 1000; // Store p or pT in MeV as int (key to the map)
          double momentum  = pIter;

          // Case I) Initial momentum is equal to pT
          double pT = momentum;
              
<<<<<<< HEAD
            // Active+passive material
            Track trackPt(track);
            trackPt.setTransverseMomentum(pT);

            // Remove tracks with less than 3 hits
            trackPt.pruneHits();
            if (trackPt.nActiveHits(true)<=2) {
              trackPt.computeErrors();
              TrackCollectionMap &myMap     = taggedTrackPtCollectionMap[tag];
              TrackCollection &myCollection = myMap[parameter];
              myCollection.push_back(trackPt);
            }

            // Ideal (no material)
            Track idealTrackPt(trackPt);
            idealTrackPt.removeMaterial();
            if (idealTrackPt.nActiveHits(true)<=2) {
              idealTrackPt.computeErrors();
              TrackCollectionMap &myMapIdeal     = taggedTrackPtCollectionMapIdeal[tag];
              TrackCollection &myCollectionIdeal = myMapIdeal[parameter];
              myCollectionIdeal.push_back(idealTrackPt);
            }
=======
          // Active+passive material
          Track trackPt(track);
          trackPt.setTransverseMomentum(pT);

          // Remove tracks with less than 3 hits
          trackPt.pruneHits();
          if (trackPt.nActiveHits(true)>2) {
            trackPt.computeErrors(profXBar, profYBar, profXEnd, profYEnd, histXBar, histYBar, histXEnd, histYEnd);
            TrackCollectionMap &myMap     = taggedTrackPtCollectionMap[tag];
            TrackCollection &myCollection = myMap[parameter];
            myCollection.push_back(trackPt);
          }

          // Ideal (no material)
          Track idealTrackPt(trackPt);
          idealTrackPt.removeMaterial();
          if (idealTrackPt.nActiveHits(true)>2) {
            idealTrackPt.computeErrors(profXBar0, profYBar0, profXEnd0, profYEnd0, histXBar0, histYBar0, histXEnd0, histYEnd0);
            TrackCollectionMap &myMapIdeal     = taggedTrackPtCollectionMapIdeal[tag];
            TrackCollection &myCollectionIdeal = myMapIdeal[parameter];
            myCollectionIdeal.push_back(idealTrackPt);
          }
>>>>>>> 7f96533d

          // Case II) Initial momentum is equal to p
          pT = momentum*sin(theta);

          // Active+passive material
          Track trackP(track);
          trackP.setTransverseMomentum(pT);

<<<<<<< HEAD
            // Remove tracks with less than 3 hits
            trackP.pruneHits();
            if (trackP.nActiveHits(true)<=2) {
              trackP.computeErrors();
              TrackCollectionMap &myMapII     = taggedTrackPCollectionMap[tag];
              TrackCollection &myCollectionII = myMapII[parameter];
              myCollectionII.push_back(trackP);
            }

            // Ideal (no material)
            Track idealTrackP(trackP);
            idealTrackP.removeMaterial();
            if (idealTrackP.nActiveHits(true)<=2) {
              idealTrackP.computeErrors();
              TrackCollectionMap &myMapIdealII     = taggedTrackPCollectionMapIdeal[tag];
              TrackCollection &myCollectionIdealII = myMapIdealII[parameter];
              myCollectionIdealII.push_back(idealTrackP);
            }
=======
          // Remove tracks with less than 3 hits
          trackP.pruneHits();
          if (trackP.nActiveHits(true)>2) {
            trackP.computeErrors(profXBar0, profYBar0, profXEnd0, profYEnd0, histXBar0, histYBar0, histXEnd0, histYEnd0);
            TrackCollectionMap &myMapII     = taggedTrackPCollectionMap[tag];
            TrackCollection &myCollectionII = myMapII[parameter];
            myCollectionII.push_back(trackP);
          }

          // Ideal (no material)
          Track idealTrackP(trackP);
          idealTrackP.removeMaterial();
          if (idealTrackP.nActiveHits(true)>2) {
            idealTrackP.computeErrors(profXBar0, profYBar0, profXEnd0, profYEnd0, histXBar0, histYBar0, histXEnd0, histYEnd0);
            TrackCollectionMap &myMapIdealII     = taggedTrackPCollectionMapIdeal[tag];
            TrackCollection &myCollectionIdealII = myMapIdealII[parameter];
            myCollectionIdealII.push_back(idealTrackP);
>>>>>>> 7f96533d
          }
        }
      }
    }
  }

  // Momentum = Pt
  for (/*const*/ auto& ttcmIt : taggedTrackPtCollectionMap) {
    const string& myTag = ttcmIt.first;
    clearGraphsPt(GraphBag::RealGraph, myTag);
    /*const*/ TrackCollectionMap& myTrackCollection = ttcmIt.second;
    for (const auto& tcmIt : myTrackCollection) {
      const int &parameter = tcmIt.first;
      const TrackCollection& myCollection = tcmIt.second;
      //std::cout << myCollection.size() << std::endl;
      calculateGraphsConstPt(parameter, myCollection, GraphBag::RealGraph, myTag);
    }
  }
  for (/*const*/ auto& ttcmIt : taggedTrackPtCollectionMapIdeal) {
    const string& myTag = ttcmIt.first;
    clearGraphsPt(GraphBag::IdealGraph, myTag);
    /*const*/ TrackCollectionMap& myTrackCollection = ttcmIt.second;
    for (const auto& tcmIt : myTrackCollection) {
      const int &parameter = tcmIt.first;
      const TrackCollection& myCollection = tcmIt.second;
      calculateGraphsConstPt(parameter, myCollection, GraphBag::IdealGraph, myTag);
    }
  }

  // Momentum = P
  for (/*const*/ auto& ttcmIt : taggedTrackPCollectionMap) {
    const string& myTag = ttcmIt.first;
    clearGraphsP(GraphBag::RealGraph, myTag);
    /*const*/ TrackCollectionMap& myTrackCollection = ttcmIt.second;
    for (const auto& tcmIt : myTrackCollection) {
      const int &parameter = tcmIt.first;
      const TrackCollection& myCollection = tcmIt.second;
      //std::cout << myCollection.size() << std::endl;
      calculateGraphsConstP(parameter, myCollection, GraphBag::RealGraph, myTag);
    }
  }
  for (/*const*/ auto& ttcmIt : taggedTrackPCollectionMapIdeal) {
    const string& myTag = ttcmIt.first;
    clearGraphsP(GraphBag::IdealGraph, myTag);
    /*const*/ TrackCollectionMap& myTrackCollection = ttcmIt.second;
    for (const auto& tcmIt : myTrackCollection) {
      const int &parameter = tcmIt.first;
      const TrackCollection& myCollection = tcmIt.second;
      calculateGraphsConstP(parameter, myCollection, GraphBag::IdealGraph, myTag);
    }
  }

  if (debugResolution) calculateParametrizedResolutionPlots(taggedTrackPtCollectionMap);

}

  /**
   * The analysis function performing all necessary the trigger efficiencies
   * @param tracker 
   * @param thresholdProbabilities
   * @param etaSteps The number of wedges in the fan of tracks covered by the eta scan
   */
  void Analyzer::analyzeTriggerEfficiency(Tracker& tracker,
                                          const std::vector<double>& triggerMomenta,
                                          const std::vector<double>& thresholdProbabilities,
                                          int etaSteps) {

    double efficiency = simParms().efficiency();

    materialTracksUsed = etaSteps;

    int nTracks;
    double etaStep, z0, eta, theta, phi;
    double zError = simParms().zErrorCollider();

    // prepare etaStep, phiStep, nTracks, nScans
    if (etaSteps > 1) etaStep = getEtaMaxTrigger() / (double)(etaSteps - 1);
    else etaStep = getEtaMaxTrigger();
    nTracks = etaSteps;

    prepareTriggerPerformanceHistograms(nTracks, getEtaMaxTrigger(), triggerMomenta, thresholdProbabilities);

    // reset the list of tracks
    std::vector<Track> tv;

    // Loop over nTracks (eta range [0, getEtaMaxTrigger()])
    for (int i_eta = 0; i_eta < nTracks; i_eta++) {
      phi = myDice.Rndm() * M_PI * 2.0;
      z0 = myDice.Gaus(0, zError);
      int nHits;
      Track track;
      eta = i_eta * etaStep;
      theta = 2 * atan(exp(-eta));
      track.setTheta(theta);      
      track.setPhi(phi);

      nHits = findHitsModules(tracker, z0, eta, theta, phi, track);

      if (nHits) {
        // Keep only triggering hits
        // std::cerr << "Material before = " << track.getCorrectedMaterial().radiation;
        track.keepTriggerOnly();
        track.sort();
        track.setTriggerResolution(true);

        // std::cerr << " material after = " << track.getCorrectedMaterial().radiation << std::endl;

        if (efficiency!=1) track.addEfficiency(efficiency, false);
        if (track.nActiveHits(true)>0) { // At least 3 points are needed to measure the arrow
          tv.push_back(track);
        }    
      }
    }

    // Compute the number of triggering points along the selected tracks
    fillTriggerEfficiencyGraphs(tracker, triggerMomenta, tv);

    // Fill the trigger performance maps
    fillTriggerPerformanceMaps(tracker);

  }



void Analyzer::fillAvailableSpacing(Tracker& tracker, std::vector<double>& spacingOptions) {
  double aSpacing;
  std::set<double> foundSpacing;

  // Loop over all the layers
  for (auto& aModule : tracker.modules()) {
    if (aModule->sensorLayout() == PT) {
      aSpacing = aModule->dsDistance();
      if (aSpacing>0) {
        foundSpacing.insert(aSpacing);
      }
    }
  }

  spacingOptions.clear();
  for(std::set<double>::iterator it=foundSpacing.begin(); it!=foundSpacing.end(); ++it) {
    spacingOptions.push_back(*it);
  }

}

void Analyzer::createTriggerDistanceTuningPlots(Tracker& tracker, const std::vector<double>& triggerMomenta) {
  TriggerDistanceTuningPlotsVisitor v(myProfileBag, 
                                      triggerMomenta);
  simParms_->accept(v);
  tracker.accept(v);
  v.postVisit();
  optimalSpacingDistribution = v.optimalSpacingDistribution;
  optimalSpacingDistributionAW = v.optimalSpacingDistributionAW; 
  triggerRangeLowLimit = v.triggerRangeLowLimit; 
  triggerRangeHighLimit = v.triggerRangeHighLimit; 
  spacingTuningFrame = v.spacingTuningFrame;
  spacingTuningGraphs = v.spacingTuningGraphs;
  spacingTuningGraphsBad = v.spacingTuningGraphsBad;
  moduleOptimalSpacings = v.moduleOptimalSpacings;
}






void Analyzer::fillTriggerEfficiencyGraphs(const Tracker& tracker,
                                           const std::vector<double>& triggerMomenta,
                                           const std::vector<Track>& trackVector) {

  // Prepare the graphs to record the number of triggered points
  //std::map<double, TGraph>& trigGraphs = myGraphBag.getGraphs(GraphBag::TriggerGraph|GraphBag::TriggeredGraph);
  std::map<double, TProfile>& trigProfiles = myProfileBag.getProfiles(profileBag::TriggerProfile|profileBag::TriggeredProfile);
  std::map<double, TProfile>& trigFractionProfiles = myProfileBag.getProfiles(profileBag::TriggerProfile|profileBag::TriggeredFractionProfile);
  std::map<double, TProfile>& trigPurityProfiles = myProfileBag.getProfiles(profileBag::TriggerProfile|profileBag::TriggerPurityProfile);

  TProfile& totalProfile = trigProfiles[profileBag::Triggerable];

  std::map<std::string, std::map<std::string, TH1I*>>& stubEfficiencyCoverageProfiles = getStubEfficiencyCoverageProfiles();

  double maxEta = 4.0; //getEtaMaxTrigger();

  for (std::vector<Track>::const_iterator itTrack = trackVector.begin();
       itTrack != trackVector.end(); ++itTrack) {
    const Track& myTrack=(*itTrack);

    double eta = myTrack.getEta();
    int nHits = myTrack.nActiveHits(false, false);
    totalProfile.Fill(eta, nHits);
    std::vector<std::pair<Module*,HitType>> hitModules = myTrack.getHitModules();

    for(std::vector<double>::const_iterator itMomentum = triggerMomenta.begin();
        itMomentum!=triggerMomenta.end(); ++itMomentum) {
      TProfile& myProfile = trigProfiles[(*itMomentum)];
      TProfile& myFractionProfile = trigFractionProfiles[(*itMomentum)];
      TProfile& myPurityProfile = trigPurityProfiles[(*itMomentum)];
      double nExpectedTriggerPoints = myTrack.expectedTriggerPoints(*itMomentum);
      if (nExpectedTriggerPoints>=0) { // sanity check (! nan)
        myProfile.Fill(eta, nExpectedTriggerPoints);
        if (nHits>0) {
          myFractionProfile.Fill(eta, nExpectedTriggerPoints*100/double(nHits));
           double curAvgTrue=0;
           double curAvgInteresting=0;
           double curAvgFake=0;
           double bgReductionFactor; // Reduction of the combinatorial background for ptPS modules by turning off the appropriate pixels
           for (const auto& modAndType : hitModules) {
             Module* hitModule = modAndType.first;
             PtErrorAdapter pterr(*hitModule);
             // Hits that we would like to have from tracks above this threshold
             curAvgInteresting += pterr.getParticleFrequencyPerEventAbove(*itMomentum);
             // ... out of which we only see these
             curAvgTrue += pterr.getTriggerFrequencyTruePerEventAbove(*itMomentum);
               
             // The background is given by the contamination from low pT tracks...
             curAvgFake += pterr.getTriggerFrequencyTruePerEventBelow(*itMomentum);
             // ... plus the combinatorial background from occupancy (can be reduced using ptPS modules)
             if (hitModule->reduceCombinatorialBackground()) bgReductionFactor = hitModule->geometricEfficiency(); else bgReductionFactor=1;
             curAvgFake += pterr.getTriggerFrequencyFakePerEvent()*simParms().numMinBiasEvents() * bgReductionFactor;

             std::string layerName = hitModule->uniRef().cnt + "_" + any2str(hitModule->uniRef().layer);
             if (modAndType.second == HitType::STUB) {
               std::string momentumString = any2str(*itMomentum, 2);
               if (stubEfficiencyCoverageProfiles[layerName].count(momentumString) == 0) {
                 stubEfficiencyCoverageProfiles[layerName][momentumString] = new TH1I(Form("stubEfficiencyCoverageProfile%s%s", layerName.c_str(), momentumString.c_str()), (layerName + ";#eta;Stubs").c_str(), trackVector.size(), 0.0, maxEta); 
               }
               stubEfficiencyCoverageProfiles[layerName][momentumString]->Fill(myTrack.getEta(), 1);
             } 
           }
           myPurityProfile.Fill(eta, 100*curAvgTrue/(curAvgTrue+curAvgFake));
        }
      }
    }
  }
//  for (auto i : stubEfficiencyCoverageProfiles) {
//    std::cout << "--------------------- " << i.first << " ------------------ " << std::endl;
//    for (auto j : i.second) {
//      std::cout << j.first << std::endl;
//      j.second->Print("all");
//    }
//  }
  if (totalProfile.GetMaximum() < maximum_n_planes) totalProfile.SetMaximum(maximum_n_planes);

}

/**
 * The main analysis function provides a frame for the scan in eta, defers summing up the radiation
 * and interaction lengths for each volume category to subfunctions, and sorts those results into the
 * correct histograms.
 * @param mb A reference to the instance of <i>MaterialBudget</i> that is to be analysed
 * @param momenta A list of momentum values for the tracks that are shot through the layout
 * @param etaSteps The number of wedges in the fan of tracks covered by the eta scan
 * @param A pointer to a second material budget associated to a pixel detector; may be <i>NULL</i>
 */
void Analyzer::analyzeMaterialBudget(MaterialBudget& mb, const std::vector<double>& momenta, int etaSteps,
                                     MaterialBudget* pm) {

  Tracker& tracker = mb.getTracker();
  double efficiency = simParms().efficiency();
  double pixelEfficiency = simParms().pixelEfficiency();
  materialTracksUsed = etaSteps;
  int nTracks;
  double etaStep, eta, theta, phi;
  clearMaterialBudgetHistograms();
  clearCells();
  // prepare etaStep, phiStep, nTracks, nScans
  if (etaSteps > 1) etaStep = getEtaMaxMaterial() / (double)(etaSteps - 1);
  else etaStep = getEtaMaxMaterial();
  nTracks = etaSteps;
  // reset the number of bins and the histogram boundaries (0.0 to getEtaMaxMaterial()) for all histograms, recalculate the cell boundaries
  setHistogramBinsBoundaries(nTracks, 0.0, getEtaMaxMaterial());
  setCellBoundaries(nTracks, 0.0, geom_max_radius + geom_inactive_volume_width, 0.0, getEtaMaxMaterial());

  // reset the list of tracks
  // std::vector<Track> tv;
  // std::vector<Track> tvIdeal;

  for (int i_eta = 0; i_eta < nTracks; i_eta++) {
    phi = myDice.Rndm() * M_PI * 2.0;
    Material tmp;
    Track track;
    eta = i_eta * etaStep;
    theta = 2 * atan(exp(-eta)); // TODO: switch to exp() here
    track.setTheta(theta);
    track.setPhi(phi);
    //      active volumes, barrel
    std::map<std::string, Material> sumComponentsRI;
    tmp = analyzeModules(mb.getBarrelModuleCaps(), eta, theta, phi, track, sumComponentsRI);
    ractivebarrel.Fill(eta, tmp.radiation);
    iactivebarrel.Fill(eta, tmp.interaction);
    rbarrelall.Fill(eta, tmp.radiation);
    ibarrelall.Fill(eta, tmp.interaction);
    ractiveall.Fill(eta, tmp.radiation);
    iactiveall.Fill(eta, tmp.interaction);
    rglobal.Fill(eta, tmp.radiation);
    iglobal.Fill(eta, tmp.interaction);

    //      active volumes, endcap
    tmp = analyzeModules(mb.getEndcapModuleCaps(), eta, theta, phi, track, sumComponentsRI);
    ractiveendcap.Fill(eta, tmp.radiation);
    iactiveendcap.Fill(eta, tmp.interaction);
    rendcapall.Fill(eta, tmp.radiation);
    iendcapall.Fill(eta, tmp.interaction);
    ractiveall.Fill(eta, tmp.radiation);
    iactiveall.Fill(eta, tmp.interaction);
    rglobal.Fill(eta, tmp.radiation);
    iglobal.Fill(eta, tmp.interaction);

    for (std::map<std::string, Material>::iterator it = sumComponentsRI.begin(); it != sumComponentsRI.end(); ++it) {
      if (rComponents[it->first]==NULL) { 
        rComponents[it->first] = new TH1D();
        rComponents[it->first]->SetBins(nTracks, 0.0, getEtaMaxMaterial()); 
      }
      rComponents[it->first]->Fill(eta, it->second.radiation);
      if (iComponents[it->first]==NULL) {
        iComponents[it->first] = new TH1D();
        iComponents[it->first]->SetBins(nTracks, 0.0, getEtaMaxMaterial()); 
      }
      iComponents[it->first]->Fill(eta, it->second.interaction);
    }


    if (rComponents["Services"]==NULL) { 
      rComponents["Services"] = new TH1D();
      rComponents["Services"]->SetBins(nTracks, 0.0, getEtaMaxMaterial()); 
    }
    if (iComponents["Services"]==NULL) { 
      iComponents["Services"] = new TH1D();
      iComponents["Services"]->SetBins(nTracks, 0.0, getEtaMaxMaterial()); 
    }
    if (rComponents["Supports"]==NULL) { 
      rComponents["Supports"] = new TH1D();
      rComponents["Supports"]->SetBins(nTracks, 0.0, getEtaMaxMaterial()); 
    }
    if (iComponents["Supports"]==NULL) { 
      iComponents["Supports"] = new TH1D();
      iComponents["Supports"]->SetBins(nTracks, 0.0, getEtaMaxMaterial()); 
    }
    //      services, barrel
    tmp = analyzeInactiveSurfaces(mb.getInactiveSurfaces().getBarrelServices(), eta, theta, track, MaterialProperties::no_cat);
    rserfbarrel.Fill(eta, tmp.radiation);
    iserfbarrel.Fill(eta, tmp.interaction);
    rbarrelall.Fill(eta, tmp.radiation);
    ibarrelall.Fill(eta, tmp.interaction);
    /*
    if (eta<0.03) {
      std::cout << "eta = " << eta << std::endl;
      track.sort();
      track.print();
    }
    */
    rserfall.Fill(eta, tmp.radiation);
    iserfall.Fill(eta, tmp.interaction);
    rglobal.Fill(eta, tmp.radiation);
    iglobal.Fill(eta, tmp.interaction);
    rComponents["Services"]->Fill(eta, tmp.radiation);
    iComponents["Services"]->Fill(eta, tmp.interaction);
    //      services, endcap
    tmp = analyzeInactiveSurfaces(mb.getInactiveSurfaces().getEndcapServices(), eta, theta, track, MaterialProperties::no_cat);
    rserfendcap.Fill(eta, tmp.radiation);
    iserfendcap.Fill(eta, tmp.interaction);
    rendcapall.Fill(eta, tmp.radiation);
    iendcapall.Fill(eta, tmp.interaction);
    rserfall.Fill(eta, tmp.radiation);
    iserfall.Fill(eta, tmp.interaction);
    rglobal.Fill(eta, tmp.radiation);
    iglobal.Fill(eta, tmp.interaction);
    rComponents["Services"]->Fill(eta, tmp.radiation);
    iComponents["Services"]->Fill(eta, tmp.interaction);
    //      supports, barrel
    tmp = analyzeInactiveSurfaces(mb.getInactiveSurfaces().getSupports(), eta, theta, track, MaterialProperties::b_sup);
    rlazybarrel.Fill(eta, tmp.radiation);
    ilazybarrel.Fill(eta, tmp.interaction);
    rbarrelall.Fill(eta, tmp.radiation);
    ibarrelall.Fill(eta, tmp.interaction);
    rlazyall.Fill(eta, tmp.radiation);
    ilazyall.Fill(eta, tmp.interaction);
    rglobal.Fill(eta, tmp.radiation);
    iglobal.Fill(eta, tmp.interaction);
    rComponents["Supports"]->Fill(eta, tmp.radiation);
    iComponents["Supports"]->Fill(eta, tmp.interaction);
    //      supports, endcap
    tmp = analyzeInactiveSurfaces(mb.getInactiveSurfaces().getSupports(), eta, theta, track, MaterialProperties::e_sup);
    rlazyendcap.Fill(eta, tmp.radiation);
    ilazyendcap.Fill(eta, tmp.interaction);
    rendcapall.Fill(eta, tmp.radiation);
    iendcapall.Fill(eta, tmp.interaction);
    rlazyall.Fill(eta, tmp.radiation);
    ilazyall.Fill(eta, tmp.interaction);
    rglobal.Fill(eta, tmp.radiation);
    iglobal.Fill(eta, tmp.interaction);
    rComponents["Supports"]->Fill(eta, tmp.radiation);
    iComponents["Supports"]->Fill(eta, tmp.interaction);
    //      supports, tubes
    tmp = analyzeInactiveSurfaces(mb.getInactiveSurfaces().getSupports(), eta, theta, track, MaterialProperties::o_sup);
    rlazytube.Fill(eta, tmp.radiation);
    ilazytube.Fill(eta, tmp.interaction);
    rlazyall.Fill(eta, tmp.radiation);
    ilazyall.Fill(eta, tmp.interaction);
    rglobal.Fill(eta, tmp.radiation);
    iglobal.Fill(eta, tmp.interaction);
    rComponents["Supports"]->Fill(eta, tmp.radiation);
    iComponents["Supports"]->Fill(eta, tmp.interaction);
    //      supports, barrel tubes
    tmp = analyzeInactiveSurfaces(mb.getInactiveSurfaces().getSupports(), eta, theta, track, MaterialProperties::t_sup);
    rlazybtube.Fill(eta, tmp.radiation);
    ilazybtube.Fill(eta, tmp.interaction);
    rlazyall.Fill(eta, tmp.radiation);
    ilazyall.Fill(eta, tmp.interaction);
    rglobal.Fill(eta, tmp.radiation);
    iglobal.Fill(eta, tmp.interaction);
    rComponents["Supports"]->Fill(eta, tmp.radiation);
    iComponents["Supports"]->Fill(eta, tmp.interaction);
    //      supports, user defined
    tmp = analyzeInactiveSurfaces(mb.getInactiveSurfaces().getSupports(), eta, theta, track, MaterialProperties::u_sup);
    rlazyuserdef.Fill(eta, tmp.radiation);
    ilazyuserdef.Fill(eta, tmp.interaction);
    rlazyall.Fill(eta, tmp.radiation);
    ilazyall.Fill(eta, tmp.interaction);
    rglobal.Fill(eta, tmp.radiation);
    iglobal.Fill(eta, tmp.interaction);
    rComponents["Supports"]->Fill(eta, tmp.radiation);
    iComponents["Supports"]->Fill(eta, tmp.interaction);
    //      pixels, if they exist
    if (pm != NULL) {
      std::map<std::string, Material> ignoredPixelSumComponentsRI;
      analyzeModules(pm->getBarrelModuleCaps(), eta, theta, phi, track, ignoredPixelSumComponentsRI, true);
      analyzeModules(pm->getEndcapModuleCaps(), eta, theta, phi, track, ignoredPixelSumComponentsRI, true);
      analyzeInactiveSurfaces(pm->getInactiveSurfaces().getBarrelServices(), eta, theta, track, MaterialProperties::no_cat, true);
      analyzeInactiveSurfaces(pm->getInactiveSurfaces().getEndcapServices(), eta, theta, track, MaterialProperties::no_cat, true);
      analyzeInactiveSurfaces(pm->getInactiveSurfaces().getSupports(), eta, theta, track, MaterialProperties::no_cat, true);
    }

    // Add the hit on the beam pipe
    Hit* hit = new Hit(23./sin(theta));
    hit->setOrientation(Hit::Horizontal);
    hit->setObjectKind(Hit::Inactive);
    Material beamPipeMat;
    beamPipeMat.radiation = 0.0023 / sin(theta);
    beamPipeMat.interaction = 0.0019 / sin(theta);
    hit->setCorrectedMaterial(beamPipeMat);
    track.addHit(hit);
    if (!track.noHits()) {
      track.sort();
      if (efficiency!=1) track.addEfficiency(efficiency, false);
      if (pixelEfficiency!=1) track.addEfficiency(efficiency, true);

      // @@ Hadrons
      int nActive = track.nActiveHits();
      if (nActive>0) {
        hadronTotalHitsGraph.SetPoint(hadronTotalHitsGraph.GetN(),
                                      eta,
                                      nActive);
        double probability;
        std::vector<double> probabilities = track.hadronActiveHitsProbability();

        double averageHits=0;
        //double averageSquaredHits=0;
        double exactProb=0;
        double moreThanProb = 0;
        for (int i=probabilities.size()-1;
             i>=0;
             --i) {
          //if (nActive==10) { // debug
          //  std::cerr << "probabilities.at(" 
          //  << i << ")=" << probabilities.at(i)
          //  << endl;
          //}
          exactProb=probabilities.at(i)-moreThanProb;
          averageHits+=(i+1)*exactProb;
          //averageSquaredHits+=((i+1)*(i+1))*exactProb;
          moreThanProb+=exactProb;
        }
        hadronAverageHitsGraph.SetPoint(hadronAverageHitsGraph.GetN(),
                                        eta,
                                        averageHits);
        //hadronAverageHitsGraph.SetPointError(hadronAverageHitsGraph.GetN()-1,
        //                       0,
        //                       sqrt( averageSquaredHits - averageHits*averageHits) );

        unsigned int requiredHits;
        for (unsigned int i = 0;
             i<hadronNeededHitsFraction.size();
             ++i) {
          requiredHits = int(ceil(double(nActive) * hadronNeededHitsFraction.at(i)));
          if (requiredHits==0)
            probability=1;
          else if (requiredHits>probabilities.size())
            probability = 0;
          else
            probability = probabilities.at(requiredHits-1);
          //if (probabilities.size()==10) { // debug
          //  std::cerr << "required " << requiredHits
          //              << " out of " << probabilities.size()
          //              << " == " << nActive
          //              << endl;
          // std::cerr << "      PROBABILITY = " << probability << endl << endl;
          //}
          hadronGoodTracksFraction.at(i).SetPoint(hadronGoodTracksFraction.at(i).GetN(),
                                                  eta,
                                                  probability);
        }
      }
    }
  }

#ifdef MATERIAL_SHADOW       
  // integration over eta
  for (unsigned int i = 0; i < cells.size(); i++) {
    for (unsigned int j = 1; j < cells.at(i).size(); j++) {
      cells.at(i).at(j).rlength = cells.at(i).at(j).rlength + cells.at(i).at(j - 1).rlength;
      cells.at(i).at(j).ilength = cells.at(i).at(j).ilength + cells.at(i).at(j - 1).ilength;
    }
  }
  // transformation from (eta, r) to (z, r) coordinates
  transformEtaToZ();
#endif // MATERIAL_SHADOW

}

void Analyzer::analyzePower(Tracker& tracker) {
  computeIrradiatedPowerConsumption(tracker);
  preparePowerHistograms();
  //fillPowerMap(tracker);
}




void Analyzer::computeTriggerFrequency(Tracker& tracker) {
  TriggerFrequencyVisitor v; 
  simParms_->accept(v);
  tracker.accept(v);

  triggerFrequencyTrueSummaries_ = v.triggerFrequencyTrueSummaries;
  triggerFrequencyFakeSummaries_ = v.triggerFrequencyFakeSummaries;
  triggerFrequencyMisfilteredSummaries_ = v.triggerFrequencyMisfilteredSummaries;
  triggerFrequencyCombinatorialSummaries_ = v.triggerFrequencyCombinatorialSummaries;
  triggerFrequencyInterestingSummaries_ = v.triggerFrequencyInterestingSummaries;
  triggerRateSummaries_ = v.triggerRateSummaries; 
  triggerEfficiencySummaries_ = v.triggerEfficiencySummaries; 
  triggerPuritySummaries_ = v.triggerPuritySummaries; 
  triggerDataBandwidthSummaries_ = v.triggerDataBandwidthSummaries;
  triggerFrequenciesPerEvent_ = v.triggerFrequenciesPerEvent;
  stripOccupancySummaries_ = v.stripOccupancySummaries;
  hitOccupancySummaries_ = v.hitOccupancySummaries;
}


  
    
void Analyzer::computeTriggerProcessorsBandwidth(Tracker& tracker) {
  TriggerProcessorBandwidthVisitor v(triggerDataBandwidths_, triggerFrequenciesPerEvent_);
  v.preVisit();
  simParms_->accept(v);
  tracker.accept(v);
  v.postVisit();

  processorConnectionSummary_ = v.processorConnectionSummary; 
  processorCommonConnectionSummary_ = v.processorCommonConnectionSummary;
  processorInboundBandwidthSummary_ = v.processorInboundBandwidthSummary; 
  processorInboundStubPerEventSummary_ = v.processorInboundStubPerEventSummary; 
  moduleConnectionsDistribution = v.moduleConnectionsDistribution; 
  moduleConnections_ = v.moduleConnections;
  triggerSectorMap_ = v.sectorMap;
  processorCommonConnectionMap_ = v.processorCommonConnectionMap;
  sampleTriggerPetal_ = v.sampleTriggerPetal;
  triggerPetalCrossoverR_ = v.crossoverR;
}


void Analyzer::computeIrradiatedPowerConsumption(Tracker& tracker) {
  IrradiationPowerVisitor v;
  simParms_->accept(v);
  tracker.accept(v);

  irradiatedPowerConsumptionSummaries_ = v.irradiatedPowerConsumptionSummaries;
}




// protected
/**
 * Looping on the layers, and picking only modules on the YZ section
 * For all these modules prepare a different table with materials
 * @param tracker a reference to the <i>ModuleCap</i> vector of vectors that sits on top of the tracker modules
 * @param result a map of summary tables to be filled
 */
void Analyzer::computeDetailedWeights(std::vector<std::vector<ModuleCap> >& tracker,std::map<std::string, SummaryTable>& result,
                                      bool byMaterial) {
  map<std::string, map<std::pair<int, int>, bool> > typeTaken;
  map<std::string, map<std::pair<int, int>, bool> > typeWritten;

  string tempString;
  ostringstream tempSS;

  std::vector<std::vector<ModuleCap> >::iterator layerIt;
  //std::vector<std::vector<ModuleCap> >::iterator layerGuard;
  std::vector<ModuleCap>::iterator moduleIt;
  //std::vector<ModuleCap>::iterator moduleGuard;

  ModuleCap* myModuleCap;
  Module* myModule;

  //  unsigned int nLocalMasses;

  std::map<std::string, double>::const_iterator localmassesBegin;
  std::map<std::string, double>::const_iterator localmassesEnd;

  // First create a list of material used anywhere
  std::vector<std::string> materialTagV;
  std::vector<std::string>::iterator materialTagIt;

  double localMaterial;
  string materialTag;

  // loop over layers
  for (layerIt = tracker.begin(); layerIt != tracker.end(); ++layerIt) {
    // Loop over modules
    for (moduleIt = layerIt->begin(); moduleIt != layerIt->end(); ++moduleIt) {
      // Check if the module is on the YZ section
      myModuleCap = &(*moduleIt);
      myModule = &(myModuleCap->getModule());
      if (myModule->posRef().phi==1) {
        pair<int, int> myIndex = make_pair(myModule->tableRef().row, myModule->tableRef().col);
        tempString = myModule->cntName();
        if (!typeTaken[tempString][myIndex]) {
          typeTaken[tempString][myIndex]=true;
          // TODO: put this in a better place
          // (and make a better module typing)
          struct Visitor : public ConstGeometryVisitor {
            std::map<string, SummaryTable>& result;

            Visitor(std::map<std::string, SummaryTable>& result_) : result(result_) {}
            void visit(const BarrelModule& m) {
              string s = m.cntName() + " (L" + any2str(m.layer()) + ")";
              result[s].setCell(0, m.ring(), TagMaker::makePosTag(m));
            }
            void visit(const EndcapModule& m) {
              string s = m.cntName() + " (D" + any2str(m.disk()) + ")";
              result[s].setCell(0, m.ring(), TagMaker::makePosTag(m));
            }
          };
          Visitor v(result);
          myModule->accept(v);
        }
        if (byMaterial) { // sort by Material tag
          //nLocalMasses = myModuleCap->localMassCount();
          localmassesBegin = myModuleCap->getLocalMasses().begin();
          localmassesEnd = myModuleCap->getLocalMasses().end();
        } else { // sort by Component tag
          //nLocalMasses = myModuleCap->localMassCompCount();
          localmassesBegin = myModuleCap->getLocalMassesComp().begin();
          localmassesEnd = myModuleCap->getLocalMassesComp().end();
        }
        for (std::map<std::string, double>::const_iterator it = localmassesBegin; it != localmassesEnd; ++it) {
          // if (byMaterial) materialTag = myModuleCap->getLocalTag(iLocalMasses); // sort by Material tag
          //  else materialTag = myModuleCap->getLocalTagComp(iLocalMasses);           // sort by Component tag
          materialTag = it->first;
          materialTagIt = find(materialTagV.begin(), materialTagV.end(), materialTag);
          if (materialTagIt==materialTagV.end()) {
            materialTagV.push_back(materialTag);
          }
        }
      }
    }
  }

  // Alphabetically sort materials
  std::sort(materialTagV.begin(), materialTagV.end());

  // Prepare the columns of the tables
  for (map<string, SummaryTable>::iterator it=result.begin();
       it!=result.end(); ++it) {
    for (unsigned int materialTag_i=0; materialTag_i<materialTagV.size(); ++materialTag_i) {
      it->second.setCell(materialTag_i+1, 0, materialTagV[materialTag_i]);
    }
    it->second.setCell(materialTagV.size()+1, 0, "Total");
  }

  // Now fill the table
  // loop over layers
  for (layerIt = tracker.begin(); layerIt != tracker.end(); ++layerIt) { 
    // Loop over modules
    for (moduleIt = layerIt->begin(); moduleIt != layerIt->end(); ++moduleIt) { 
      // Check if the module is on the YZ section
      myModuleCap = &(*moduleIt);
      myModule = &(myModuleCap->getModule());
      TagMaker tmak(*myModule);

      if (byMaterial) {
        typeWeight[tmak.posTag]+=myModuleCap->getLocalMass();
        tagWeight[tmak.sensorGeoTag]+=myModuleCap->getLocalMass();
      }
      if (myModule->posRef().phi == 1) {
        // If we did not write this module type yet
        pair<int, int> myIndex = make_pair(myModule->tableRef().row/*+myModule->getDisk()*/, myModule->tableRef().col);
        tempString = myModule->cntName();
        if (!typeWritten[tempString][myIndex]) {
          typeWritten[tempString][myIndex]=true;
          if (tempString!="") {
            // TODO: put this in a better place
            // (and make a better module typing)
            tempSS.str("");
            if (myModule->subdet() == BARREL) {
              tempSS << ((BarrelModule*)myModule)->layer();
              tempString+=" (L"+tempSS.str()+")";
            } else if (myModule->subdet() == ENDCAP) {
              tempSS << ((EndcapModule*)myModule)->disk(); //getDisk();
              tempString+=" (D"+tempSS.str()+")";
            } else {
              cerr << "ERROR in Analyzer::detailedWeights(): "
                  << "I found a module which is neither endcap nor barrel!" << std::endl;
            }
            //      cout << "Here's a module: id = " << myModule->getId()
            //           << ", tag = " << myModule->getTag()
            //           << ", type = " << myModule->getType()
            //           << ", ring = " << myModule->getRing()
            //           << endl;
            // std::cout << "Material\tLocal\n";

            // Then we fill in the proper column
            // Prepare the columns of the table
            for (unsigned int materialTag_i=0; materialTag_i<materialTagV.size(); ++materialTag_i) {
              materialTag = materialTagV[materialTag_i];
              if (byMaterial) { // table by materials
                try { localMaterial = myModuleCap->getLocalMass(materialTag); }
                catch (exception e) { localMaterial = 0; }
              } else { // table by components
                try { localMaterial = myModuleCap->getLocalMassComp(materialTag); }
                catch (exception e) { localMaterial = 0; }
              }
              //cout << materialTag << "\t"
              //<< localMaterial << "\t"
              //<< endl;
              tempSS.str("");
              // TODO: move this to Vizard
              tempSS << std::dec << std::fixed << std::setprecision(1) << localMaterial;
              result[tempString].setCell(materialTag_i+1, myModule->tableRef().col, tempSS.str());
            }
            localMaterial = myModuleCap->getLocalMass();
            tempSS.str("");
            tempSS << std::dec << std::fixed << std::setprecision(1) << localMaterial;
            result[tempString].setCell(materialTagV.size()+1, myModule->tableRef().col, tempSS.str());
          } else {
            cerr << "ERROR in Analyzer::detailedWeights(): "
                << "I found a module with no reference to the container name." << endl;
          }
        }
      }
    }
  }
}

// public
/**
 * Produces a full material summary for the modules
 */
void Analyzer::computeWeightSummary(MaterialBudget& mb) {

  typeWeight.clear();
  tagWeight.clear();
  barrelWeights.clear();
  computeDetailedWeights(mb.getBarrelModuleCaps(), barrelWeights, true);
  endcapWeights.clear();
  computeDetailedWeights(mb.getEndcapModuleCaps(), endcapWeights, true);

  barrelComponentWeights.clear();
  computeDetailedWeights(mb.getBarrelModuleCaps(), barrelComponentWeights, false);
  endcapComponentWeights.clear();
  computeDetailedWeights(mb.getEndcapModuleCaps(), endcapComponentWeights, false);

  MaterialBillAnalyzer v;
  v.inspectTracker(mb);
  billOfMaterials_ = v.outputTable;
}

// protected
/**
 * The layer-level analysis function for modules forms the frame for sending a single track through the active modules.
 * It loops through all layers and adds up the results returned from the analysis of each of them.
 * @param tr A reference to the <i>ModuleCap</i> vector of vectors that sits on top of the tracker modules
 * @param eta The pseudorapidity of the track
 * @param theta The track angle in the yz-plane
 * @param phi The track angle in the xy-plane
 * @param t A reference to the current track object
 * @param A boolean flag to indicate which set of active surfaces is analysed: true if the belong to a pixel detector, false if they belong to the tracker
 * @return The summed up radiation and interaction lengths for the given track, bundled into a <i>std::pair</i>
 */
Material Analyzer::analyzeModules(std::vector<std::vector<ModuleCap> >& tr,
                                  double eta, double theta, double phi, Track& t, 
                                  std::map<std::string, Material>& sumComponentsRI,
                                  bool isPixel) {
  std::vector<std::vector<ModuleCap> >::iterator iter = tr.begin();
  std::vector<std::vector<ModuleCap> >::iterator guard = tr.end();
  Material res, tmp;
  res.radiation= 0.0;
  res.interaction = 0.0;
  while (iter != guard) {
    tmp = findModuleLayerRI(*iter, eta, theta, phi, t, sumComponentsRI, isPixel);
    res.radiation= res.radiation+ tmp.radiation;
    res.interaction= res.interaction + tmp.interaction;
    iter++;
  }
  return res;
}

void printPosRefString(std::ostream& os, const Module& m, const string& delim = " ") {
  os << "cnt=" << m.posRef().cnt << delim << "z=" << m.posRef().z << delim << "rho=" << m.posRef().rho << " (" << m.center().Rho() << ")" << delim << "phi=" << m.posRef().phi << delim << "side=" << m.side();
} 

/**
 * The module-level analysis function loops through all modules of a given layer, checking for collisions with the given track.
 * If one is found, the radiation and interaction lengths are scaled with respect to theta, then summed up into a grand total,
 * which is returned. As phi is fixed at the moment and the tracks hit the modules orthogonally with respect to it, it is so far
 * not used to scale the results further.
 * @param layer A reference to the <i>ModuleCap</i> vector linking the collection of material properties to the current layer
 * @param eta The pseudorapidity of the current track
 * @param theta The track angle in the yz-plane
 * @param phi The track angle in the xy-plane
 * @param t A reference to the current track object
 * @param A boolean flag to indicate which set of active surfaces is analysed: true if the belong to a pixel detector, false if they belong to the tracker
 * @return The scaled and summed up radiation and interaction lengths for the given layer and track, bundled into a <i>std::pair</i>
 */
Material Analyzer::findModuleLayerRI(std::vector<ModuleCap>& layer,
                                     double eta, double theta, double phi, Track& t, 
                                     std::map<std::string, Material>& sumComponentsRI,
                                     bool isPixel) {
  std::vector<ModuleCap>::iterator iter = layer.begin();
  std::vector<ModuleCap>::iterator guard = layer.end();
  Material res, tmp;
  XYZVector origin, direction;
  Polar3DVector dir;
  double distance, r;
  int hits = 0;
  res.radiation = 0.0;
  res.interaction = 0.0;
  // set the track direction vector
  dir.SetCoordinates(1, theta, phi);
  direction = dir;
  while (iter != guard) {
    // collision detection: rays are in z+ only, so consider only modules that lie on that side
    // only consider modules that have type BarrelModule or EndcapModule
    if (iter->getModule().maxZ() > 0) {
        // same method as in Tracker, same function used
        // TODO: in case origin==0,0,0 and phi==0 just check if sectionYZ and minEta, maxEta
        //distance = iter->getModule().trackCross(origin, direction);
        auto h = iter->getModule().checkTrackHits(origin, direction);
        if (h.second != HitType::NONE) {
          distance = h.first.R();
          HitType type = h.second;
          // module was hit
          hits++;
          r = distance * sin(theta);
          tmp.radiation = iter->getRadiationLength();
          tmp.interaction = iter->getInteractionLength();

          Module& m = iter->getModule();
          double tiltAngle = m.tiltAngle();
          // 2D material maps
          fillMapRT(r, theta, tmp);
          // radiation and interaction length scaling for barrels
          if (iter->getModule().subdet() == BARREL) {
            tmp.radiation = tmp.radiation / sin(theta + tiltAngle);
            tmp.interaction = tmp.interaction / sin(theta + tiltAngle);
          }
          // radiation and interaction length scaling for endcaps
          else {
            tmp.radiation = tmp.radiation / cos(theta + tiltAngle - M_PI/2);
            tmp.interaction = tmp.interaction / cos(theta + tiltAngle - M_PI/2);
          }

          double tmpr = 0., tmpi = 0.;

          std::map<std::string, Material> moduleComponentsRI = iter->getComponentsRI();
          for (std::map<std::string, Material>::iterator cit = moduleComponentsRI.begin(); cit != moduleComponentsRI.end(); ++cit) {
            sumComponentsRI[cit->first].radiation += cit->second.radiation / (iter->getModule().subdet() == BARREL ? sin(theta + tiltAngle) : cos(theta + tiltAngle - M_PI/2));
            //if (cit->first == "SupportMechanics") std::cout << eta << " " << distance << " " << cit->second.radiation / sin(theta + tiltAngle) << " " << cit->second.radiation << std::endl;
            tmpr += sumComponentsRI[cit->first].radiation;
            sumComponentsRI[cit->first].interaction += cit->second.interaction / (iter->getModule().subdet() == BARREL ? sin(theta + tiltAngle) : cos(theta + tiltAngle - M_PI/2));
            tmpi += sumComponentsRI[cit->first].interaction;
          }
          // 2D plot and eta plot results
          if (!isPixel) fillCell(r, eta, theta, tmp);
          res += tmp;
          // create Hit object with appropriate parameters, add to Track t
          Hit* hit = new Hit(distance, &(iter->getModule()), type);
          //if (iter->getModule().getSubdetectorType() == Module::Barrel) hit->setOrientation(Hit::Horizontal); // should not be necessary
          //else if(iter->getModule().getSubdetectorType() == Module::Endcap) hit->setOrientation(Hit::Vertical); // should not be necessary
          //hit->setObjectKind(Hit::Active); // should not be necessary
          hit->setCorrectedMaterial(tmp);
          hit->setPixel(isPixel);
          t.addHit(hit);
        }
    }
    iter++;
  }
  return res;
}


// protected
/**
 * The layer-level function to find hits on modules and connect them to a track
 * It loops through all layers and adds up the results returned from the analysis of each of them.
 * @param tr A reference to the <i>ModuleCap</i> vector of vectors that sits on top of the tracker modules
 * @param eta The pseudorapidity of the track
 * @param theta The track angle in the yz-plane
 * @param phi The track angle in the xy-plane
 * @param t A reference to the current track object
 * @param A boolean flag to indicate which set of active surfaces is analysed: true if the belong to a pixel detector, false if they belong to the tracker
 * @return The summed up radiation and interaction lengths for the given track, bundled into a <i>std::pair</i>
 */
Material Analyzer::findHitsModules(std::vector<std::vector<ModuleCap> >& tr,
                                   // TODO: add z0 here and in the hit finder for inactive surfaces
                                   double eta, double theta, double phi, Track& t, bool isPixel) {
  std::vector<std::vector<ModuleCap> >::iterator iter = tr.begin();
  std::vector<std::vector<ModuleCap> >::iterator guard = tr.end();
  Material res, tmp;
  res.radiation= 0.0;
  res.interaction = 0.0;
  while (iter != guard) {
    tmp = findHitsModuleLayer(*iter, eta, theta, phi, t, isPixel);
    res.radiation = res.radiation + tmp.radiation;
    res.interaction = res.interaction + tmp.interaction;
    iter++;
  }
  return res;
}

int Analyzer::findHitsModules(Tracker& tracker, double z0, double eta, double theta, double phi, Track& t) {

  Material emptyMaterial;
  XYZVector origin(0,0,z0);
  XYZVector direction;
  Polar3DVector dir;
  double distance;

  int hits = 0;
  emptyMaterial.radiation = 0.0;
  emptyMaterial.interaction = 0.0;

  // set the track direction vector
  dir.SetCoordinates(1, theta, phi);
  direction = dir;

  for (auto aModule : tracker.modules()) {

    // collision detection: rays are in z+ only, so consider only modules that lie on that side
    if (aModule->maxZ() > 0) {

      // same method as in Tracker, same function used
      //distance = aModule->trackCross(origin, direction);
      auto ht = aModule->checkTrackHits(origin, direction);
      //if (distance > 0) {
      if (ht.second != HitType::NONE) {
        double distance = ht.first.R();
        // module was hit
        hits++;

        // create Hit object with appropriate parameters, add to Track t
        Hit* hit = new Hit(distance, aModule, ht.second);
        hit->setCorrectedMaterial(emptyMaterial);
        t.addHit(hit);
      }
    }
  }
  return hits;
}


/**
 * The module-level analysis function loops through all modules of a given layer, finds hits and connects them to the track.
 * If one is found, the radiation and interaction lengths are scaled with respect to theta, then summed up into a grand total,
 * which is returned. As phi is fixed at the moment and the tracks hit the modules orthogonally with respect to it, it is so far
 * not used to scale the results further.
 * @param layer A reference to the <i>ModuleCap</i> vector linking the collection of material properties to the current layer
 * @param eta The pseudorapidity of the current track
 * @param theta The track angle in the yz-plane
 * @param phi The track angle in the xy-plane
 * @param t A reference to the current track object
 * @param A boolean flag to indicate which set of active surfaces is analysed: true if the belong to a pixel detector, false if they belong to the tracker
 * @return The scaled and summed up radiation and interaction lengths for the given layer and track, bundled into a <i>std::pair</i>
 */
Material Analyzer::findHitsModuleLayer(std::vector<ModuleCap>& layer,
                                       double eta, double theta, double phi, Track& t, bool isPixel) {
  std::vector<ModuleCap>::iterator iter = layer.begin();
  std::vector<ModuleCap>::iterator guard = layer.end();
  Material res, tmp;
  XYZVector origin, direction;
  Polar3DVector dir;
  double distance;
  //double r;
  int hits = 0;
  res.radiation = 0.0;
  res.interaction = 0.0;
  // set the track direction vector
  dir.SetCoordinates(1, theta, phi);
  direction = dir;
  while (iter != guard) {
    // collision detection: rays are in z+ only, so consider only modules that lie on that side
    if (iter->getModule().maxZ() > 0) {
        // same method as in Tracker, same function used
        // TODO: in case origin==0,0,0 and phi==0 just check if sectionYZ and minEta, maxEta
        //distance = iter->getModule().trackCross(origin, direction);
        auto h = iter->getModule().checkTrackHits(origin, direction); 
        if (h.second != HitType::NONE) {
        //if (distance > 0) {
          double distance = h.first.R();
          // module was hit
          hits++;
          // r = distance * sin(theta);
          tmp.radiation = iter->getRadiationLength();
          tmp.interaction = iter->getInteractionLength();
          // radiation and interaction length scaling for barrels
          if (iter->getModule().subdet() == BARREL) {
            tmp.radiation = tmp.radiation / sin(theta);
            tmp.interaction = tmp.interaction / sin(theta);
          }
          // radiation and interaction length scaling for endcaps
          else {
            tmp.radiation = tmp.radiation / cos(theta);
            tmp.interaction = tmp.interaction / cos(theta);
          }
          res += tmp;
          // create Hit object with appropriate parameters, add to Track t
          Hit* hit = new Hit(distance, &(iter->getModule()), h.second);
          //if (iter->getModule().getSubdetectorType() == Module::Barrel) hit->setOrientation(Hit::Horizontal); // should not be necessary
          //else if(iter->getModule().getSubdetectorType() == Module::Endcap) hit->setOrientation(Hit::Vertical); // should not be necessary
          //hit->setObjectKind(Hit::Active); // should not be necessary
          hit->setCorrectedMaterial(tmp);
          hit->setPixel(isPixel);
          t.addHit(hit);
        }
    }
    iter++;
  }
  return res;
}

/**
 * The analysis function for inactive volumes loops through the given vector of elements, checking for collisions with
 * the given track. If one is found, the radiation and interaction lengths are scaled with respect to theta, then summed
 * up into a grand total, which is returned. As all inactive volumes are symmetric with respect to rotation around the
 * z-axis, the track angle phi is not necessary.
 * @param elements A reference to the collection of inactive surfaces that is to be checked for collisions with the track
 * @param eta The pseudorapidity of the current track
 * @param theta The track angle in the yz-plane
 * @param t A reference to the current track object
 * @param cat The category of inactive surfaces that need to be considered within the collection; none if the function is to look at all of them
 * @param A boolean flag to indicate which set of active surfaces is analysed: true if the belong to a pixel detector, false if they belong to the tracker
 * @return The scaled and summed up radiation and interaction lengths for the given collection of elements and track, bundled into a <i>std::pair</i>
 */

Material Analyzer::analyzeInactiveSurfaces(std::vector<InactiveElement>& elements, double eta,
                                           double theta, Track& t, MaterialProperties::Category cat, bool isPixel) {

  /*
  for (InactiveElement& currElem : elements) {
    currElem.calculateTotalMass();
    currElem.calculateRadiationLength();
    currElem.calculateInteractionLength();
  }
  */
  
  std::vector<InactiveElement>::iterator iter = elements.begin();
  std::vector<InactiveElement>::iterator guard = elements.end();
  Material res, corr;
  std::pair<double, double> tmp;
  double s = 0.0;
  while ((iter != guard)) {
    //if  ((iter->getInteractionLength() > 0) && (iter->getRadiationLength() > 0)) {
    // collision detection: rays are in z+ only, so only volumes in z+ need to be considered
    // only volumes of the requested category, or those without one (which should not exist) are examined
    if (((iter->getZOffset() + iter->getZLength()) > 0)
        && ((cat == MaterialProperties::no_cat) || (cat == iter->getCategory()))) {
      // collision detection: check eta range
      tmp = iter->getEtaMinMax();
      // volume was hit
      if ((tmp.first < eta) && (tmp.second > eta)) {
        double r, z;
        /*
        if (eta<0.01) {
          std::cout << "Hitting an inactive surface at z=("
                    << iter->getZOffset() << " to " << iter->getZOffset()+iter->getZLength()
                    << ") r=(" << iter->getInnerRadius() << " to " << iter->getInnerRadius()+iter->getRWidth() << ")" << std::endl;
          const std::map<std::string, double>& localMasses = iter->getLocalMasses();
          for (auto massIt : localMasses) std::cerr   << "       localMass" <<  massIt.first << " = " << any2str(massIt.second) << " g" << std::endl;
        }
        */
        // radiation and interaction lenth scaling for vertical volumes
        if (iter->isVertical()) {
          z = iter->getZOffset() + iter->getZLength() / 2.0;
          r = z * tan(theta);
          // 2D maps for vertical surfaces
          fillMapRZ(r,z,iter->getMaterialLengths());
          // special treatment for user-defined supports as they can be very close to z=0
          if (cat == MaterialProperties::u_sup) {
            s = iter->getZLength() / cos(theta);
            if (s > (iter->getRWidth() / sin(theta))) s = iter->getRWidth() / sin(theta);
            // add the hit if it's declared as inside the tracking volume, add it to 'others' if not
            if (iter->track()) {
              corr.radiation = iter->getRadiationLength() * s / iter->getZLength();
              corr.interaction = iter->getInteractionLength() * s / iter->getZLength();
              res += corr;
              if (!isPixel) {
                Material thisLength;
                thisLength.radiation = iter->getRadiationLength() * s / iter->getZLength();
                thisLength.interaction = iter->getInteractionLength() * s / iter->getZLength(); 
                fillCell(r, eta, theta, thisLength); 
              }
            }
            else {
              if (!isPixel) {
                rextrasupports.Fill(eta, iter->getRadiationLength() * s / iter->getZLength());
                iextrasupports.Fill(eta, iter->getInteractionLength() * s / iter->getZLength());
              }
            }
          }
          else {
            // add the hit if it's declared as inside the tracking volume, add it to 'others' if not
            if (iter->track()) {
              corr.radiation = iter->getRadiationLength() / cos(theta);
              corr.interaction = iter->getInteractionLength() / cos(theta);
              res += corr;
              if (!isPixel) {
                Material thisLength;
                thisLength.radiation = iter->getRadiationLength() / cos(theta); 
                thisLength.interaction = iter->getInteractionLength() / cos(theta);
                fillCell(r, eta, theta, thisLength);
              }
            }
            else {
              if (!isPixel) {
                if ((iter->getCategory() == MaterialProperties::b_ser)
                    || (iter->getCategory() == MaterialProperties::e_ser)) {
                  rextraservices.Fill(eta, iter->getRadiationLength() / cos(theta));
                  iextraservices.Fill(eta, iter->getInteractionLength() / cos(theta));
                }
                else if ((iter->getCategory() == MaterialProperties::b_sup)
                         || (iter->getCategory() == MaterialProperties::e_sup)
                         || (iter->getCategory() == MaterialProperties::o_sup)
                         || (iter->getCategory() == MaterialProperties::t_sup)) {
                  rextrasupports.Fill(eta, iter->getRadiationLength() / cos(theta));
                  iextrasupports.Fill(eta, iter->getInteractionLength() / cos(theta));
                }
              }
            }
          }
        }
        // radiation and interaction length scaling for horizontal volumes
        else {
          r = iter->getInnerRadius() + iter->getRWidth() / 2.0;
          // 2D maps for horizontal surfaces
          fillMapRT(r,theta,iter->getMaterialLengths());
          // special treatment for user-defined supports; should not be necessary for now
          // as all user-defined supports are vertical, but just in case...
          if (cat == MaterialProperties::u_sup) {
            s = iter->getZLength() / sin(theta);
            if (s > (iter->getRWidth() / cos(theta))) s = iter->getRWidth() / cos(theta);
            // add the hit if it's declared as inside the tracking volume, add it to 'others' if not
            if (iter->track()) {
              corr.radiation = iter->getRadiationLength() * s / iter->getZLength();
              corr.interaction = iter->getInteractionLength() * s / iter->getZLength();
              res += corr;
              if (!isPixel) {
                Material thisLength;
                thisLength.radiation = iter->getRadiationLength() * s / iter->getZLength(); 
                thisLength.interaction = iter->getInteractionLength() * s / iter->getZLength();
                fillCell(r, eta, theta, thisLength);
              }
            }
            else {
              if (!isPixel) {
                rextrasupports.Fill(eta, iter->getRadiationLength() * s / iter->getZLength());
                iextrasupports.Fill(eta, iter->getInteractionLength() * s / iter->getZLength());
              }
            }
          }
          else {
            // add the hit if it's declared as inside the tracking volume, add it to 'others' if not
            if (iter->track()) {
              corr.radiation = iter->getRadiationLength() / sin(theta);
              corr.interaction = iter->getInteractionLength() / sin(theta);
              res += corr;
              if (!isPixel) {
                Material thisLength;
                thisLength.radiation = iter->getRadiationLength() / sin(theta);
                thisLength.interaction =  iter->getInteractionLength() / sin(theta);
                fillCell(r, eta, theta, thisLength); 
              }
            }
            else {
              if (!isPixel) {
                if ((iter->getCategory() == MaterialProperties::b_ser)
                    || (iter->getCategory() == MaterialProperties::e_ser)) {
                  rextraservices.Fill(eta, iter->getRadiationLength() / sin(theta));
                  iextraservices.Fill(eta, iter->getInteractionLength() / sin(theta));
                }
                else if ((iter->getCategory() == MaterialProperties::b_sup)
                         || (iter->getCategory() == MaterialProperties::e_sup)
                         || (iter->getCategory() == MaterialProperties::o_sup)
                         || (iter->getCategory() == MaterialProperties::t_sup)) {
                  rextrasupports.Fill(eta, iter->getRadiationLength() / sin(theta));
                  iextrasupports.Fill(eta, iter->getInteractionLength() / sin(theta));
                }
              }
            }
          }
        }
        // create Hit object with appropriate parameters, add to Track t
        Hit* hit = new Hit((theta == 0) ? r : (r / sin(theta)));
        if (iter->isVertical()) hit->setOrientation(Hit::Vertical);
        else hit->setOrientation(Hit::Horizontal);
        hit->setObjectKind(Hit::Inactive);
        hit->setCorrectedMaterial(corr);
        hit->setPixel(isPixel);
        t.addHit(hit);
      }
    }
    iter++;
    //}
  }
  return res;
}

/**
 * The analysis function for inactive volumes loops through the given vector of elements, checking for collisions with
 * the given track. If one is found, the radiation and interaction lengths are scaled with respect to theta.
 * All hits are added to the given track
 * The total crossed material is returned.
 * As all inactive volumes are symmetric with respect to rotation around the z-axis, the track angle phi is not necessary.
 * @param elements A reference to the collection of inactive surfaces that is to be checked for collisions with the track
 * @param eta The pseudorapidity of the current track
 * @param theta The track angle in the yz-plane
 * @param t A reference to the current track object
 * @return The scaled and summed up crossed material amount
 */
Material Analyzer::findHitsInactiveSurfaces(std::vector<InactiveElement>& elements, double eta,
                                            double theta, Track& t, bool isPixel) {
  std::vector<InactiveElement>::iterator iter = elements.begin();
  std::vector<InactiveElement>::iterator guard = elements.end();
  Material res, corr;
  std::pair<double, double> tmp;
  double s_normal = 0;
  double s_alternate = 0;
  while (iter != guard) {
    // Collision detection: rays are in z+ only, so only volumes in z+ need to be considered
    // only volumes of the requested category, or those without one (which should not exist) are examined
    if ((iter->getZOffset() + iter->getZLength()) > 0) {
      // collision detection: check eta range
      tmp = iter->getEtaMinMax();
      // Volume was hit if:
      if ((tmp.first < eta) && (tmp.second > eta)) {
        double r, z;
        // radiation and interaction lenth scaling for vertical volumes
        if (iter->isVertical()) { // Element is vertical
          z = iter->getZOffset() + iter->getZLength() / 2.0;
          r = z * tan(theta);

          // In case we are crossing the material with a very shallow angle
          // we have to take into account its finite radial size
          s_normal = iter->getZLength() / cos(theta);
          s_alternate = iter->getRWidth() / sin(theta);
          if (s_normal > s_alternate) { 
            // Special case: it's easier to cross the material by going left-to-right than
            // by going bottom-to-top, so I have to rescale the material amount computation
            corr.radiation = iter->getRadiationLength() / iter->getZLength() * s_alternate;
            corr.interaction = iter->getInteractionLength() / iter->getZLength() * s_alternate;
            res += corr;
          } else {
            // Standard computing of the crossed material amount
            corr.radiation = iter->getRadiationLength() / cos(theta);
            corr.interaction = iter->getInteractionLength() / cos(theta);
            res += corr;
          }
        }
        // radiation and interaction length scaling for horizontal volumes
        else { // Element is horizontal
          r = iter->getInnerRadius() + iter->getRWidth() / 2.0;

          // In case we are crossing the material with a very shallow angle
          // we have to take into account its finite z length
          s_normal = iter->getRWidth() / sin(theta);
          s_alternate = iter->getZLength() / cos(theta);
          if (s_normal > s_alternate) { 
            // Special case: it's easier to cross the material by going left-to-right than
            // by going bottom-to-top, so I have to rescale the material amount computation
            corr.radiation = iter->getRadiationLength() / iter->getRWidth() * s_alternate;
            corr.interaction = iter->getInteractionLength() / iter->getRWidth() * s_alternate;
            res += corr;
          } else {
            // Standard computing of the crossed material amount
            corr.radiation = iter->getRadiationLength() / sin(theta);
            corr.interaction = iter->getInteractionLength() / sin(theta);
            res += corr;
          }
        }
        // create Hit object with appropriate parameters, add to Track t
        Hit* hit = new Hit((theta == 0) ? r : (r / sin(theta)));
        if (iter->isVertical()) hit->setOrientation(Hit::Vertical);
        else hit->setOrientation(Hit::Horizontal);
        hit->setObjectKind(Hit::Inactive);
        hit->setCorrectedMaterial(corr);
        hit->setPixel(isPixel);
        t.addHit(hit);
      }
    }
    iter++;
  }
  return res;
}
  
void Analyzer::clearGraphsPt(int graphAttributes, const std::string& graphTag) {
  std::map<int, TGraph>& thisRhoGraphs_Pt      = graphTag.empty() ? myGraphBag.getGraphs(graphAttributes | GraphBag::RhoGraph_Pt      ) : myGraphBag.getTaggedGraphs(graphAttributes | GraphBag::RhoGraph_Pt     , graphTag);
  std::map<int, TGraph>& thisPhiGraphs_Pt      = graphTag.empty() ? myGraphBag.getGraphs(graphAttributes | GraphBag::PhiGraph_Pt      ) : myGraphBag.getTaggedGraphs(graphAttributes | GraphBag::PhiGraph_Pt     , graphTag);
  std::map<int, TGraph>& thisDGraphs_Pt        = graphTag.empty() ? myGraphBag.getGraphs(graphAttributes | GraphBag::DGraph_Pt        ) : myGraphBag.getTaggedGraphs(graphAttributes | GraphBag::DGraph_Pt       , graphTag);
  std::map<int, TGraph>& thisCtgThetaGraphs_Pt = graphTag.empty() ? myGraphBag.getGraphs(graphAttributes | GraphBag::CtgthetaGraph_Pt ) : myGraphBag.getTaggedGraphs(graphAttributes | GraphBag::CtgthetaGraph_Pt, graphTag);
  std::map<int, TGraph>& thisZ0Graphs_Pt       = graphTag.empty() ? myGraphBag.getGraphs(graphAttributes | GraphBag::Z0Graph_Pt       ) : myGraphBag.getTaggedGraphs(graphAttributes | GraphBag::Z0Graph_Pt      , graphTag);
  std::map<int, TGraph>& thisPGraphs_Pt        = graphTag.empty() ? myGraphBag.getGraphs(graphAttributes | GraphBag::PGraph_Pt        ) : myGraphBag.getTaggedGraphs(graphAttributes | GraphBag::PGraph_Pt       , graphTag);

  thisRhoGraphs_Pt.clear();
  thisPhiGraphs_Pt.clear();
  thisDGraphs_Pt.clear();
  thisCtgThetaGraphs_Pt.clear();
  thisZ0Graphs_Pt.clear();
  thisPGraphs_Pt.clear();
}

void Analyzer::clearGraphsP(int graphAttributes, const std::string& graphTag) {
  std::map<int, TGraph>& thisRhoGraphs_P      = graphTag.empty() ? myGraphBag.getGraphs(graphAttributes | GraphBag::RhoGraph_P      ) : myGraphBag.getTaggedGraphs(graphAttributes | GraphBag::RhoGraph_P     , graphTag);
  std::map<int, TGraph>& thisPhiGraphs_P      = graphTag.empty() ? myGraphBag.getGraphs(graphAttributes | GraphBag::PhiGraph_P      ) : myGraphBag.getTaggedGraphs(graphAttributes | GraphBag::PhiGraph_P     , graphTag);
  std::map<int, TGraph>& thisDGraphs_P        = graphTag.empty() ? myGraphBag.getGraphs(graphAttributes | GraphBag::DGraph_P        ) : myGraphBag.getTaggedGraphs(graphAttributes | GraphBag::DGraph_P       , graphTag);
  std::map<int, TGraph>& thisCtgThetaGraphs_P = graphTag.empty() ? myGraphBag.getGraphs(graphAttributes | GraphBag::CtgthetaGraph_P ) : myGraphBag.getTaggedGraphs(graphAttributes | GraphBag::CtgthetaGraph_P, graphTag);
  std::map<int, TGraph>& thisZ0Graphs_P       = graphTag.empty() ? myGraphBag.getGraphs(graphAttributes | GraphBag::Z0Graph_P       ) : myGraphBag.getTaggedGraphs(graphAttributes | GraphBag::Z0Graph_P      , graphTag);
  std::map<int, TGraph>& thisPGraphs_P        = graphTag.empty() ? myGraphBag.getGraphs(graphAttributes | GraphBag::PGraph_P        ) : myGraphBag.getTaggedGraphs(graphAttributes | GraphBag::PGraph_P       , graphTag);

  thisRhoGraphs_P.clear();
  thisPhiGraphs_P.clear();
  thisDGraphs_P.clear();
  thisCtgThetaGraphs_P.clear();
  thisZ0Graphs_P.clear();
  thisPGraphs_P.clear();

}
 
/**
 * Calculate the error graphs for the radius curvature, the distance and the angle, for each momentum,
 * and store them internally for later visualisation.
 * @param parameter The list of different momenta that the error graphs are calculated for
 */
void Analyzer::calculateGraphsConstPt(const int& parameter,
                                      const TrackCollection& aTrackCollection,
                                      int graphAttributes,
                                      const string& graphTag) {

  // Get graphs from graphBag
  TGraph& thisRhoGraph_Pt       = graphTag.empty() ? myGraphBag.getGraph(graphAttributes | GraphBag::RhoGraph_Pt     , parameter ) : myGraphBag.getTaggedGraph(graphAttributes | GraphBag::RhoGraph_Pt       , graphTag, parameter);
  TGraph& thisPhiGraph_Pt       = graphTag.empty() ? myGraphBag.getGraph(graphAttributes | GraphBag::PhiGraph_Pt     , parameter ) : myGraphBag.getTaggedGraph(graphAttributes | GraphBag::PhiGraph_Pt       , graphTag, parameter);
  TGraph& thisDGraph_Pt         = graphTag.empty() ? myGraphBag.getGraph(graphAttributes | GraphBag::DGraph_Pt       , parameter ) : myGraphBag.getTaggedGraph(graphAttributes | GraphBag::DGraph_Pt         , graphTag, parameter);
  TGraph& thisCtgThetaGraph_Pt  = graphTag.empty() ? myGraphBag.getGraph(graphAttributes | GraphBag::CtgthetaGraph_Pt, parameter ) : myGraphBag.getTaggedGraph(graphAttributes | GraphBag::CtgthetaGraph_Pt  , graphTag, parameter);
  TGraph& thisZ0Graph_Pt        = graphTag.empty() ? myGraphBag.getGraph(graphAttributes | GraphBag::Z0Graph_Pt      , parameter ) : myGraphBag.getTaggedGraph(graphAttributes | GraphBag::Z0Graph_Pt        , graphTag, parameter);
  TGraph& thisPGraph_Pt         = graphTag.empty() ? myGraphBag.getGraph(graphAttributes | GraphBag::PGraph_Pt       , parameter ) : myGraphBag.getTaggedGraph(graphAttributes | GraphBag::PGraph_Pt         , graphTag, parameter);

  // Variables
  double eta, R;
  std::ostringstream aName;

  // Prepare plot for const pt across eta
  double momentum = double(parameter)/1000.;
  double magField = magnetic_field;

  // Prepare plots: pt
  thisRhoGraph_Pt.SetTitle("p_{T} resolution versus #eta - const P_{T} across #eta;#eta;#delta p_{T}/p_{T} [%]");
  aName.str(""); aName << "pt_vs_eta" << momentum << graphTag;
  thisRhoGraph_Pt.SetName(aName.str().c_str());
  // Prepare plots: phi
  thisPhiGraph_Pt.SetTitle("Track azimuthal angle error - const P_{T} across #eta;#eta;#delta #phi [deg]");
  aName.str(""); aName << "phi_vs_eta" << momentum << graphTag;
  thisPhiGraph_Pt.SetName(aName.str().c_str());
  // Prepare plots: d
  thisDGraph_Pt.SetTitle("Transverse impact parameter error - const P_{T} across #eta;#eta;#delta d_{0} [#mum]");
  aName.str(""); aName << "d_vs_eta" << momentum << graphTag;
  thisDGraph_Pt.SetName(aName.str().c_str());
  // Prepare plots: ctg(theta)
  thisCtgThetaGraph_Pt.SetTitle("Track polar angle error - const P_{T} across #eta;#eta;#delta ctg(#theta)");
  aName.str(""); aName << "ctgTheta_vs_eta" << momentum << graphTag;
  thisCtgThetaGraph_Pt.SetName(aName.str().c_str());
  // Prepare plots: z0
  thisZ0Graph_Pt.SetTitle("Longitudinal impact parameter error - const P_{T} across #eta;#eta;#delta z_{0} [#mum]");
  aName.str(""); aName << "z_vs_eta" << momentum << graphTag;
  thisZ0Graph_Pt.SetName(aName.str().c_str());
  // Prepare plots: p
  thisPGraph_Pt.SetTitle("p resolution versus #eta - const P_{T} across #eta;#eta;#delta p/p [%]");
  aName.str(""); aName << "p_vs_eta" << momentum << graphTag;
  thisPGraph_Pt.SetName(aName.str().c_str());

  // track loop
  double graphValue;
  for ( const auto& myTrack : aTrackCollection ) {
    const double& drho = myTrack.getDeltaRho();
    const double& dphi = myTrack.getDeltaPhi();
    const double& dd   = myTrack.getDeltaD();
    const double& dctg = myTrack.getDeltaCtgTheta();
    const double& dz0  = myTrack.getDeltaZ0();
    const double& dp   = myTrack.getDeltaP();


    /*std::vector<std::pair<Module*,HitType>> hitModules = myTrack.getHitModules();
    if ( hitModules.at(0).first->getObjectKind() == Active) {
    std::cout << "hitModules.at(0).first->getResolutionLocalX() = " << hitModules.at(0).first->getResolutionLocalX() << std::endl;
    }*/

    std::vector<Hit*> hitModules = myTrack.getHitV();
    //std::cout << "hitModules.at(0)->getObjectKind() = " << hitModules.at(0)->getObjectKind() << std::endl;
    //std::cout << "Hit::Inactive = " << Hit::Inactive << std::endl;
    for (auto& mh : hitModules) {
    if ( mh->getObjectKind() == Hit::Active) {
      if (mh->getHitModule()) {
	//std::cout << "mh->getResolutionLocalX() = " << mh->getResolutionLocalX() << std::endl;
      }
    }
    }


    eta = myTrack.getEta();
    R = myTrack.getTransverseMomentum() / magField / 0.3 * 1E3; // radius in mm
    if (drho>0) {
      // deltaRho / rho = deltaRho * R
      graphValue = (drho * R) * 100; // in percent
      thisRhoGraph_Pt.SetPoint(thisRhoGraph_Pt.GetN(), eta, graphValue);
    }
    if (dphi>0) {
      graphValue = dphi/M_PI*180.; // in degrees
      thisPhiGraph_Pt.SetPoint(thisPhiGraph_Pt.GetN(), eta, graphValue);
    }
    if (dd>0) {
      graphValue = dd * 1000.; // in um
      thisDGraph_Pt.SetPoint(thisDGraph_Pt.GetN(), eta, graphValue );
    }
    if (dctg>0) {
      graphValue = dctg; // An absolute number
      thisCtgThetaGraph_Pt.SetPoint(thisCtgThetaGraph_Pt.GetN(), eta, graphValue);
    }
    if (dz0>0) {
      graphValue =  (dz0) * 1000.; // in um
      thisZ0Graph_Pt.SetPoint(thisZ0Graph_Pt.GetN(), eta, graphValue);
    }
    if ((dp>0)||true) {
      double centralValue = dp * 100.; // in percent
      thisPGraph_Pt.SetPoint(thisPGraph_Pt.GetN(), eta, graphValue);
    }
  }
}

/**
 * Calculate the error graphs for case II with const P across eta: the radius curvature, the distance and the angle, for each momentum,
 * and store them internally for later visualisation.
 * @param parameter The list of different momenta that the error graphs are calculated for
 */
void Analyzer::calculateGraphsConstP(const int& parameter,
                                     const TrackCollection& aTrackCollection,
                                     int graphAttributes,
                                     const string& graphTag) {

  // Get graphs from graphBag
  TGraph& thisRhoGraph_P       = graphTag.empty() ? myGraphBag.getGraph(graphAttributes | GraphBag::RhoGraph_P     , parameter ) : myGraphBag.getTaggedGraph(graphAttributes | GraphBag::RhoGraph_P       , graphTag, parameter);
  TGraph& thisPhiGraph_P       = graphTag.empty() ? myGraphBag.getGraph(graphAttributes | GraphBag::PhiGraph_P     , parameter ) : myGraphBag.getTaggedGraph(graphAttributes | GraphBag::PhiGraph_P       , graphTag, parameter);
  TGraph& thisDGraph_P         = graphTag.empty() ? myGraphBag.getGraph(graphAttributes | GraphBag::DGraph_P       , parameter ) : myGraphBag.getTaggedGraph(graphAttributes | GraphBag::DGraph_P         , graphTag, parameter);
  TGraph& thisCtgThetaGraph_P  = graphTag.empty() ? myGraphBag.getGraph(graphAttributes | GraphBag::CtgthetaGraph_P, parameter ) : myGraphBag.getTaggedGraph(graphAttributes | GraphBag::CtgthetaGraph_P  , graphTag, parameter);
  TGraph& thisZ0Graph_P        = graphTag.empty() ? myGraphBag.getGraph(graphAttributes | GraphBag::Z0Graph_P      , parameter ) : myGraphBag.getTaggedGraph(graphAttributes | GraphBag::Z0Graph_P        , graphTag, parameter);
  TGraph& thisPGraph_P         = graphTag.empty() ? myGraphBag.getGraph(graphAttributes | GraphBag::PGraph_P       , parameter ) : myGraphBag.getTaggedGraph(graphAttributes | GraphBag::PGraph_P         , graphTag, parameter);

  // Variables
  double eta, R;
  std::ostringstream aName;

  // Prepare plot for const pt across eta
  double momentum = double(parameter)/1000.;
  double magField = simParms_->magneticField();

  // Prepare plots: pt
  thisRhoGraph_P.SetTitle("p_{T} resolution versus #eta - const P across #eta;#eta;#delta p_{T}/p_{T} [%]");
  aName.str(""); aName << "pt_vs_eta" << momentum << graphTag;
  thisRhoGraph_P.SetName(aName.str().c_str());
  // Prepare plots: phi
  thisPhiGraph_P.SetTitle("Track azimuthal angle error - const P across #eta;#eta;#delta #phi [deg]");
  aName.str(""); aName << "phi_vs_eta" << momentum << graphTag;
  thisPhiGraph_P.SetName(aName.str().c_str());
  // Prepare plots: d
  thisDGraph_P.SetTitle("Transverse impact parameter error - const P across #eta;#eta;#delta d_{0} [#mum]");
  aName.str(""); aName << "d_vs_eta" << momentum << graphTag;
  thisDGraph_P.SetName(aName.str().c_str());
  // Prepare plots: ctg(theta)
  thisCtgThetaGraph_P.SetTitle("Track polar angle error - const P across #eta;#eta;#delta ctg(#theta)");
  aName.str(""); aName << "ctgTheta_vs_eta" << momentum << graphTag;
  thisCtgThetaGraph_P.SetName(aName.str().c_str());
  // Prepare plots: z0
  thisZ0Graph_P.SetTitle("Longitudinal impact parameter error - const P across #eta;#eta;#delta z_{0} [#mum]");
  aName.str(""); aName << "z_vs_eta" << momentum << graphTag;
  thisZ0Graph_P.SetName(aName.str().c_str());
  // Prepare plots: p
  thisPGraph_P.SetTitle("p resolution versus #eta - const P across #eta;#eta;#delta p/p [%]");
  aName.str(""); aName << "p_vs_eta" << momentum << graphTag;
  thisPGraph_P.SetName(aName.str().c_str());

  // track loop
  double graphValue;
  for ( const auto& myTrack : aTrackCollection ) {
    const double& drho = myTrack.getDeltaRho();
    const double& dphi = myTrack.getDeltaPhi();
    const double& dd   = myTrack.getDeltaD();
    const double& dctg = myTrack.getDeltaCtgTheta();
    const double& dz0  = myTrack.getDeltaZ0();
    const double& dp   = myTrack.getDeltaP();
    eta = myTrack.getEta();
    R = myTrack.getTransverseMomentum() / magField / 0.3 * 1E3; // radius in mm
    if (drho>0) {
      // deltaRho / rho = deltaRho * R
      graphValue = (drho * R) * 100; // in percent
      thisRhoGraph_P.SetPoint(thisRhoGraph_P.GetN(), eta, graphValue);
    }
    if (dphi>0) {
      graphValue = dphi/M_PI*180; // in degrees
      thisPhiGraph_P.SetPoint(thisPhiGraph_P.GetN(), eta, graphValue);
    }
    if (dd>0) {
      graphValue = dd * 1000.; // in um
      thisDGraph_P.SetPoint(thisDGraph_P.GetN(), eta, graphValue );
    }
    if (dctg>0) {
      graphValue = dctg; // An absolute number
      thisCtgThetaGraph_P.SetPoint(thisCtgThetaGraph_P.GetN(), eta, graphValue);
    }
    if (dz0>0) {
      graphValue =  (dz0) * 1000.; // in um
      thisZ0Graph_P.SetPoint(thisZ0Graph_P.GetN(), eta, graphValue);
    }
    if ((dp>0)||true) {
      graphValue = dp * 100.; // in percent
      thisPGraph_P.SetPoint(thisPGraph_P.GetN(), eta, graphValue);
    }
  }
}

  /**
   * Creates the modules' parametrized spatial resolution profiles and distributions
   * @param taggedTrackPtCollectionMap Tagged collections of tracks
   */
  void Analyzer::calculateParametrizedResolutionPlots(std::map<std::string, TrackCollectionMap>& taggedTrackPtCollectionMap) {

    for (auto& ttcmIt : taggedTrackPtCollectionMap) {
      const string& myTag = ttcmIt.first;
      TrackCollectionMap& myTrackCollection = ttcmIt.second;

      // Modules' parametrized spatial resolution profiles
      parametrizedResolutionLocalXBarrelProfile[myTag].Reset();
      parametrizedResolutionLocalXBarrelProfile[myTag].SetNameTitle("resoXBarProf","Resolution on local X coordinate vs cotg(alpha) (barrel modules)");
      parametrizedResolutionLocalXBarrelProfile[myTag].SetBins(100,-0.4,0.3);
      parametrizedResolutionLocalXBarrelProfile[myTag].GetYaxis()->SetRangeUser(0,30);
      parametrizedResolutionLocalXBarrelProfile[myTag].GetXaxis()->SetTitle("cotg(alpha)");
      parametrizedResolutionLocalXBarrelProfile[myTag].GetYaxis()->SetTitle("resolutionLocalX [um]");
      parametrizedResolutionLocalXBarrelProfile[myTag].GetXaxis()->CenterTitle();
      parametrizedResolutionLocalXBarrelProfile[myTag].GetYaxis()->CenterTitle();

      parametrizedResolutionLocalXEndcapsProfile[myTag].Reset();
      parametrizedResolutionLocalXEndcapsProfile[myTag].SetNameTitle("resoXEndProf","Resolution on local X coordinate vs cotg(alpha) (endcaps modules)");
      parametrizedResolutionLocalXEndcapsProfile[myTag].SetBins(100,-0.45,-0.25);
      parametrizedResolutionLocalXEndcapsProfile[myTag].GetYaxis()->SetRangeUser(0,30);
      parametrizedResolutionLocalXEndcapsProfile[myTag].GetXaxis()->SetTitle("cotg(alpha)");
      parametrizedResolutionLocalXEndcapsProfile[myTag].GetYaxis()->SetTitle("resolutionLocalX [um]");
      parametrizedResolutionLocalXEndcapsProfile[myTag].GetXaxis()->CenterTitle();
      parametrizedResolutionLocalXEndcapsProfile[myTag].GetYaxis()->CenterTitle();

      parametrizedResolutionLocalYBarrelProfile[myTag].Reset();
      parametrizedResolutionLocalYBarrelProfile[myTag].SetNameTitle("resoYBarProf","Resolution on local Y coordinate vs |cotg(beta)| (barrel modules)");
      parametrizedResolutionLocalYBarrelProfile[myTag].SetBins(100,0,5);
      parametrizedResolutionLocalYBarrelProfile[myTag].GetYaxis()->SetRangeUser(0,60);
      parametrizedResolutionLocalYBarrelProfile[myTag].GetXaxis()->SetTitle("|cotg(beta)|");
      parametrizedResolutionLocalYBarrelProfile[myTag].GetYaxis()->SetTitle("resolutionLocalY [um]");
      parametrizedResolutionLocalYBarrelProfile[myTag].GetXaxis()->CenterTitle();
      parametrizedResolutionLocalYBarrelProfile[myTag].GetYaxis()->CenterTitle();

      parametrizedResolutionLocalYEndcapsProfile[myTag].Reset();
      parametrizedResolutionLocalYEndcapsProfile[myTag].SetNameTitle("resoYEndProf","Resolution on local Y coordinate vs |cotg(beta)| (endcaps modules)");
      parametrizedResolutionLocalYEndcapsProfile[myTag].SetBins(100,0.25,0.5);
      parametrizedResolutionLocalYEndcapsProfile[myTag].GetYaxis()->SetRangeUser(0,60);
      parametrizedResolutionLocalYEndcapsProfile[myTag].GetXaxis()->SetTitle("|cotg(beta)|");
      parametrizedResolutionLocalYEndcapsProfile[myTag].GetYaxis()->SetTitle("resolutionLocalY [um]");
      parametrizedResolutionLocalYEndcapsProfile[myTag].GetXaxis()->CenterTitle();
      parametrizedResolutionLocalYEndcapsProfile[myTag].GetYaxis()->CenterTitle();
 
      // Modules' parametrized spatial resolution distributions
      parametrizedResolutionLocalXBarrelDistribution[myTag].Reset();
      parametrizedResolutionLocalXBarrelDistribution[myTag].SetNameTitle("resoXBarDistr","Distribution of the resolution on local X coordinate (barrel modules)");
      parametrizedResolutionLocalXBarrelDistribution[myTag].SetBins(500,0,30);
      parametrizedResolutionLocalXBarrelDistribution[myTag].GetXaxis()->SetTitle("resolutionLocalX [um]");
      parametrizedResolutionLocalXBarrelDistribution[myTag].GetXaxis()->CenterTitle();

      parametrizedResolutionLocalXEndcapsDistribution[myTag].Reset();
      parametrizedResolutionLocalXEndcapsDistribution[myTag].SetNameTitle("resoXEndDistr","Distribution of the resolution on local X coordinate (endcaps modules)");
      parametrizedResolutionLocalXEndcapsDistribution[myTag].SetBins(500,0,30);
      parametrizedResolutionLocalXEndcapsDistribution[myTag].GetXaxis()->SetTitle("resolutionLocalX [um]");
      parametrizedResolutionLocalXEndcapsDistribution[myTag].GetXaxis()->CenterTitle();

      parametrizedResolutionLocalYBarrelDistribution[myTag].Reset();
      parametrizedResolutionLocalYBarrelDistribution[myTag].SetNameTitle("resoYBarDistr","Distribution of the resolution on local Y coordinate (barrel modules)");
      parametrizedResolutionLocalYBarrelDistribution[myTag].SetBins(500,0,60);
      parametrizedResolutionLocalYBarrelDistribution[myTag].GetXaxis()->SetTitle("resolutionLocalY [um]");
      parametrizedResolutionLocalYBarrelDistribution[myTag].GetXaxis()->CenterTitle();

      parametrizedResolutionLocalYEndcapsDistribution[myTag].Reset();
      parametrizedResolutionLocalYEndcapsDistribution[myTag].SetNameTitle("resoYEndDistr","Distribution of the resolution on local Y coordinate (endcaps modules)");
      parametrizedResolutionLocalYEndcapsDistribution[myTag].SetBins(500,0,60);
      parametrizedResolutionLocalYEndcapsDistribution[myTag].GetXaxis()->SetTitle("resolutionLocalY [um]");
      parametrizedResolutionLocalYEndcapsDistribution[myTag].GetXaxis()->CenterTitle();
 
      for (const auto& tcmIt : myTrackCollection) {
	//const int &parameter = tcmIt.first;
	const TrackCollection& myCollection = tcmIt.second;

 	// track loop
	for ( const auto& myTrack : myCollection ) {

	  // hit loop
	  for (auto& hit : myTrack.getHitV()) {

	    // In case the tag is "tracker", takes only the outer tracker
	    if (myTag != "tracker" || (myTag == "tracker" && !hit->isPixel())) {
	      // Consider hit modules	
	      if ((hit->getObjectKind() == Hit::Active) && hit->getHitModule()) {
		
		Module* hitModule = hit->getHitModule();
		// If any parameter for resolution on local X coordinate specified for hitModule, fill profiles and distributions
		if (hitModule->hasAnyResolutionLocalXParam()) {
		  double cotAlpha = 1./tan(hitModule->alpha(myTrack.getPhi()));
		  double resolutionLocalX =  hit->getResolutionLocalX() * 1000; // um
		  if ( hitModule->subdet() == BARREL ) {
		    parametrizedResolutionLocalXBarrelProfile[myTag].Fill(cotAlpha, resolutionLocalX, 1);
		    parametrizedResolutionLocalXBarrelDistribution[myTag].Fill(resolutionLocalX);
		  }
		  if ( hitModule->subdet() == ENDCAP ) {
		    parametrizedResolutionLocalXEndcapsProfile[myTag].Fill(cotAlpha, resolutionLocalX, 1);
		    parametrizedResolutionLocalXEndcapsDistribution[myTag].Fill(resolutionLocalX);
		  }
		}
		// If any parameter for resolution on local Y coordinate specified for hitModule, fill profiles and distributions
		if (hitModule->hasAnyResolutionLocalYParam()) {
		  double absCotBeta = fabs(1./tan(hitModule->beta(myTrack.getTheta())));
		  double resolutionLocalY = hit->getResolutionLocalY() * 1000; // um
		  if ( hitModule->subdet() == BARREL ) {
		    parametrizedResolutionLocalYBarrelProfile[myTag].Fill(absCotBeta, resolutionLocalY, 1);
		    parametrizedResolutionLocalYBarrelDistribution[myTag].Fill(resolutionLocalY);
		  }
		  if (hitModule->subdet() == ENDCAP ) {
		    parametrizedResolutionLocalYEndcapsProfile[myTag].Fill(absCotBeta, resolutionLocalY, 1);
		    parametrizedResolutionLocalYEndcapsDistribution[myTag].Fill(resolutionLocalY);
		  }
		}
	      }
	    }

	  } // hit loop
	} // track loop
      } // collection loop
    } // tag loop
}

/**
 * This convenience function resets and empties all histograms for the
 * material budget, so they are ready for a new round of analysis.
 */
void Analyzer::clearMaterialBudgetHistograms() {
  // single category
  ractivebarrel.Reset();
  ractivebarrel.SetNameTitle("ractivebarrels", "Barrel Modules Radiation Length");
  ractiveendcap.Reset();
  ractiveendcap.SetNameTitle("ractiveendcap", "Endcap Modules Radiation Length");
  rserfbarrel.Reset();
  rserfbarrel.SetNameTitle("rserfbarrel", "Barrel Services Radiation Length");
  rserfendcap.Reset();
  rserfendcap.SetNameTitle("rserfendcap", "Endcap Services Radiation Length");
  rlazybarrel.Reset();
  rlazybarrel.SetNameTitle("rlazybarrel", "Barrel Supports Radiation Length");
  rlazyendcap.Reset();
  rlazyendcap.SetNameTitle("rlazyendcap", "Endcap Supports Radiation Length");
  rlazytube.Reset();
  rlazytube.SetNameTitle("rlazytube", "Support Tubes Radiation Length");
  rlazyuserdef.Reset();
  rlazyuserdef.SetNameTitle("rlazyuserdef", "Userdefined Supports Radiation Length");
  iactivebarrel.Reset();
  iactivebarrel.SetNameTitle("iactivebarrel", "Barrel Modules Interaction Length");
  iactiveendcap.Reset();
  iactiveendcap.SetNameTitle("iactiveendcap", "Endcap Modules Interaction Length");
  iserfbarrel.Reset();
  iserfbarrel.SetNameTitle("iserfbarrel", "Barrel Services Interaction Length");
  iserfendcap.Reset();
  iserfendcap.SetNameTitle("iserfendcap", "Endcap Services Interaction Length");
  ilazybarrel.Reset();
  ilazybarrel.SetNameTitle("ilazybarrel", "Barrel Supports Interaction Length");
  ilazyendcap.Reset();
  ilazyendcap.SetNameTitle("ilazyendcap", "Endcap Supports Interaction Length");
  ilazytube.Reset();
  ilazytube.SetNameTitle("ilazytube", "Support Tubes Interaction Length");
  ilazyuserdef.Reset();
  ilazyuserdef.SetNameTitle("ilazyuserdef", "Userdefined Supports Interaction Length");
  // composite
  rbarrelall.Reset();
  rbarrelall.SetNameTitle("rbarrelall", "Barrel Radiation Length");
  rendcapall.Reset();
  rendcapall.SetNameTitle("rendcapall", "Endcap Radiation Length");
  ractiveall.Reset();
  ractiveall.SetNameTitle("ractiveall", "Modules Radiation Length");
  rserfall.Reset();
  rserfall.SetNameTitle("rserfall", "Services Radiation Length");
  rlazyall.Reset();
  rlazyall.SetNameTitle("rlazyall", "Supports Radiation Length");
  ibarrelall.Reset();
  ibarrelall.SetNameTitle("ibarrelall", "Barrel Interaction Length");
  iendcapall.Reset();
  iendcapall.SetNameTitle("iendcapall", "Endcap Interaction Length");
  iactiveall.Reset();
  iactiveall.SetNameTitle("iactiveall", "Modules Interaction Length");
  iserfall.Reset();
  iserfall.SetNameTitle("iserfall", "Services Interaction Length");
  ilazyall.Reset();
  ilazyall.SetNameTitle("ilazyall", "Supports Interaction Length");
  // outside tracking volume
  rextraservices.Reset();
  rextraservices.SetNameTitle("rextraservices", "Services Outside Tracking Volume: Radiation Length");
  rextrasupports.Reset();
  rextrasupports.SetNameTitle("rextrasupports", "Supports Outside Tracking Volume: Radiation Length");
  iextraservices.Reset();
  iextraservices.SetNameTitle("iextraservices", "Services Outside Tracking Volume: Interaction Length");
  iextrasupports.Reset();
  iextrasupports.SetNameTitle("iextrasupports", "Supports Outside Tracking Volume: Interaction Length");
  // global
  rglobal.Reset();
  rglobal.SetNameTitle("rglobal", "Overall Radiation Length");
  iglobal.Reset();
  iglobal.SetNameTitle("iglobal", "Overall Interaction Length");
  // isolines
  isor.Reset();
  isor.SetNameTitle("isor", "Radiation Length Contours");
  isoi.Reset();
  isoi.SetNameTitle("isoi", "Interaction Length Contours");
  mapRadiation.Reset();
  mapRadiation.SetName("mapRadiation");
  mapRadiation.SetTitle("Radiation length map (raw);z [mm];r [mm]");
  mapInteraction.Reset();
  mapInteraction.SetName("mapInteraction");
  mapInteraction.SetTitle("Interaction length map (raw);z [mm];r [mm]");
  mapRadiationCount.Reset();
  mapRadiationCount.SetName("mapRadiationCount");
  mapRadiationCount.SetTitle("Radiation length hit count map;z [mm];r [mm]");
  mapInteractionCount.Reset();
  mapInteractionCount.SetName("mapInteractionCount");
  mapInteractionCount.SetTitle("Interaction length hit count map;z [mm];r [mm]");
  mapRadiationCalib.Reset();
  mapRadiationCalib.SetName("mapRadiationCalib");
  mapRadiationCalib.SetTitle("Radiation length map;z [mm];r [mm]");
  mapInteractionCalib.Reset();
  mapInteractionCalib.SetName("mapInteractionCalib");
  mapInteractionCalib.SetTitle("Interaction length map;z [mm];r [mm]");

  // Nuclear interactions
  while (hadronTotalHitsGraph.GetN()) hadronTotalHitsGraph.RemovePoint(0);
  hadronTotalHitsGraph.SetName("hadronTotalHitsGraph");
  while (hadronAverageHitsGraph.GetN()) hadronAverageHitsGraph.RemovePoint(0);
  hadronAverageHitsGraph.SetName("hadronAverageHitsGraph");

  // Clear the list of requested good hadron hits
  hadronNeededHitsFraction.clear();
  hadronGoodTracksFraction.clear();

  hadronNeededHitsFraction.push_back(ZeroHitsRequired);
  hadronNeededHitsFraction.push_back(OneHitRequired);
  //hadronNeededHitsFraction.push_back(.33);
  hadronNeededHitsFraction.push_back(.66);
  hadronNeededHitsFraction.push_back(1);

  std::sort(hadronNeededHitsFraction.begin(),
            hadronNeededHitsFraction.end());

  // Prepare the plots for the track survival fraction
  ostringstream tempSS;
  string tempString;
  TGraph* myGraph;
  for (unsigned int i=0;
       i<hadronNeededHitsFraction.size();
       ++i) {
    tempSS.str("");
    tempSS << "hadronGoodTracksFraction_at"
      << hadronNeededHitsFraction.at(i);
    tempString = tempSS.str();
    myGraph = new TGraph();
    myGraph->SetName(tempString.c_str());
    hadronGoodTracksFraction.push_back(*myGraph);
  }
}


/**
 * This convenience function computes the trigger performance maps
 * the trigger performance, so they are ready for a new round of
 * analysis.
 */  
void Analyzer::fillTriggerPerformanceMaps(Tracker& tracker) {
  std::map<double, TH2D>& efficiencyMaps = myMapBag.getMaps(mapBag::efficiencyMap);
  std::map<double, TH2D>& thresholdMaps = myMapBag.getMaps(mapBag::thresholdMap);

  TH2D& thicknessMap = myMapBag.getMaps(mapBag::thicknessMap)[mapBag::dummyMomentum];
  TH2D& windowMap = myMapBag.getMaps(mapBag::windowMap)[mapBag::dummyMomentum];
  TH2D& suggestedSpacingMap = myMapBag.getMaps(mapBag::suggestedSpacingMap)[mapBag::dummyMomentum];
  TH2D& suggestedSpacingMapAW = myMapBag.getMaps(mapBag::suggestedSpacingMapAW)[mapBag::dummyMomentum];
  TH2D& nominalCutMap = myMapBag.getMaps(mapBag::nominalCutMap)[mapBag::dummyMomentum]; 

  // Compute the trigger efficiency maps. The pT values are given by
  // the maps
  for (std::map<double, TH2D>::iterator it = efficiencyMaps.begin();
       it!=efficiencyMaps.end(); ++it) {
    double myPt = it->first;
    TH2D& myMap = it->second;

    // Reset the our map, in case it is not empty
    for (int i=1; i<=myMap.GetNbinsX(); ++i)
      for (int j=1; j<=myMap.GetNbinsY(); ++j)
        myMap.SetBinContent(i,j,0);


    TriggerEfficiencyMapVisitor temv(myMap, myPt);
    simParms_->accept(temv);
    tracker.accept(temv);
    temv.postVisit();
  }

  // Compute the trigger threshold maps. The efficiency values are
  // given by the maps
  for (std::map<double, TH2D>::iterator it = thresholdMaps.begin();
       it!=thresholdMaps.end(); ++it) {
    double myEfficiency = it->first;
    TH2D& myMap = it->second;

    // Reset the our map, in case it is not empty
    for (int i=1; i<=myMap.GetNbinsX(); ++i)
      for (int j=1; j<=myMap.GetNbinsY(); ++j)
        myMap.SetBinContent(i,j,0);


    PtThresholdMapVisitor ptmv(myMap, myEfficiency);
    simParms_->accept(ptmv);
    tracker.accept(ptmv);
    ptmv.postVisit();

  }

  // Then: single maps

  for (int i=1; i<=suggestedSpacingMap.GetNbinsX(); ++i) {
    for (int j=1; j<=suggestedSpacingMap.GetNbinsY(); ++j) {
      suggestedSpacingMap.SetBinContent(i,j,0);
      suggestedSpacingMapAW.SetBinContent(i,j,0);
      nominalCutMap.SetBinContent(i,j,0);
    }
  }

  SpacingCutVisitor scv(suggestedSpacingMap, suggestedSpacingMapAW, nominalCutMap, moduleOptimalSpacings);
  simParms_->accept(scv);
  tracker.accept(scv);
  scv.postVisit();
}

/*
void Analyzer::fillPowerMap(Tracker& tracker) {
  TH2D& irradiatedPowerConsumptionMap = myMapBag.getMaps(mapBag::irradiatedPowerConsumptionMap)[mapBag::dummyMomentum];
  TH2D& totalPowerConsumptionMap = myMapBag.getMaps(mapBag::totalPowerConsumptionMap)[mapBag::dummyMomentum];

  for (int i=1; i<=irradiatedPowerConsumptionMap.GetNbinsX(); ++i) {
    for (int j=1; j<=irradiatedPowerConsumptionMap.GetNbinsY(); ++j) {
      irradiatedPowerConsumptionMap.SetBinContent(i,j,0);
      totalPowerConsumptionMap.SetBinContent(i,j,0);
    }
  }

  IrradiatedPowerMapVisitor v(irradiatedPowerConsumptionMap, totalPowerConsumptionMap);
  simParms_->accept(v);
  tracker.accept(v);
  v.postVisit();

}
*/
void Analyzer::prepareTrackerMap(TH2D& myMap, const std::string& name, const std::string& title) { 
  int mapBinsY = int( (geom_max_radius + geom_inactive_volume_width) * geom_safety_factor / 10.); // every cm
  int mapBinsX = int( (geom_max_length) * geom_safety_factor / 10.); // every cm
  myMap.SetName(name.c_str());
  myMap.SetTitle(title.c_str());
  myMap.SetXTitle("z [mm]");
  myMap.SetYTitle("r [mm]");
  myMap.SetBins(mapBinsX, 0.0, geom_max_length*geom_safety_factor, mapBinsY, 0.0, (geom_max_radius + geom_inactive_volume_width) * geom_safety_factor);
  myMap.Reset();
}

void Analyzer::prepareRadialTrackerMap(TH2D& myMap, const std::string& name, const std::string& title) { 
  int mapBinsY = int( (2*geom_max_radius) * geom_safety_factor / 10.); // every cm
  int mapBinsX = int( (2*geom_max_radius) * geom_safety_factor / 10.); // every cm
  myMap.SetName(name.c_str());
  myMap.SetTitle(title.c_str());
  myMap.SetXTitle("x [mm]");
  myMap.SetYTitle("y [mm]");
  myMap.SetBins(mapBinsX, -geom_max_radius*geom_safety_factor, geom_max_radius*geom_safety_factor, mapBinsY, -geom_max_radius*geom_safety_factor, geom_max_radius*geom_safety_factor);
  myMap.Reset();
}


/**
 * This convenience function resets and empties all histograms for
 * the trigger performance, so they are ready for a new round of
 * analysis.
 * @parameter triggerMomenta the vector of pt to test the trigger
 */

void Analyzer::prepareTriggerPerformanceHistograms(const int& nTracks, const double& myEtaMax, const std::vector<double>& triggerMomenta, const std::vector<double>& thresholdProbabilities) {
  // Clean-up and prepare the trigger performance maps
  myMapBag.clearMaps(mapBag::efficiencyMap);
  myMapBag.clearMaps(mapBag::thresholdMap);
  myMapBag.clearMaps(mapBag::thicknessMap);
  myMapBag.clearMaps(mapBag::windowMap);
  myMapBag.clearMaps(mapBag::suggestedSpacingMap);
  myMapBag.clearMaps(mapBag::suggestedSpacingMapAW);
  myMapBag.clearMaps(mapBag::nominalCutMap);

  std::map<double, TH2D>& thresholdMaps = myMapBag.getMaps(mapBag::thresholdMap);
  std::map<double, TH2D>& efficiencyMaps = myMapBag.getMaps(mapBag::efficiencyMap);

  // PT Threshold maps here
  ostringstream tempSS;
  // string tempString;
  for (std::vector<double>::const_iterator it = thresholdProbabilities.begin();
       it!=thresholdProbabilities.end(); ++it) {
    TH2D& myMap = thresholdMaps[(*it)];
    tempSS.str("");
    tempSS << "ptThresholdMap_" << std::dec << (*it) * 100 << "perc";
    prepareTrackerMap(myMap, tempSS.str(), tempSS.str());
  }

  // Efficiency maps here
  for (std::vector<double>::const_iterator it = triggerMomenta.begin();
       it!=triggerMomenta.end(); ++it) {
    TH2D& myMap = efficiencyMaps[(*it)];
    tempSS.str("");
    tempSS << "triggerEfficiencyMap_" << std::dec << (*it) << "GeV";
    prepareTrackerMap(myMap, tempSS.str(), tempSS.str());
  }

  // Single maps here
  TH2D& thicknessMap = myMapBag.getMaps(mapBag::thicknessMap)[mapBag::dummyMomentum];
  TH2D& windowMap = myMapBag.getMaps(mapBag::windowMap)[mapBag::dummyMomentum];
  TH2D& suggestedSpacingMap = myMapBag.getMaps(mapBag::suggestedSpacingMap)[mapBag::dummyMomentum];
  TH2D& suggestedSpacingMapAW = myMapBag.getMaps(mapBag::suggestedSpacingMapAW)[mapBag::dummyMomentum];
  TH2D& nominalCutMap = myMapBag.getMaps(mapBag::nominalCutMap)[mapBag::dummyMomentum];

  prepareTrackerMap(thicknessMap, "thicknessMap", "Module thickness map");
  //thicknessMap.SetMinimum(0);
  //thicknessMap.SetMaximum(6);
  prepareTrackerMap(windowMap, "windowMap", "Module window map");
  prepareTrackerMap(suggestedSpacingMap, "suggestedSpacingMap", "Map of nearest available spacing [using standard window]");
  prepareTrackerMap(suggestedSpacingMapAW, "suggestedSpacingMapAW", "Map of nearest available spacing [using selected windows]");
  prepareTrackerMap(nominalCutMap, "nominalCutMap", "Map of nominal pT cut");


  // Clear the graph (and profile) list
  myGraphBag.clearTriggerGraphs();
  myProfileBag.clearTriggerProfiles();

  // Prepare the graphs to record the number of triggered points
  // std::map<double, TGraph>& trigGraphs = myGraphBag.getGraphs(GraphBag::TriggerGraph|GraphBag::TriggeredGraph);
  std::map<double, TProfile>& trigProfiles = myProfileBag.getProfiles(profileBag::TriggerProfile|profileBag::TriggeredProfile);
  std::map<double, TProfile>& trigFractionProfiles = myProfileBag.getProfiles(profileBag::TriggerProfile|profileBag::TriggeredFractionProfile);
  std::map<double, TProfile>& trigPurityProfiles = myProfileBag.getProfiles(profileBag::TriggerProfile|profileBag::TriggerPurityProfile);

  // Prepare the graphs for the trigger performace
  std::ostringstream aName;

  // TODO: tune this parameter
  int nbins = int(nTracks/10.);
  for (vector<double>::const_iterator iter = triggerMomenta.begin();
       iter != triggerMomenta.end();
       ++iter) {
    //std::pair<double, TGraph> elemGraph;
    std::pair<double, TProfile> elemProfile;
    std::pair<double, TProfile> elemFractionProfile;
    std::pair<double, TProfile> elemPurityProfile;
    //TGraph graph;
    TProfile profile("dummyName", "dummyTitle", nbins, 0, myEtaMax);
    //elemGraph.first = *iter;
    //elemGraph.second = graph;
    elemProfile.first = *iter;
    elemProfile.second = profile;
    elemFractionProfile.first = *iter;
    elemFractionProfile.second = profile;
    elemPurityProfile.first = *iter;
    elemPurityProfile.second = profile;
    // Prepare plots: triggered graphs
    // trigGraphs.insert(elemGraph);
    trigProfiles.insert(elemProfile);
    trigFractionProfiles.insert(elemFractionProfile);
    trigPurityProfiles.insert(elemPurityProfile);
    // trigGraphs[*iter].SetTitle("Average triggered points;#eta;Triggered points <N>");
    trigProfiles[*iter].SetTitle("Average triggered points;#eta;Triggered points <N>");
    trigFractionProfiles[*iter].SetTitle("Average trigger efficiency;#eta;Efficiency [%]");
    trigPurityProfiles[*iter].SetTitle("Average stub purity;#eta;Purity [%]");
    aName.str(""); aName << "triggered_vs_eta" << *iter << "_profile";      
    trigProfiles[*iter].SetName(aName.str().c_str());
    aName.str(""); aName << "triggered_vs_eta" << *iter << "_fractionProfile";
    trigFractionProfiles[*iter].SetName(aName.str().c_str());
    aName.str(""); aName << "triggered_vs_eta" << *iter << "_purityProfile";
    trigPurityProfiles[*iter].SetName(aName.str().c_str());
  }

  //std::pair<double, TGraph> elemTotalGraph;
  std::pair<double, TProfile> elemTotalProfile;
  //TGraph totalGraph;
  char dummyName[256]; sprintf(dummyName, "dummyName%d", bsCounter++);
  TProfile totalProfile(dummyName, dummyName, nbins, 0, myEtaMax);
  //elemTotalGraph.first = GraphBag::Triggerable;
  //elemTotalGraph.second = totalGraph;
  elemTotalProfile.first = profileBag::Triggerable;
  elemTotalProfile.second = totalProfile;
  // Prepare plot: total trigger points
  //trigGraphs.insert(elemTotalGraph);
  trigProfiles.insert(elemTotalProfile);
  //trigGraphs[GraphBag::Triggerable].SetTitle("Average triggered points;#eta;Triggered points <N>");
  trigProfiles[profileBag::Triggerable].SetTitle("Average triggered points;#eta;Triggered points <N>");
  //aName.str(""); aName << "triggerable_vs_eta_graph";
  //trigGraphs[GraphBag::Triggerable].SetName(aName.str().c_str());
  aName.str(""); aName << "triggerable_vs_eta_profile";
  trigProfiles[profileBag::Triggerable].SetName(aName.str().c_str());

}


void Analyzer::preparePowerHistograms() {
  myMapBag.clearMaps(mapBag::irradiatedPowerConsumptionMap);
  myMapBag.clearMaps(mapBag::totalPowerConsumptionMap);
  TH2D& irradiatedPowerConsumptionMap = myMapBag.getMaps(mapBag::irradiatedPowerConsumptionMap)[mapBag::dummyMomentum]; // dummyMomentum is supplied because it is a single map. Multiple maps are indexed like arrays (see above efficiency maps)
  TH2D& totalPowerConsumptionMap = myMapBag.getMaps(mapBag::totalPowerConsumptionMap)[mapBag::dummyMomentum]; // dummyMomentum is supplied because it is a single map. Multiple maps are indexed like arrays (see above efficiency maps)
  prepareTrackerMap(irradiatedPowerConsumptionMap, "irradiatedPowerConsumptionMap", "Map of power dissipation in sensors (after irradiation)");
  prepareTrackerMap(totalPowerConsumptionMap, "irradiatedPowerConsumptionMap", "Map of power dissipation in modules (after irradiation)");
}

void Analyzer::prepareTriggerProcessorHistograms() {
  myMapBag.clearMaps(mapBag::moduleConnectionEtaMap);
  TH2D& moduleConnectionEtaMap = myMapBag.getMaps(mapBag::moduleConnectionEtaMap)[mapBag::dummyMomentum];
  prepareTrackerMap(moduleConnectionEtaMap, "moduleConnectionEtaMap", "Map");

  myMapBag.clearMaps(mapBag::moduleConnectionPhiMap);
  TH2D& moduleConnectionPhiMap = myMapBag.getMaps(mapBag::moduleConnectionPhiMap)[mapBag::dummyMomentum];
  prepareRadialTrackerMap(moduleConnectionPhiMap, "moduleConnectionPhiMap", "Map");

  myMapBag.clearMaps(mapBag::moduleConnectionEndcapPhiMap);
  TH2D& moduleConnectionEndcapPhiMap = myMapBag.getMaps(mapBag::moduleConnectionEndcapPhiMap)[mapBag::dummyMomentum];
  prepareRadialTrackerMap(moduleConnectionEndcapPhiMap, "moduleConnectionEndcapPhiMap", "Map");

  for (int i=1; i<=moduleConnectionEtaMap.GetNbinsX(); ++i) {
    for (int j=1; j<=moduleConnectionEtaMap.GetNbinsY(); ++j) {
      moduleConnectionEtaMap.SetBinContent(i,j,0);
    }
  }

  for (int i=1; i<=moduleConnectionPhiMap.GetNbinsX(); ++i) {
    for (int j=1; j<=moduleConnectionPhiMap.GetNbinsY(); ++j) {
      moduleConnectionPhiMap.SetBinContent(i,j,0);
    }
  }

  for (int i=1; i<=moduleConnectionEndcapPhiMap.GetNbinsX(); ++i) {
    for (int j=1; j<=moduleConnectionEndcapPhiMap.GetNbinsY(); ++j) {
      moduleConnectionEndcapPhiMap.SetBinContent(i,j,0);
    }
  }
}

/**
 * This convenience function resets and empties all histograms for the
 * geometry so they are ready for a new round of analysis.
 */
void Analyzer::clearGeometryHistograms() {
  // geometry analysis
  mapPhiEta.Reset();
  mapPhiEta.SetNameTitle("mapPhiEta", "Number of hits;#phi;#eta");
  etaProfileCanvas.SetName("etaProfileCanvas"); etaProfileCanvas.SetTitle("Eta Profiles");
  hitDistribution.Reset();
  hitDistribution.SetNameTitle("hitDistribution", "Hit distribution");
  //geomLite->SetName("geometryLite");   geomLite->SetTitle("Modules geometry");
  //geomLiteXY->SetName("geometryLiteXY"); geomLiteXY->SetTitle("Modules geometry (XY Section)");
  //geomLiteYZ->SetName("geometryLiteYZ"); geomLiteYZ->SetTitle("Modules geometry (EC Section)");
  //geomLiteEC->SetName("geometryLiteEC"); geomLiteEC->SetTitle("Modules geometry (Endcap)");

  // Power density
  while (powerDensity.GetN()) powerDensity.RemovePoint(0);
  powerDensity.SetName("powerdensity");
  powerDensity.SetTitle("Power density;Total area [m^{2}];Power density [kW / m^{2}]");
}

/**
 * This convenience function sets all values in the internal array <i>cells</i> to zero.
 */
void Analyzer::clearCells() {
  for (unsigned int i = 0; i < cells.size(); i++) {
    cells.at(i).clear();
  }
  cells.clear();
}

/**
 * This convenience function sets the number of bins and the lower and upper range for their contents for
 * each of the available histograms.
 * @param bins The number of bins in each 1D histogram
 * @param min The minimal eta value that should be plotted
 * @param max the maximal eta value that should be plotted
 */
void Analyzer::setHistogramBinsBoundaries(int bins, double min, double max) {
  // single category
  ractivebarrel.SetBins(bins, min, max);
  ractiveendcap.SetBins(bins, min, max);
  rserfbarrel.SetBins(bins, min, max);
  rserfendcap.SetBins(bins, min, max);
  rlazybarrel.SetBins(bins, min, max);
  rlazyendcap.SetBins(bins, min, max);
  rlazytube.SetBins(bins, min, max);
  rlazyuserdef.SetBins(bins, min, max);
  iactivebarrel.SetBins(bins, min, max);
  iactiveendcap.SetBins(bins, min, max);
  iserfbarrel.SetBins(bins, min, max);
  iserfendcap.SetBins(bins, min, max);
  ilazybarrel.SetBins(bins, min, max);
  ilazyendcap.SetBins(bins, min, max);
  ilazytube.SetBins(bins, min, max);
  ilazyuserdef.SetBins(bins, min, max);
  // composite
  rbarrelall.SetBins(bins, min, max);
  rendcapall.SetBins(bins, min, max);
  ractiveall.SetBins(bins, min, max);
  rserfall.SetBins(bins, min, max);
  rlazyall.SetBins(bins, min, max);
  ibarrelall.SetBins(bins, min, max);
  iendcapall.SetBins(bins, min, max);
  iactiveall.SetBins(bins, min, max);
  iserfall.SetBins(bins, min, max);
  ilazyall.SetBins(bins, min, max);
  // outside tracking volume
  rextraservices.SetBins(bins, min, max);
  rextrasupports.SetBins(bins, min, max);
  iextraservices.SetBins(bins, min, max);
  iextrasupports.SetBins(bins, min, max);
  // global
  rglobal.SetBins(bins, min, max);
  iglobal.SetBins(bins, min, max);
  // isolines
  isor.SetBins(bins, 0.0, geom_max_length, bins / 2, 0.0, geom_max_radius + geom_inactive_volume_width);
  isoi.SetBins(bins, 0.0, geom_max_length, bins / 2, 0.0, geom_max_radius + geom_inactive_volume_width);
  // Material distribution maps
  int materialMapBinsY = int( (geom_max_radius + geom_inactive_volume_width) * geom_safety_factor / 5.); // every half a cm
  int materialMapBinsX = int( (geom_max_length) * geom_safety_factor / 5.); // every half a cm
  mapRadiation.SetBins(       materialMapBinsX, 0.0, geom_max_length*geom_safety_factor, materialMapBinsY, 0.0, (geom_max_radius + geom_inactive_volume_width)*geom_safety_factor);
  mapInteraction.SetBins(     materialMapBinsX, 0.0, geom_max_length*geom_safety_factor, materialMapBinsY, 0.0, (geom_max_radius + geom_inactive_volume_width)*geom_safety_factor);
  mapRadiationCount.SetBins(  materialMapBinsX, 0.0, geom_max_length*geom_safety_factor, materialMapBinsY, 0.0, (geom_max_radius + geom_inactive_volume_width)*geom_safety_factor);
  mapInteractionCount.SetBins(materialMapBinsX, 0.0, geom_max_length*geom_safety_factor, materialMapBinsY, 0.0, (geom_max_radius + geom_inactive_volume_width)*geom_safety_factor);
  mapRadiationCalib.SetBins(  materialMapBinsX, 0.0, geom_max_length*geom_safety_factor, materialMapBinsY, 0.0, (geom_max_radius + geom_inactive_volume_width)*geom_safety_factor);
  mapInteractionCalib.SetBins(materialMapBinsX, 0.0, geom_max_length*geom_safety_factor, materialMapBinsY, 0.0, (geom_max_radius + geom_inactive_volume_width)*geom_safety_factor);
}

/**
 * This convenience function sets the number of bins and the lower and upper range for their contents for
 * each of the cells that make up the basis for the 2D histograms.
 * @param bins The number of bins in eta; the number of bins in r will be half that
 * @param minr The minimum radius that will be considered for tracking
 * @param maxr The maximum radius that will be considered for tracking
 * @param mineta The minimum value of eta that will be considered for tracking
 * @param maxeta The maximum value of eta that will be considered for tracking
 */
void Analyzer::setCellBoundaries(int bins, double minr, double maxr, double mineta, double maxeta) {
  double rstep, etastep;
  rstep = 2 * (maxr - minr) / bins;
  etastep = (maxeta - mineta) / bins;
  Cell c;
  c.rmin = 0.0;  // TODO: is this right?
  c.rmax = 0.0;
  c.etamin = 0.0;
  c.etamax = 0.0;
  c.rlength = 0.0;
  c.ilength = 0.0;
  cells.resize(bins);
  for (unsigned int i = 0; i < cells.size(); i++) if (bins != 1) cells.at(i).resize(bins / 2, c);
  for (unsigned int i = 0; i < cells.size(); i++) {
    for (unsigned int j = 0; j < cells.at(i).size(); j++) {
      cells.at(i).at(j).rmin = minr + j * rstep;
      cells.at(i).at(j).rmax = minr + (j+1) * rstep;
      cells.at(i).at(j).etamin = mineta + i * etastep;;
      cells.at(i).at(j).etamax = mineta + (i+1) * etastep;
    }
  }
}


/**
 * Fills the material distribution maps
 * @param r The radius at which the hit was detected
 * @param theta The angle of the track used for meterial detection
 * @param rl The local radiation length
 * @param il The local interaction length
 */
void Analyzer::fillMapRT(const double& r, const double& theta, const Material& mat) {
  double z = r /tan(theta);
  if (mat.radiation>0){
    mapRadiation.Fill(z,r,mat.radiation);
    mapRadiationCount.Fill(z,r);
  } 
  if (mat.interaction>0) {
    mapInteraction.Fill(z,r,mat.interaction);
    mapInteractionCount.Fill(z,r);
  }
}

/**
 * Fills the material distribution maps
 * @param r The radius at which the hit was detected
 * @param z The z coordinate of the hit
 * @param rl The local radiation length
 * @param il The local interaction length
 */
void Analyzer::fillMapRZ(const double& r, const double& z, const Material& mat) {
  if (mat.radiation>0){
    mapRadiation.Fill(z,r,mat.radiation);
    mapRadiationCount.Fill(z,r);
  } 
  if (mat.interaction>0) {
    mapInteraction.Fill(z,r,mat.interaction);
    mapInteractionCount.Fill(z,r);
  }
}

/**
 * @return a (hit-scaled) map of radiation length
 */
TH2D& Analyzer::getHistoMapRadiation() {
  int nBins = mapRadiation.GetNbinsX()*mapRadiation.GetNbinsY();
  double content;
  double count;
  for (int iBin=1; iBin<=nBins; ++iBin) {
    content = mapRadiation.GetBinContent(iBin);
    count = mapRadiationCount.GetBinContent(iBin);
    //mapRadiationCalib.SetBinContent(iBin,content);
    if (count==1) mapRadiationCalib.SetBinContent(iBin,content);
    else if (count>1) mapRadiationCalib.SetBinContent(iBin,content/double(count));
    //else if (count==0) mapRadiationCalib.SetBinContent(iBin, 0.);
  }
  return mapRadiationCalib;
}

/**
 * @return a (hit-scaled) map of interaction length
 */
TH2D& Analyzer::getHistoMapInteraction() {
  int nBins = mapInteraction.GetNbinsX()*mapInteraction.GetNbinsY();
  double content;
  double count;
  for (int iBin=1; iBin<=nBins; ++iBin) {
    content = mapInteraction.GetBinContent(iBin);
    count = mapInteractionCount.GetBinContent(iBin);
    //mapInteractionCalib.SetBinContent(iBin,content);
    if (count==1) mapInteractionCalib.SetBinContent(iBin,content);
    else if (count>1) mapInteractionCalib.SetBinContent(iBin,content/double(count));
    //else if (count==0) mapInteractionCalib.SetBinContent(iBin, 0.);
  }
  return mapInteractionCalib;
}


/**
 * This function assigns the local radiation and interaction lengths of a detected hit to their position in the
 * (eta, r) space.
 * @param r The radius at which the hit was detected
 * @param eta The eta value of the current track
 * @param rl The local radiation length
 * @param il The local interaction length
 */
void Analyzer::fillCell(double r, double eta, double theta, Material mat) {
  double rl = mat.radiation;
  double il = mat.interaction;
  int rindex, etaindex;
  if (cells.size() > 0) {
    for (rindex = 0; (unsigned int) rindex < cells.at(0).size(); rindex++) {
      if ((cells.at(0).at(rindex).rmin <= r) && (cells.at(0).at(rindex).rmax > r)) break;
    }
    if ((unsigned int) rindex < cells.at(0).size()) {
      for (etaindex = 0; (unsigned int) etaindex < cells.size(); etaindex++) {
        if ((cells.at(etaindex).at(rindex).etamin <= eta) && (cells.at(etaindex).at(rindex).etamax > eta)) break;
      }
      if ((unsigned int) etaindex < cells.size()) {
        cells.at(etaindex).at(rindex).rlength = cells.at(etaindex).at(rindex).rlength + rl;
        cells.at(etaindex).at(rindex).ilength = cells.at(etaindex).at(rindex).ilength + il;
      }
    }
  }
}

/**
 * The integrated radiation and interaction lengths in (eta, r)
 * are converted to (z, r) coordinates and stored in <i>isor</i>
 * and <i>isoi</i> in this function.
 */
void Analyzer::transformEtaToZ() {
  int size_z, size_r, rindex, etaindex;
  double z, r, eta, z_max, z_min, r_max, r_min, z_c, r_c;
  // init: sizes and boundaries
  size_z = isor.GetNbinsX();
  size_r = isor.GetNbinsY();
  z_max = isor.GetXaxis()->GetXmax();
  z_min = isor.GetXaxis()->GetXmin();
  r_max = isor.GetYaxis()->GetXmax();
  r_min = isor.GetYaxis()->GetXmin();
  // new number of bins in z and r
  z_c = (z_max - z_min) / (2 * size_z);
  r_c = (r_max - r_min) / (2 * size_r);
  // radiation length loop
  for (int i = 1; i <= size_z; i++) {
    // calculate current z bin
    z = z_min + 2 * (i - 1) * z_c + z_c;
    for (int j = 1; j <= size_r; j++) {
      // calculate current r bin
      r = r_min + 2 * (j - 1) * r_c + r_c;
      eta = -log(tan(atan(r / z) / 2.0));
      // find corresponding r and eta positions
      etaindex = findCellIndexEta(eta);
      rindex = findCellIndexR(r);
      // fill in radiation length in r and z
      if ((etaindex >= 0) && (rindex >= 0)) isor.Fill(z, r, cells.at(etaindex).at(rindex).rlength);
    }
  }
  // init: sizes and boundaries
  size_z = isoi.GetNbinsX();
  size_r = isoi.GetNbinsY();
  z_max = isoi.GetXaxis()->GetXmax();
  z_min = isoi.GetXaxis()->GetXmin();
  r_max = isoi.GetYaxis()->GetXmax();
  r_min = isoi.GetYaxis()->GetXmin();
  // new number of bins in z and r
  z_c = (z_max - z_min) / (2 * size_z);
  r_c = (r_max - r_min) / (2 * size_r);
  // interaction length loop
  for (int i = 0; i < size_z; i++) {
    // calculate current z bin
    z = z_min + 2 * i * z_c + z_c;
    for (int j = 0; j < size_r; j++) {
      // calculate current r bin
      r = r_min + 2 * j * r_c + r_c;
      eta = -log(tan(atan(r / z) / 2.0));
      // find corresponding r and eta positions
      etaindex = findCellIndexEta(eta);
      rindex = findCellIndexR(r);
      // fill in interaction length in r and z
      if ((etaindex >= 0) && (rindex >= 0)) isoi.Fill(z, r, cells.at(etaindex).at(rindex).ilength);
    }
  }
}

// private
/**
 * This is a convenience function that converts a radius to an index into the second dimension of <i>cells</i>.
 * @param r The given radius value
 * @return The corresponding index into the vector
 */
int Analyzer::findCellIndexR(double r) {
  int index = -1;
  if (r >= 0) {
    if (cells.size() > 0) {
      index = 0;
      while (index < (int)cells.at(0).size()) {
        if (cells.at(0).at(index).rmax < r) index++;
        else break;
      }
      if (index == (int)cells.at(0).size()) index = -1;
      return index;
    }
  }
  return index;
}

/**
 * This is a convenience function that converts an eta value to an index into the first dimension of <i>cells</i>.
 * @param eta The given eta value
 * @return the corresponding index into the vector
 */
int Analyzer::findCellIndexEta(double eta) {
  int index = -1;
  if (eta >= 0) {
    index = 0;
    while (index < (int)cells.size()) {
      if (cells.at(index).size() > 0) {
        if (cells.at(index).at(0).etamax < eta) index++;
        else break;
      }
      else {
        index = -1;
        break;
      }
    }
    if (index == (int)cells.size()) index = -1;
    return index;
  }
  return index;
}


std::pair<double, double> Analyzer::computeMinMaxTracksEta(const Tracker& t) const {
  std::pair <double, double> etaMinMax = t.computeMinMaxEta();
  if (simParms().maxTracksEta.state()) etaMinMax.second = simParms().maxTracksEta();
  if (simParms().minTracksEta.state()) etaMinMax.first = simParms().minTracksEta();
  return etaMinMax;
}

// public
/**
 * Creates the histograms to analyze the tracker coverage
 * @param tracker the tracker to be analyzed
 * @param nTracker the number of tracks to be used to analyze the coverage (defaults to 1000)
 */
void Analyzer::analyzeGeometry(Tracker& tracker, int nTracks /*=1000*/ ) {
  geometryTracksUsed = nTracks;
  savingGeometryV.clear();
  clearGeometryHistograms();


  // A bunch of pointers
  std::map <std::string, int> moduleTypeCount; // counts hit per module type -- if any of the sensors (or both) are hit, it counts 1
  std::map <std::string, int> sensorTypeCount; // counts hit per sensor on module type -- if one sensor is hit, it counts 1, if both sensors are hit, it counts 2
  std::map <std::string, int> moduleTypeCountStubs; // counts stubs per module type -- if both sensors are hit and a stub is formed, it counts 1
  std::map <std::string, TProfile> etaProfileByType;
  std::map <std::string, TProfile> etaProfileByTypeSensors;
  std::map <std::string, TProfile> etaProfileByTypeStubs;
//  TH2D* aPlot;
  std::string aType;


  double randomPercentMargin = 0.04;
  // Optimize the track creation on the real tracker
  auto etaMinMax = computeMinMaxTracksEta(tracker);
  // Computing the margin of the tracks to shoot
  double randomSpan = (etaMinMax.second - etaMinMax.first)*(1. + randomPercentMargin);
  double randomBase = etaMinMax.first - (etaMinMax.second - etaMinMax.first)*(randomPercentMargin)/2.;
  double maxEta = etaMinMax.second *= (1 + randomPercentMargin);


  // Initialize random number generator, counters and histograms
  myDice.SetSeed(MY_RANDOM_SEED);
  createResetCounters(tracker, moduleTypeCount);
  createResetCounters(tracker, sensorTypeCount);
  createResetCounters(tracker, moduleTypeCountStubs);

  class LayerNameVisitor : public ConstGeometryVisitor {
    string id_;
  public:
    std::set<string> data;
    LayerNameVisitor(const Tracker& t) { t.accept(*this); }
    void visit(const Barrel& b) { id_ = b.myid(); }
    void visit(const Endcap& e) { id_ = e.myid(); }
    void visit(const Layer& l) { data.insert(id_ + " " + any2str(l.myid())); }
    void visit(const Disk& d) { data.insert(id_ + " " + any2str(d.myid())); }
  };

  LayerNameVisitor layerNames(tracker);

  // Creating the layer hit coverage profiles
  layerEtaCoverageProfile.clear();
  layerEtaCoverageProfileStubs.clear();
  for (auto it = layerNames.data.begin(); it!=layerNames.data.end(); ++it) { // CUIDADO this is horrible code (not mine). refactor!
    TProfile* aProfile = new TProfile(Form("layerEtaCoverageProfileHits%s", it->c_str()), it->c_str(), 200, maxEta, maxEta);
    TProfile* aProfileStubs = new TProfile(Form("layerEtaCoverageProfileStubs%s", it->c_str()), it->c_str(), 200, maxEta, maxEta);
    layerEtaCoverageProfile[*it] = (*aProfile);
    layerEtaCoverageProfileStubs[*it] = (*aProfileStubs);
    delete aProfile;
    delete aProfileStubs;
  }


  etaProfileByType.clear();
  etaProfileByTypeSensors.clear();
  etaProfileByTypeStubs.clear();

  for (std::map <std::string, int>::iterator it = moduleTypeCount.begin();
       it!=moduleTypeCount.end(); it++) {
    TProfile& aProfile = etaProfileByType[(*it).first];
    aProfile.SetBins(100, 0, maxEta);
    aProfile.SetName((*it).first.c_str());
    aProfile.SetTitle((*it).first.c_str());
  }

  for (auto mel : sensorTypeCount) {
    TProfile& aProfileStubs = etaProfileByTypeSensors[mel.first];
    aProfileStubs.SetBins(100, 0, maxEta);
    aProfileStubs.SetName(mel.first.c_str());
    aProfileStubs.SetTitle(mel.first.c_str());
  }

  for (auto mel : moduleTypeCountStubs) {
    TProfile& aProfileStubs = etaProfileByTypeStubs[mel.first];
    aProfileStubs.SetBins(100, 0, maxEta);
    aProfileStubs.SetName(mel.first.c_str());
    aProfileStubs.SetTitle(mel.first.c_str());
  }

  //  ModuleVector allModules;
  double zError = simParms().zErrorCollider();

  // The real simulation
  std::pair <XYZVector, double> aLine;


  int nTracksPerSide = int(pow(nTracks, 0.5));
  int nBlocks = int(nTracksPerSide/2.);
  nTracks = nTracksPerSide*nTracksPerSide;
  mapPhiEta.SetBins(nBlocks, -1*M_PI, M_PI, nBlocks, -maxEta, maxEta);
  TH2I mapPhiEtaCount("mapPhiEtaCount ", "phi Eta hit count", nBlocks, -1*M_PI, M_PI, nBlocks, -maxEta, maxEta);
  totalEtaProfile.Reset();
  totalEtaProfile.SetName("totalEtaProfile");
  totalEtaProfile.SetMarkerStyle(8);
  totalEtaProfile.SetMarkerColor(1);
  totalEtaProfile.SetMarkerSize(1.5);
  totalEtaProfile.SetTitle("Number of modules with at least one hit;#eta;Number of hit modules");
  totalEtaProfile.SetBins(100, 0, maxEta);

  totalEtaProfileSensors.Reset();
  totalEtaProfileSensors.SetName("totalEtaProfileSensors");
  totalEtaProfileSensors.SetMarkerStyle(8);
  totalEtaProfileSensors.SetMarkerColor(1);
  totalEtaProfileSensors.SetMarkerSize(1.5);
  totalEtaProfileSensors.SetTitle("Number of hits;#eta;Number of hits");
  totalEtaProfileSensors.SetBins(100, 0, maxEta);

  totalEtaProfileStubs.Reset();
  totalEtaProfileStubs.SetName("totalEtaProfileStubs");
  totalEtaProfileStubs.SetMarkerStyle(8);
  totalEtaProfileStubs.SetMarkerColor(1);
  totalEtaProfileStubs.SetMarkerSize(1.5);
  totalEtaProfileStubs.SetTitle("Number of modules with a stub;#eta;Number of stubs");
  totalEtaProfileStubs.SetBins(100, 0, maxEta);

  std::map<std::string, int> modulePlotColors; // CUIDADO quick and dirty way of creating a map with all the module colors (a cleaner way would be to have the map already created somewhere else)

  //XYZVector dir(0, 1, 0);
  // Shoot nTracksPerSide^2 tracks
  double angle = M_PI/2/(double)nTracksPerSide;
  for (int i=0; i<nTracksPerSide; i++) {
    for (int j=0; j<nTracksPerSide; j++) {
      // Reset the hit counter
      // Generate a straight track and collect the list of hit modules
      aLine = shootDirection(randomBase, randomSpan);
      std::vector<std::pair<Module*, HitType>> hitModules = trackHit( XYZVector(0, 0, ((myDice.Rndm()*2)-1)* zError), aLine.first, tracker.modules());
      // Reset the per-type hit counter and fill it
      resetTypeCounter(moduleTypeCount);
      resetTypeCounter(sensorTypeCount);
      resetTypeCounter(moduleTypeCountStubs);
      int numStubs = 0;
      int numHits = 0;
      for (auto& mh : hitModules) {
        moduleTypeCount[mh.first->moduleType()]++;
        if (mh.second & HitType::INNER) {
          sensorTypeCount[mh.first->moduleType()]++;
          numHits++;
        }
        if (mh.second & HitType::OUTER) {
          sensorTypeCount[mh.first->moduleType()]++;
          numHits++;
        }
        if (mh.second == HitType::STUB) {
          moduleTypeCountStubs[mh.first->moduleType()]++;
          numStubs++;
        }
        modulePlotColors[mh.first->moduleType()] = mh.first->plotColor();
      }
      // Fill the module type hit plot
      for (std::map <std::string, int>::iterator it = moduleTypeCount.begin(); it!=moduleTypeCount.end(); it++) {
        etaProfileByType[(*it).first].Fill(fabs(aLine.second), (*it).second);
      }

      for (auto& mel : sensorTypeCount) {
        etaProfileByTypeSensors[mel.first].Fill(fabs(aLine.second), mel.second);
      }

      for (auto& mel : moduleTypeCountStubs) {
        etaProfileByTypeStubs[mel.first].Fill(fabs(aLine.second), mel.second);
      }
      // Fill other plots
      mapPhiEta.Fill(aLine.first.Phi(), aLine.second, hitModules.size()); // phi, eta 2d plot
      mapPhiEtaCount.Fill(aLine.first.Phi(), aLine.second);               // Number of shot tracks

      totalEtaProfile.Fill(fabs(aLine.second), hitModules.size());                // Total number of hits
      totalEtaProfileSensors.Fill(fabs(aLine.second), numHits);
      totalEtaProfileStubs.Fill(fabs(aLine.second), numStubs); 

      for (auto layerName : layerNames.data) {
        int layerHit = 0;
        int layerStub = 0;
        for (auto mh : hitModules) {
          UniRef ur = mh.first->uniRef();
          if (layerName == (ur.cnt + " " + any2str(ur.layer))) {
            layerHit=1;
            if (mh.second == HitType::STUB) layerStub=1;
            if (layerHit && layerStub) break;
          }
        }
        layerEtaCoverageProfile[layerName].Fill(aLine.second, layerHit);
        layerEtaCoverageProfileStubs[layerName].Fill(aLine.second, layerStub);
      }

    }
  }

  // Create and archive for saving our 2D map of hits
  double hitCount;
  double trackCount;
  for (int nx=0; nx<=mapPhiEtaCount.GetNbinsX()+1; nx++) {
    for (int ny=0; ny<=mapPhiEtaCount.GetNbinsY()+1; ny++) {
      trackCount=mapPhiEtaCount.GetBinContent(nx, ny);
      if (trackCount>0) {
        hitCount=mapPhiEta.GetBinContent(nx, ny);
        mapPhiEta.SetBinContent(nx, ny, hitCount/trackCount);
      }
    }
  }

  savingGeometryV.push_back(mapPhiEta);

  // Eta profile compute
  //TProfile *myProfile;

  etaProfileCanvas.cd();
  savingGeometryV.push_back(etaProfileCanvas);

  //TProfile* total = total2D.ProfileX("etaProfileTotal");
  char profileName_[256];
  sprintf(profileName_, "etaProfileTotal%d", bsCounter++);
  // totalEtaProfile = TProfile(*total2D.ProfileX(profileName_));
  savingGeometryV.push_back(totalEtaProfile);
  if (totalEtaProfile.GetMaximum()<maximum_n_planes) totalEtaProfile.SetMaximum(maximum_n_planes);
  if (totalEtaProfileSensors.GetMaximum()<maximum_n_planes) totalEtaProfileSensors.SetMaximum(maximum_n_planes);
  if (totalEtaProfileStubs.GetMaximum()<maximum_n_planes) totalEtaProfileStubs.SetMaximum(maximum_n_planes);
  totalEtaProfile.Draw();
  totalEtaProfileSensors.Draw();
  totalEtaProfileStubs.Draw();
  for (std::map <std::string, TProfile>::iterator it = etaProfileByType.begin();
       it!=etaProfileByType.end(); it++) {
    TProfile* myProfile=(TProfile*)it->second.Clone();
    savingGeometryV.push_back(*myProfile); // TODO: remove savingGeometryV everywhere :-) [VERY obsolete...]
    myProfile->SetMarkerStyle(8);
    myProfile->SetMarkerColor(Palette::color(modulePlotColors[it->first]));
    myProfile->SetMarkerSize(1);
    std::string profileName = "etaProfile"+(*it).first;
    myProfile->SetName(profileName.c_str());
    myProfile->SetTitle((*it).first.c_str());
    myProfile->GetXaxis()->SetTitle("eta");
    myProfile->GetYaxis()->SetTitle("Number of hit modules");
    myProfile->Draw("same");
    typeEtaProfile.push_back(*myProfile);
  }

  for (std::map <std::string, TProfile>::iterator it = etaProfileByTypeSensors.begin();
       it!=etaProfileByTypeSensors.end(); it++) {
    TProfile* myProfile=(TProfile*)it->second.Clone();
    myProfile->SetMarkerStyle(8);
    myProfile->SetMarkerColor(Palette::color(modulePlotColors[it->first]));
    myProfile->SetMarkerSize(1);
    std::string profileName = "etaProfileSensors"+(*it).first;
    myProfile->SetName(profileName.c_str());
    myProfile->SetTitle((*it).first.c_str());
    myProfile->GetXaxis()->SetTitle("eta");
    myProfile->GetYaxis()->SetTitle("Number of hits");
    myProfile->Draw("same");
    typeEtaProfileSensors.push_back(*myProfile);
  }

  for (std::map <std::string, TProfile>::iterator it = etaProfileByTypeStubs.begin();
       it!=etaProfileByTypeStubs.end(); it++) {
    TProfile* myProfile=(TProfile*)it->second.Clone();
    myProfile->SetMarkerStyle(8);
    myProfile->SetMarkerColor(Palette::color(modulePlotColors[it->first]));
    myProfile->SetMarkerSize(1);
    std::string profileName = "etaProfileStubs"+(*it).first;
    myProfile->SetName(profileName.c_str());
    myProfile->SetTitle((*it).first.c_str());
    myProfile->GetXaxis()->SetTitle("eta");
    myProfile->GetYaxis()->SetTitle("Number of stubs");
    myProfile->Draw("same");
    typeEtaProfileStubs.push_back(*myProfile);
  }


  // Record the fraction of hits per module
  hitDistribution.SetBins(nTracks, 0 , 1);
  savingGeometryV.push_back(hitDistribution);
  for (auto m : tracker.modules()) {
    hitDistribution.Fill(m->numHits()/double(nTracks));
  }


  std::map<std::string, int> typeToCount;
  std::map<std::string, double> typeToPower;
  std::map<std::string, double> typeToSurface;

  for (auto aModule : tracker.modules()) {
    string aSensorType = aModule->moduleType();
    typeToCount[aSensorType] ++;
    typeToSurface[aSensorType] += aModule->area() / 1e6; // in mq
    typeToPower[aSensorType] += aModule->sensorPowerConsumption() / 1e3; // in kW
  }

  int iPoints = 0;
  for (std::map<std::string, int>::iterator typesIt = typeToCount.begin();
       typesIt != typeToCount.end(); ++typesIt ) {
    string aSensorType = typesIt->first;
    powerDensity.SetPoint(iPoints++,
                          typeToSurface[aSensorType],
                          typeToPower[aSensorType] / typeToSurface[aSensorType] );
  }
  return;
}

// public
// TODO!!!
// Creates the geometry objects geomLite
// (now they are canvases, but in the future
// they could be just lists of 3d poly objects)
// Moreover now we create them by calling the tracker object, which seems improper
void Analyzer::createGeometryLite(Tracker& tracker) {
  if (!(geomLiteCreated &&
        geomLiteXYCreated &&
        geomLiteYZCreated &&
        geomLiteECCreated)) {
    tracker.createGeometry(true);
    geomLiteCreated=true;
    geomLiteXYCreated=true;
    geomLiteYZCreated=true;
    geomLiteECCreated=true;
  }
  geomLite = tracker.getGeomLite();
  geomLiteXY = tracker.getGeomLiteXY();
  geomLiteYZ = tracker.getGeomLiteYZ();
  geomLiteEC = tracker.getGeomLiteEC();
}

    // private
    /**
     * Creates a module type map
     * It sets a different integer for each one
     * @param tracker the tracker to be analyzed
     * @param moduleTypeCount the map to count the different module types
     * @return the total number of module types
     */
    int Analyzer::createResetCounters(Tracker& tracker, std::map <std::string, int> &moduleTypeCount) {
      ModuleVector result;
      LayerVector::iterator layIt;
      ModuleVector* moduleV;
      ModuleVector::iterator modIt;

      std::string aType;
      int typeCounter=0;

      for (auto m : tracker.modules()) {
          aType = m->moduleType();
          m->resetHits();
          if (moduleTypeCount.find(aType)==moduleTypeCount.end()) {
            moduleTypeCount[aType]=typeCounter++;
          }
      }

      return(typeCounter);
    }

    // private
    /**
     * Shoots directions with random (flat) phi, random (flat) pseudorapidity
     * gives also the direction's eta
     * @param minEta minimum eta to shoot tracks
     * @param spanEta difference between minimum and maximum eta
     * @return the pair of value: pointing XYZVector and eta of the track
     */
    std::pair <XYZVector, double > Analyzer::shootDirection(double minEta, double spanEta) {
      std::pair <XYZVector, double> result;

      double eta;
      double phi;
      double theta;

      // phi is random [0, 2pi)
      phi = myDice.Rndm() * 2 * M_PI; // debug

      // eta is random (-4, 4]
      eta = myDice.Rndm() * spanEta + minEta;
      theta=2*atan(exp(-1*eta));

      // Direction
      result.first  = XYZVector(cos(phi)*sin(theta), sin(phi)*sin(theta), cos(theta));
      result.second = eta;
      return result;
    }

    // private
    /**
     * Checks whether a track would hit a module
     * @param origin XYZVector of origin of the track
     * @param direction pointing XYZVector of the track
     * @param moduleV vector of modules to be checked
     * @return the vector of hit modules
     */
    std::vector<std::pair<Module*, HitType>> Analyzer::trackHit(const XYZVector& origin, const XYZVector& direction, Tracker::Modules& moduleV) {
      std::vector<std::pair<Module*, HitType>> result;
      double distance;
      static const double BoundaryEtaSafetyMargin = 5. ; // track origin shift in units of zError to compute boundaries

      //static std::ofstream ofs("hits.txt");
      for (auto& m : moduleV) {
        // A module can be hit if it fits the phi (precise) contraints
        // and the eta constaints (taken assuming origin within 5 sigma)
        if (m->couldHit(direction, simParms().zErrorCollider()*BoundaryEtaSafetyMargin)) {
          auto h = m->checkTrackHits(origin, direction); 
          if (h.second != HitType::NONE) {
            result.push_back(std::make_pair(m,h.second));
          }
        }
      }
      return result;
    }

    // Resets a module type counter
    void Analyzer::resetTypeCounter(std::map <std::string, int> &modTypes) {
      for (std::map <std::string, int>::iterator it = modTypes.begin();
           it!=modTypes.end(); it++) {
        (*it).second = 0;
      }
    }

    double Analyzer::diffclock(clock_t clock1, clock_t clock2) {
      double diffticks=clock1-clock2;
      double diffms=(diffticks*1000)/CLOCKS_PER_SEC;
      return diffms;
    }

    std::vector<TObject> Analyzer::getSavingVector() {
      std::vector<TObject> result;
      std::vector<TObject>::iterator it;

      for (it=savingGeometryV.begin(); it!=savingGeometryV.end(); ++it) {
        result.push_back(*it);
      }
      for (it=savingMaterialV.begin(); it!=savingMaterialV.end(); ++it) {
        result.push_back(*it);
      }
      return result;

    }


    void Analyzer::computeBandwidth(Tracker& tracker) {
      BandwidthVisitor bv(chanHitDistribution, bandwidthDistribution, bandwidthDistributionSparsified);
      simParms_->accept(bv);
      tracker.accept(bv);
    }


    std::vector<double> Analyzer::average(TGraph& myGraph, std::vector<double> cuts) {
      std::vector<double> averages;
      if (cuts.size()<2) return averages;
      std::sort(cuts.begin(), cuts.end());
      int iBorder;
      int nBoarders=cuts.size();
      double valuesCount, valuesSum;
      double vx, vy;
      for (iBorder=0; iBorder<nBoarders-1; ++iBorder) {
        // Here we have a cut between
        // cuts[iBorder] and cuts[iBorder+1]

        //std::cerr << cuts[iBorder] << "< x <= "
        //<< cuts[iBorder+1] << std::endl;

        // Average on points within the cut
        valuesSum=0;
        valuesCount=0;
        for (int iPoint=0; iPoint<myGraph.GetN(); ++iPoint) {
          myGraph.GetPoint(iPoint, vx, vy);
          if ((vx>=cuts[iBorder])
              && (vx<cuts[iBorder+1])) {
            valuesCount++;
            valuesSum+=vy;
          }
        }
        averages.push_back(valuesSum/valuesCount);
      }

      return averages;
    }


    std::map<int, TGraph>& Analyzer::getRhoGraphs(bool ideal, bool isTrigger) {
      int attribute = GraphBag::buildAttribute(ideal, isTrigger);
      attribute |= GraphBag::RhoGraph_Pt;
      return myGraphBag.getGraphs(attribute);
    }

    std::map<int, TGraph>& Analyzer::getPhiGraphs(bool ideal, bool isTrigger) {
      int attribute = GraphBag::buildAttribute(ideal, isTrigger);
      attribute |= GraphBag::PhiGraph_Pt;
      return myGraphBag.getGraphs(attribute);
    }

    std::map<int, TGraph>& Analyzer::getDGraphs(bool ideal, bool isTrigger) {
      int attribute = GraphBag::buildAttribute(ideal, isTrigger);
      attribute |= GraphBag::DGraph_Pt;
      return myGraphBag.getGraphs(attribute);
    }

    std::map<int, TGraph>& Analyzer::getCtgThetaGraphs(bool ideal, bool isTrigger) {
      int attribute = GraphBag::buildAttribute(ideal, isTrigger);
      attribute |= GraphBag::CtgthetaGraph_Pt;
      return myGraphBag.getGraphs(attribute);
    }

    std::map<int, TGraph>& Analyzer::getZ0Graphs(bool ideal, bool isTrigger) {
      int attribute = GraphBag::buildAttribute(ideal, isTrigger);
      attribute |= GraphBag::Z0Graph_Pt;
     return myGraphBag.getGraphs(attribute);
    }

    std::map<int, TGraph>& Analyzer::getPGraphs(bool ideal, bool isTrigger) {
      int attribute = GraphBag::buildAttribute(ideal, isTrigger);
      attribute |= GraphBag::PGraph_Pt;
      return myGraphBag.getGraphs(attribute);
    }

    TH1D& Analyzer::getHistoOptimalSpacing(bool actualWindow) {
      if (actualWindow) return optimalSpacingDistributionAW;
      else return optimalSpacingDistribution;
    }

  }
<|MERGE_RESOLUTION|>--- conflicted
+++ resolved
@@ -201,39 +201,13 @@
 
           // Case I) Initial momentum is equal to pT
           double pT = momentum;
-              
-<<<<<<< HEAD
-            // Active+passive material
-            Track trackPt(track);
-            trackPt.setTransverseMomentum(pT);
-
-            // Remove tracks with less than 3 hits
-            trackPt.pruneHits();
-            if (trackPt.nActiveHits(true)<=2) {
-              trackPt.computeErrors();
-              TrackCollectionMap &myMap     = taggedTrackPtCollectionMap[tag];
-              TrackCollection &myCollection = myMap[parameter];
-              myCollection.push_back(trackPt);
-            }
-
-            // Ideal (no material)
-            Track idealTrackPt(trackPt);
-            idealTrackPt.removeMaterial();
-            if (idealTrackPt.nActiveHits(true)<=2) {
-              idealTrackPt.computeErrors();
-              TrackCollectionMap &myMapIdeal     = taggedTrackPtCollectionMapIdeal[tag];
-              TrackCollection &myCollectionIdeal = myMapIdeal[parameter];
-              myCollectionIdeal.push_back(idealTrackPt);
-            }
-=======
+  
           // Active+passive material
           Track trackPt(track);
-          trackPt.setTransverseMomentum(pT);
-
-          // Remove tracks with less than 3 hits
-          trackPt.pruneHits();
-          if (trackPt.nActiveHits(true)>2) {
-            trackPt.computeErrors(profXBar, profYBar, profXEnd, profYEnd, histXBar, histYBar, histXEnd, histYEnd);
+          trackPt.setTransverseMomentum(pT);        
+          trackPt.pruneHits();                // Remove hits from a track that is not able to reach a given radius due to its limited momentum
+          if (trackPt.nActiveHits(true)>=3) { // Only keep tracks which have minimum 3 active hits
+            trackPt.computeErrors();
             TrackCollectionMap &myMap     = taggedTrackPtCollectionMap[tag];
             TrackCollection &myCollection = myMap[parameter];
             myCollection.push_back(trackPt);
@@ -241,14 +215,13 @@
 
           // Ideal (no material)
           Track idealTrackPt(trackPt);
-          idealTrackPt.removeMaterial();
-          if (idealTrackPt.nActiveHits(true)>2) {
-            idealTrackPt.computeErrors(profXBar0, profYBar0, profXEnd0, profYEnd0, histXBar0, histYBar0, histXEnd0, histYEnd0);
+          idealTrackPt.removeMaterial(); 
+          if (idealTrackPt.nActiveHits(true)>=3) { // Only keep tracks which have minimum 3 active hits
+            idealTrackPt.computeErrors();
             TrackCollectionMap &myMapIdeal     = taggedTrackPtCollectionMapIdeal[tag];
             TrackCollection &myCollectionIdeal = myMapIdeal[parameter];
             myCollectionIdeal.push_back(idealTrackPt);
           }
->>>>>>> 7f96533d
 
           // Case II) Initial momentum is equal to p
           pT = momentum*sin(theta);
@@ -256,31 +229,9 @@
           // Active+passive material
           Track trackP(track);
           trackP.setTransverseMomentum(pT);
-
-<<<<<<< HEAD
-            // Remove tracks with less than 3 hits
-            trackP.pruneHits();
-            if (trackP.nActiveHits(true)<=2) {
-              trackP.computeErrors();
-              TrackCollectionMap &myMapII     = taggedTrackPCollectionMap[tag];
-              TrackCollection &myCollectionII = myMapII[parameter];
-              myCollectionII.push_back(trackP);
-            }
-
-            // Ideal (no material)
-            Track idealTrackP(trackP);
-            idealTrackP.removeMaterial();
-            if (idealTrackP.nActiveHits(true)<=2) {
-              idealTrackP.computeErrors();
-              TrackCollectionMap &myMapIdealII     = taggedTrackPCollectionMapIdeal[tag];
-              TrackCollection &myCollectionIdealII = myMapIdealII[parameter];
-              myCollectionIdealII.push_back(idealTrackP);
-            }
-=======
-          // Remove tracks with less than 3 hits
-          trackP.pruneHits();
-          if (trackP.nActiveHits(true)>2) {
-            trackP.computeErrors(profXBar0, profYBar0, profXEnd0, profYEnd0, histXBar0, histYBar0, histXEnd0, histYEnd0);
+          trackP.pruneHits();                // Remove hits from a track that is not able to reach a given radius due to its limited momentum
+          if (trackP.nActiveHits(true)>=3) { // Only keep tracks which have minimum 3 active hits
+            trackP.computeErrors();
             TrackCollectionMap &myMapII     = taggedTrackPCollectionMap[tag];
             TrackCollection &myCollectionII = myMapII[parameter];
             myCollectionII.push_back(trackP);
@@ -289,12 +240,11 @@
           // Ideal (no material)
           Track idealTrackP(trackP);
           idealTrackP.removeMaterial();
-          if (idealTrackP.nActiveHits(true)>2) {
-            idealTrackP.computeErrors(profXBar0, profYBar0, profXEnd0, profYEnd0, histXBar0, histYBar0, histXEnd0, histYEnd0);
+          if (idealTrackP.nActiveHits(true)>=3) { // Only keep tracks which have minimum 3 active hits
+            idealTrackP.computeErrors();
             TrackCollectionMap &myMapIdealII     = taggedTrackPCollectionMapIdeal[tag];
             TrackCollection &myCollectionIdealII = myMapIdealII[parameter];
             myCollectionIdealII.push_back(idealTrackP);
->>>>>>> 7f96533d
           }
         }
       }
